/*
This source code file is part of thread_mpi.  
Written by Sander Pronk, Erik Lindahl, and possibly others. 

Copyright (c) 2009, Sander Pronk, Erik Lindahl.
All rights reserved.

Redistribution and use in source and binary forms, with or without
modification, are permitted provided that the following conditions are met:
1) Redistributions of source code must retain the above copyright
   notice, this list of conditions and the following disclaimer.
2) Redistributions in binary form must reproduce the above copyright
   notice, this list of conditions and the following disclaimer in the
   documentation and/or other materials provided with the distribution.
3) Neither the name of the copyright holders nor the
   names of its contributors may be used to endorse or promote products
   derived from this software without specific prior written permission.

THIS SOFTWARE IS PROVIDED BY US ''AS IS'' AND ANY
EXPRESS OR IMPLIED WARRANTIES, INCLUDING, BUT NOT LIMITED TO, THE IMPLIED
WARRANTIES OF MERCHANTABILITY AND FITNESS FOR A PARTICULAR PURPOSE ARE
DISCLAIMED. IN NO EVENT SHALL WE BE LIABLE FOR ANY
DIRECT, INDIRECT, INCIDENTAL, SPECIAL, EXEMPLARY, OR CONSEQUENTIAL DAMAGES
(INCLUDING, BUT NOT LIMITED TO, PROCUREMENT OF SUBSTITUTE GOODS OR SERVICES;
LOSS OF USE, DATA, OR PROFITS; OR BUSINESS INTERRUPTION) HOWEVER CAUSED AND
ON ANY THEORY OF LIABILITY, WHETHER IN CONTRACT, STRICT LIABILITY, OR TORT
(INCLUDING NEGLIGENCE OR OTHERWISE) ARISING IN ANY WAY OUT OF THE USE OF THIS
SOFTWARE, EVEN IF ADVISED OF THE POSSIBILITY OF SUCH DAMAGE.

If you want to redistribute modifications, please consider that
scientific software is very special. Version control is crucial -
bugs must be traceable. We will be happy to consider code for
inclusion in the official distribution, but derived work should not
be called official thread_mpi. Details are found in the README & COPYING
files.
*/

#ifndef TMPI_MPI_BINDINGS_H_
#define TMPI_MPI_BINDINGS_H_

/** \file
  \brief MPI bindings for thread_mpi/tmpi.h

  This file contains only macros and redefinitions to expose the standard 
  MPI API with thread_mpi calls. 
  
  This is different from the API exposed through thread_mpi/tmpi.h, which 
  uses names like \a tMPI_Send() instead of \a MPI_Send()

  \sa thread_mpi/tmpi.h for documentation of the available data types and 
      functions
  \sa http://www.mpi-forum.org/docs/docs.html for MPI documentation.
*/

#ifndef DOXYGEN
#ifdef __cplusplus
extern "C" 
{  
#endif




/* The MPI_Comm structure contains the group of processes to communicate
   with (defines the scope for global operations such as broadcast) */
typedef struct tmpi_comm_ *MPI_Comm;
/* The group part of the MPI-Comm structure */
typedef struct tmpi_group_ *MPI_Group;
/* Request structure for holding data about non-blocking transfers */
typedef struct tmpi_req_ *MPI_Request;
/* status of receives */
typedef struct tmpi_status_ MPI_Status;
/* data types */
typedef struct tmpi_datatype_ *MPI_Datatype;
<<<<<<< HEAD
/* operations */
typedef tMPI_Op MPI_Op;
=======
/* reduce operations */
typedef tMPI_Op MPI_Op;

>>>>>>> 982c6be4


#define MPI_CHAR                TMPI_CHAR
#define MPI_SHORT               TMPI_SHORT
#define MPI_INT                 TMPI_INT
#define MPI_LONG                TMPI_LONG
#define MPI_LONG_LONG           TMPI_LONG_LONG
#define MPI_LONG_LONG_INT       TMPI_LONG_LONG_INT
#define MPI_SIGNED_CHAR         TMPI_SIGNED_CHAR
#define MPI_UNSIGNED_CHAR       TMPI_UNSIGNED_CHAR
#define MPI_UNSIGNED_SHORT      TMPI_UNSIGNED_SHORT
#define MPI_UNSIGNED            TMPI_UNSIGNED
#define MPI_UNSIGNED_LONG_LONG  TMPI_UNSIGNED_LONG_LONG
#define MPI_FLOAT               TMPI_FLOAT
#define MPI_DOUBLE              TMPI_DOUBLE
#define MPI_LONG_DOUBLE         TMPI_LONG_DOUBLE
#define MPI_WCHAR               TMPI_WCHAR
#define MPI_BYTE                TMPI_BYTE



#define MPI_SUCCESS                 TMPI_SUCCESS
#define MPI_ERR_MALLOC              TMPI_ERR_MALLOC
#define MPI_ERR_INIT                TMPI_ERR_INIT
#define MPI_ERR_FINALIZE            TMPI_ERR_FINALIZE
#define MPI_ERR_GROUP               TMPI_ERR_GROUP
#define MPI_ERR_COMM                TMPI_ERR_COMM
#define MPI_ERR_STATUS              TMPI_ERR_STATUS
#define MPI_ERR_GROUP_RANK          TMPI_ERR_GROUP_RANK
#define MPI_ERR_DIMS                TMPI_ERR_DIMS
#define MPI_ERR_COORDS              TMPI_ERR_COORDS
#define MPI_ERR_CART_CREATE_NPROCS  TMPI_ERR_CART_CREATE_NPROCS
#define MPI_ERR_XFER_COUNTERPART    TMPI_ERR_XFER_COUNTERPART
#define MPI_ERR_XFER_BUFSIZE        TMPI_ERR_XFER_BUFSIZE
#define MPI_ERR_XFER_BUF_OVERLAP    TMPI_ERR_XFER_BUF_OVERLAP
#define MPI_ERR_SEND_DEST           TMPI_ERR_SEND_DEST
#define MPI_ERR_RECV_SRC            TMPI_ERR_RECV_SRC
#define MPI_ERR_BUF                 TMPI_ERR_BUF
#define MPI_ERR_MULTI_MISMATCH      TMPI_ERR_MULTI_MISMATCH
#define MPI_ERR_OP_FN               TMPI_ERR_OP_FN
#define MPI_ERR_ENVELOPES           TMPI_ERR_ENVELOPES
#define MPI_ERR_REQUESTS            TMPI_ERR_REQUESTS
#define MPI_ERR_IN_STATUS           TMPI_ERR_IN_STATUS
#define MPI_FAILURE                 TMPI_FAILURE
#define MPI_ERR_UNKNOWN             TMPI_ERR_UNKNOWN
#define N_MPI_ERR                   N_TMPI_ERR

#define MPI_MAX_ERROR_STRING        TMPI_MAX_ERROR_STRING  
#define MPI_UNDEFINED               TMPI_UNDEFINED 


#define MPI_Errhandler_fn           tMPI_Errhandler_fn
#define MPI_Errhandler              tMPI_Errhandler
#define MPI_ERRORS_ARE_FATAL        TMPI_ERRORS_ARE_FATAL
#define MPI_ERRORS_RETURN           TMPI_ERRORS_RETURN



/* miscelaneous defines */
#define MPI_ANY_SOURCE          TMPI_ANY_SOURCE
#define MPI_ANY_TAG             TMPI_ANY_TAG

/* comm_compare defines */
#define MPI_IDENT               TMPI_IDENT
#define MPI_CONGRUENT           TMPI_CONGRUENT
#define MPI_SIMILAR             TMPI_SIMILAR
#define MPI_UNEQUAL             TMPI_UNEQUAL


/* topology test defines */
#define MPI_CART                TMPI_CART
#define MPI_GRAPH               TMPI_GRAPH


#define MPI_COMM_WORLD          TMPI_COMM_WORLD
#define MPI_COMM_NULL           TMPI_COMM_NULL 


#define MPI_GROUP_NULL          TMPI_GROUP_NULL
#define MPI_GROUP_EMPTY         TMPI_GROUP_EMPTY

#define MPI_MAX_PROCESSOR_NAME  TMPI_MAX_PROCESSOR_NAME


/* MPI status */
#define MPI_STATUS_IGNORE       TMPI_STATUS_IGNORE
#define MPI_STATUSES_IGNORE     TMPI_STATUSES_IGNORE

#define MPI_SOURCE              TMPI_SOURCE
#define MPI_TAG                 TMPI_TAG
#define MPI_ERROR               TMPI_ERROR

#define mpi_status_             tmpi_status_

#define MPI_REQUEST_NULL        TMPI_REQUEST_NULL 

#define MPI_IN_PLACE            TMPI_IN_PLACE



#define MPI_MAX          TMPI_MAX 
#define MPI_MIN          TMPI_MIN 
#define MPI_SUM          TMPI_SUM 
#define MPI_PROD         TMPI_PROD
#define MPI_LAND         TMPI_LAND
#define MPI_BAND         TMPI_BAND
#define MPI_LOR          TMPI_LOR 
#define MPI_BOR          TMPI_BOR 
#define MPI_LXOR         TMPI_LXOR 
#define MPI_BXOR         TMPI_BXOR

/* the functions: */
#define MPI_Init                    tMPI_Init
#define MPI_Finalize                tMPI_Finalize
#define MPI_Abort                   tMPI_Abort
#define MPI_Initialized             tMPI_Initialized
#define MPI_Finalized               tMPI_Finalized

#define MPI_Create_errhandler       tMPI_Create_errhandler
#define MPI_Errhandler_free         tMPI_Errhandler_free
#define MPI_Comm_set_errhandler     tMPI_Comm_set_errhandler
#define MPI_Comm_get_errhandler     tMPI_Comm_get_errhandler
#define MPI_Error_string            tMPI_Error_string

#define MPI_Get_processor_name      tMPI_Get_processor_name
#define MPI_Wtime                   tMPI_Wtime

#define MPI_Group_size              tMPI_Group_size
#define MPI_Group_rank              tMPI_Group_rank
#define MPI_Group_incl              tMPI_Group_incl
#define MPI_Comm_group              tMPI_Comm_group
#define MPI_Group_free              tMPI_Group_free

#define MPI_Comm_size               tMPI_Comm_size
#define MPI_Comm_rank               tMPI_Comm_rank
#define MPI_Comm_compare            tMPI_Comm_compare
#define MPI_Comm_free               tMPI_Comm_free
#define MPI_Comm_create             tMPI_Comm_create
#define MPI_Comm_split              tMPI_Comm_split
#define MPI_Comm_dup                tMPI_Comm_dup

#define MPI_Topo_test               tMPI_Topo_test
#define MPI_Cartdim_get             tMPI_Cartdim_get
#define MPI_Cart_get                tMPI_Cart_get
#define MPI_Cart_rank               tMPI_Cart_rank
#define MPI_Cart_coords             tMPI_Cart_coords
#define MPI_Cart_map                tMPI_Cart_map
#define MPI_Cart_create             tMPI_Cart_create
#define MPI_Cart_sub                tMPI_Cart_sub

#define MPI_Type_contiguous         tMPI_Type_contiguous
#define MPI_Type_commit             tMPI_Type_commit

#define MPI_Send                    tMPI_Send
#define MPI_Recv                    tMPI_Recv
#define MPI_Sendrecv                tMPI_Sendrecv
#define MPI_Get_count               tMPI_Get_count

#define MPI_Isend                   tMPI_Isend
#define MPI_Irecv                   tMPI_Irecv
#define MPI_Test                    tMPI_Test
#define MPI_Wait                    tMPI_Wait
#define MPI_Waitall                 tMPI_Waitall

#define MPI_Barrier                 tMPI_Barrier

#define MPI_Bcast                   tMPI_Bcast

#define MPI_Gather                  tMPI_Gather
#define MPI_Gatherv                 tMPI_Gatherv
#define MPI_Scatter                 tMPI_Scatter
#define MPI_Scatterv                tMPI_Scatterv
#define MPI_Alltoall                tMPI_Alltoall
#define MPI_Alltoallv               tMPI_Alltoallv


#define MPI_Reduce                  tMPI_Reduce
#define MPI_Allreduce               tMPI_Allreduce
#define MPI_Scan                    tMPI_Scan

#ifdef __cplusplus
} /* closing extern "C" */
#endif

#endif

#endif /* TMPI_MPI_BINDINGS_H_ */
<|MERGE_RESOLUTION|>--- conflicted
+++ resolved
@@ -72,14 +72,8 @@
 typedef struct tmpi_status_ MPI_Status;
 /* data types */
 typedef struct tmpi_datatype_ *MPI_Datatype;
-<<<<<<< HEAD
-/* operations */
-typedef tMPI_Op MPI_Op;
-=======
 /* reduce operations */
 typedef tMPI_Op MPI_Op;
-
->>>>>>> 982c6be4
 
 
 #define MPI_CHAR                TMPI_CHAR
