#
# This file is part of the GROMACS molecular simulation package.
#
# Copyright (c) 2009,2010,2011,2012,2013,2014, by the GROMACS development team, led by
# Mark Abraham, David van der Spoel, Berk Hess, and Erik Lindahl,
# and including many others, as listed in the AUTHORS file in the
# top-level source directory and at http://www.gromacs.org.
#
# GROMACS is free software; you can redistribute it and/or
# modify it under the terms of the GNU Lesser General Public License
# as published by the Free Software Foundation; either version 2.1
# of the License, or (at your option) any later version.
#
# GROMACS is distributed in the hope that it will be useful,
# but WITHOUT ANY WARRANTY; without even the implied warranty of
# MERCHANTABILITY or FITNESS FOR A PARTICULAR PURPOSE.  See the GNU
# Lesser General Public License for more details.
#
# You should have received a copy of the GNU Lesser General Public
# License along with GROMACS; if not, see
# http://www.gnu.org/licenses, or write to the Free Software Foundation,
# Inc., 51 Franklin Street, Fifth Floor, Boston, MA  02110-1301  USA.
#
# If you want to redistribute modifications to GROMACS, please
# consider that scientific software is very special. Version
# control is crucial - bugs must be traceable. We will be happy to
# consider code for inclusion in the official distribution, but
# derived work must not be called official GROMACS. Details are found
# in the README & COPYING files - if they are missing, get the
# official version at http://www.gromacs.org.
#
# To help us fund GROMACS development, we humbly ask that you cite
# the research papers on the package. Check out http://www.gromacs.org.

cmake_minimum_required(VERSION 2.8.8)
# When we require cmake >= 2.8.12, it will provide
# CMAKE_MINIMUM_REQUIRED_VERSION automatically, but in the meantime we
# need to set a variable, and it must have a different name.
set(GMX_CMAKE_MINIMUM_REQUIRED_VERSION "2.8.8")

# CMake modules/macros are in a subdirectory to keep this file cleaner
# This needs to be set before project() in order to pick up toolchain files
list(APPEND CMAKE_MODULE_PATH ${CMAKE_CURRENT_SOURCE_DIR}/cmake ${CMAKE_CURRENT_SOURCE_DIR}/cmake/Platform)

project(Gromacs)

set(CMAKE_LIBRARY_OUTPUT_DIRECTORY ${CMAKE_BINARY_DIR}/lib)
set(CMAKE_ARCHIVE_OUTPUT_DIRECTORY ${CMAKE_BINARY_DIR}/lib)
set(CMAKE_RUNTIME_OUTPUT_DIRECTORY ${CMAKE_BINARY_DIR}/bin)

<<<<<<< HEAD
# Set up common version variables, as well as general information about
# the build tree (whether the build is from a source package or from a git
# repository).  Also declares a few functions that will be used for generating
# version info files later.
include(gmxVersionInfo)
=======
# PROJECT_VERSION should have the following structure:
# VERSION-dev[-SUFFIX] where the VERSION should have the for: vMajor.vMinor.vPatch
#
# The "-dev" suffix is important to keep because it makes possible to distinguish
# between a build from official release and a build from git release branch on a
# machine with no git.
#
# NOTE: when releasing the "-dev" suffix needs to be stripped off!
# REGRESSIONTEST_VERSION and REGRESSIONTEST_BRANCH should always be
# defined.
set(PROJECT_VERSION "5.0.3-dev")
# If this is a released tarball, "-dev" will not be present in
# PROJECT_VERSION, and REGRESSIONTEST_VERSION specifies the version
# number of the regressiontest tarball against which the code tarball
# can be tested. This will be the version of the last patch release.
set(REGRESSIONTEST_VERSION "5.0.3-dev")
# The MD5 checksum of the regressiontest tarball. Only used if "-dev"
# is not present in the PROJECT_VERSION
set(REGRESSIONTEST_MD5SUM "004f2377adf252e2caa9c241390d4b9c")
# If this is not a released tarball, "-dev" will be present in
# PROJECT_VERSION, and REGRESSIONTEST_BRANCH specifies the name of the
# gerrit.gromacs.org branch whose HEAD can test this code, *if* this
# code contains all recent fixes from the corresponding code branch.
set(REGRESSIONTEST_BRANCH "refs/heads/release-5-0")

set(CUSTOM_VERSION_STRING ""
    CACHE STRING "Custom version string (if empty, use hard-coded default)")
mark_as_advanced(CUSTOM_VERSION_STRING)
if (CUSTOM_VERSION_STRING)
    set(PROJECT_VERSION ${CUSTOM_VERSION_STRING})
endif()
set(LIBRARY_SOVERSION 0)
set(LIBRARY_VERSION ${LIBRARY_SOVERSION}.0.0)
# It is a bit irritating, but this has to be set separately for now!
SET(CPACK_PACKAGE_VERSION_MAJOR "5")
SET(CPACK_PACKAGE_VERSION_MINOR "0")
#SET(CPACK_PACKAGE_VERSION_PATCH "0")

# The numerical gromacs version. It is 40600 for 4.6.0.
# The #define GMX_VERSION in gromacs/version.h is set to this value.
math(EXPR NUM_VERSION
    "${CPACK_PACKAGE_VERSION_MAJOR}*10000 + ${CPACK_PACKAGE_VERSION_MINOR}*100")
if(CPACK_PACKAGE_VERSION_PATCH)
    math(EXPR NUM_VERSION
         "${NUM_VERSION} + ${CPACK_PACKAGE_VERSION_PATCH}")
endif()

# The API version tracks the numerical Gromacs version (for now).
# It is potentially different from the Gromacs version in the future, if
# the programs/libraries diverge from the presumably more stable API.
# The #define GMX_API_VERSION in version.h is set to this value to
# provide backward compatibility of software written against the Gromacs API.
set(API_VERSION ${NUM_VERSION})
>>>>>>> a349e4be

if(CMAKE_INSTALL_PREFIX_INITIALIZED_TO_DEFAULT AND UNIX)
    set(CMAKE_INSTALL_PREFIX "/usr/local/gromacs" CACHE STRING "Installation prefix (installation will need write permissions here)" FORCE)
endif()

include(gmxBuildTypeReference)
include(gmxBuildTypeProfile)
include(gmxBuildTypeTSAN)
include(gmxBuildTypeASAN)
include(gmxBuildTypeReleaseWithAssert)

if(NOT CMAKE_BUILD_TYPE)
    set(CMAKE_BUILD_TYPE "Release" CACHE STRING "Choose the type of build, options are: Debug Release RelWithDebInfo MinSizeRel Reference RelWithAssert Profile." FORCE)
    # There's no need to offer a user the choice of ThreadSanitizer
    # Set the possible values of build type for cmake-gui
    set_property(CACHE CMAKE_BUILD_TYPE PROPERTY STRINGS "Debug" "Release"
        "MinSizeRel" "RelWithDebInfo" "Reference" "RelWithAssert" "Profile")
endif()
if(CMAKE_CONFIGURATION_TYPES)
    # Add appropriate GROMACS-specific build types for the Visual
    # Studio generator (Debug, Release, MinSizeRel and RelWithDebInfo
    # are already present by default).
    list(APPEND CMAKE_CONFIGURATION_TYPES "RelWithAssert" "Reference")
    list(REMOVE_DUPLICATES CMAKE_CONFIGURATION_TYPES)
    set(CMAKE_CONFIGURATION_TYPES "${CMAKE_CONFIGURATION_TYPES}" CACHE STRING
        "List of configuration types"
        FORCE)
endif()
<<<<<<< HEAD
set(build_types_with_explicit_flags RELEASE DEBUG RELWITHDEBUGINFO RELWITHASSERT MINSIZEREL PROFILE)
=======
set(build_types_with_explicit_flags RELEASE DEBUG RELWITHDEBINFO RELWITHASSERT MINSIZEREL)
>>>>>>> a349e4be

set_property(GLOBAL PROPERTY FIND_LIBRARY_USE_LIB64_PATHS ON)

# Set a default valgrind suppression file.
# This unfortunately needs to duplicate information from CTest to work as
# expected...
set(MEMORYCHECK_SUPPRESSIONS_FILE
    "${CMAKE_SOURCE_DIR}/cmake/legacy_and_external.supp"
    CACHE FILEPATH
    "File that contains suppressions for the memory checker")
include(CTest)

include(gmxCPackUtilities)
gmx_cpack_init()

# Variables that accumulate stuff influencing the installed headers
set(INSTALLED_HEADER_INCLUDE_DIRS "")
set(INSTALLED_HEADER_DEFINITIONS "")

########################################################################
# Check and warn if cache generated on a different host is being reused
########################################################################
if(CMAKE_HOST_UNIX)
    execute_process(COMMAND hostname
                    OUTPUT_VARIABLE TMP_HOSTNAME
                    OUTPUT_STRIP_TRAILING_WHITESPACE)
    if(GMX_BUILD_HOSTNAME AND NOT "${GMX_BUILD_HOSTNAME}" STREQUAL "${TMP_HOSTNAME}")
        message(WARNING "
            The CMake cache, probably generated on a different host (${GMX_BUILD_HOSTNAME}),
            is being reused! This could lead to inconsitencies; therefore, it is
            recommended to regenerate the cache!")
    endif()
    set(GMX_BUILD_HOSTNAME "${TMP_HOSTNAME}" CACHE INTERNAL
            "Hostname of the machine where the cache was generated.")
endif()

########################################################################
# Detect architecture before setting options so we can alter defaults
########################################################################
# Detect the architecture the compiler is targetting, detect
# SIMD instructions possibilities on that hardware, suggest SIMD instruction set
# to use if none is specified, and populate the cache option for CPU
# SIMD.
include(gmxDetectTargetArchitecture)
gmx_detect_target_architecture()

########################################################################
# User input options                                                   #
########################################################################
include(gmxOptionUtilities)

set(CMAKE_PREFIX_PATH "" CACHE STRING "Extra locations to search for external libraries and tools (give directory without lib, bin, or include)")

if(GMX_TARGET_FUJITSU_SPARC64)
    # Fujitsu only has SIMD in double precision, so this will be faster
    set(GMX_DOUBLE_DEFAULT ON)
else()
    set(GMX_DOUBLE_DEFAULT OFF)
endif()
option(GMX_DOUBLE "Use double precision (much slower, use only if you really need it)" ${GMX_DOUBLE_DEFAULT})
option(GMX_RELAXED_DOUBLE_PRECISION "Accept single precision 1/sqrt(x) when using Fujitsu HPC-ACE SIMD" OFF)
mark_as_advanced(GMX_RELAXED_DOUBLE_PRECISION)

option(GMX_MPI    "Build a parallel (message-passing) version of GROMACS" OFF)
option(GMX_THREAD_MPI  "Build a thread-MPI-based multithreaded version of GROMACS (not compatible with MPI)" ON)
gmx_dependent_option(
    GMX_MPI_IN_PLACE
    "Enable MPI_IN_PLACE for MPIs that have it defined"
    ON
    GMX_MPI)
mark_as_advanced(GMX_MPI_IN_PLACE)
option(GMX_SOFTWARE_INVSQRT "Use GROMACS software 1/sqrt" ON)
mark_as_advanced(GMX_SOFTWARE_INVSQRT)
option(GMX_FAHCORE "Build a library with mdrun functionality" OFF)
mark_as_advanced(GMX_FAHCORE)

option(GMX_COOL_QUOTES "Enable Gromacs cool quotes" ON)
mark_as_advanced(GMX_COOL_QUOTES)
gmx_add_cache_dependency(GMX_COOL_QUOTES BOOL "NOT GMX_FAHCORE" OFF)

# Decide on GPU settings based on user-settings and GPU/CUDA detection.
# We support CUDA >=v4.0 on *nix, but <= v4.1 doesn't work with MSVC
if(MSVC)
    set(REQUIRED_CUDA_VERSION 4.1)
else()
    set(REQUIRED_CUDA_VERSION 4.0)
endif()
set(REQUIRED_CUDA_COMPUTE_CAPABILITY 2.0)
include(gmxManageGPU)

if(GMX_CPU_ACCELERATION)
    # Stay compatible with old Jenkins command line options for specific SIMD acceleration
    set(GMX_SIMD "${GMX_CPU_ACCELERATION}" CACHE STRING "SIMD instruction set level and compiler optimization" FORCE)
    message("You set GMX_CPU_ACCELERATION, which is deprecated, and will be removed in a later version of GROMACS. It is replaced by GMX_SIMD. For now, copying the value from GMX_CPU_ACCELERATION to GMX_SIMD.")
    # TODO remove all references to GMX_CPU_ACCELERATION in master branch
endif()

if(NOT GMX_TARGET_MIC)
    include(gmxDetectSimd)
    gmx_detect_simd(GMX_SUGGESTED_SIMD)
else()
    set(GMX_SUGGESTED_SIMD "None")
endif()

gmx_option_multichoice(
    GMX_SIMD
    "SIMD instruction set for CPU kernels and compiler optimization"
    "${GMX_SUGGESTED_SIMD}"
    None SSE2 SSE4.1 AVX_128_FMA AVX_256 AVX2_256 ARM_NEON ARM_NEON_ASIMD IBM_QPX IBM_VMX IBM_VSX Sparc64_HPC_ACE Reference)

gmx_option_multichoice(
    GMX_FFT_LIBRARY
    "FFT library"
    "fftw3"
    fftw3 mkl "fftpack[built-in]")
gmx_dependent_option(
    GMX_BUILD_OWN_FFTW
    "Download and build FFTW 3 during the GROMACS build process, rather than fall back on the really slow fftpack."
    OFF
    "GMX_FFT_LIBRARY STREQUAL FFTW3")
gmx_dependent_option(
    GMX_DISABLE_FFTW_MEASURE
    "Do not optimize FFTW setups (not needed with SSE)"
    OFF
    "GMX_FFT_LIBRARY STREQUAL FFTW3")
mark_as_advanced(GMX_BUILD_OWN_FFTW)
mark_as_advanced(GMX_DISABLE_FFTW_MEASURE)

gmx_option_multichoice(
    GMX_QMMM_PROGRAM
    "QM package for QM/MM"
    None
    none gaussian mopac gamess orca)

gmx_dependent_cache_variable(GMX_SIMD_REF_FLOAT_WIDTH  "Reference SIMD single precision width" STRING "4" "GMX_SIMD STREQUAL REFERENCE")
gmx_dependent_cache_variable(GMX_SIMD_REF_DOUBLE_WIDTH "Reference SIMD double precision width" STRING "2" "GMX_SIMD STREQUAL REFERENCE")

# This should be moved to a separate NBNXN cmake module when that code is cleaned up and modularized

option(GMX_BROKEN_CALLOC "Work around broken calloc()" OFF)
mark_as_advanced(GMX_BROKEN_CALLOC)
option(GMX_LOAD_PLUGINS "Compile with plugin support, needed to read VMD supported file formats" ON)
mark_as_advanced(GMX_LOAD_PLUGINS)

option(GMX_GPU  "Enable GPU acceleration" ON)
option(GMX_OPENMP "Enable OpenMP-based multithreading" ON)

option(GMX_USE_TNG "Use the TNG library for trajectory I/O" ON)

if(UNIX)
    option(GMX_SYMLINK_OLD_BINARY_NAMES "Create symbolic links for pre-5.0 binary names" ON)
endif()
option(GMX_BUILD_MDRUN_ONLY "Build and install only the mdrun binary" OFF)

option(GMX_CYCLE_SUBCOUNTERS "Enable cycle subcounters to get a more detailed cycle timings" OFF)
mark_as_advanced(GMX_CYCLE_SUBCOUNTERS)

option(GMX_SKIP_DEFAULT_CFLAGS "Don't automatically add suggested/required Compiler flags." OFF)
mark_as_advanced(GMX_SKIP_DEFAULT_CFLAGS)

option(GMX_BUILD_FOR_COVERAGE
       "Tune build for better code coverage metrics (e.g., disable asserts)"
       OFF)
mark_as_advanced(GMX_BUILD_FOR_COVERAGE)

option(GMX_DEVELOPER_BUILD
    "Enable Developer convenience features: always build unit-tests"
    OFF)
mark_as_advanced(GMX_DEVELOPER_BUILD)

######################################################################
# Detect OpenMP support
######################################################################
# The OpenMP detection _must_ come before tests for other CFLAGS.
include(gmxManageOpenMP)



######################################################################
# Compiler tests
# These need to be done early (before further tests).
#####################################################################

# The cmake/Check{C,CXX}CompilerFlag.cmake files in the GROMACS distribution
# are used with permission from CMake v3.0.0 so that GROMACS can detect
# invalid options with the Intel Compilers, and we have added a line
# to detect warnings with the Fujitsu compilers on K computer and ICC.
# CMake-3.0 also has a bug where the FAIL_REGEX pattern for AIX contains
# a semicolon. Since this is also used as a separator in lists inside CMake,
# that string ends up being split into two separate patterns, and the last
# part is just a single word that also matches other messages. We solved this
# by replacing the semicolon with a period that matches any character.
#
# These files should be removed from the source tree when a CMake version that
# includes the features in question becomes required for building GROMACS.
include(CheckCCompilerFlag)
include(CheckCXXCompilerFlag)

include(gmxCFlags)
gmx_c_flags()

# This variable should be used for additional compiler flags which are not
# generated in gmxCFlags nor are SIMD or MPI related.
set(EXTRA_C_FLAGS "")
set(EXTRA_CXX_FLAGS "")

# Run through a number of tests for buggy compilers and other issues
include(gmxTestCompilerProblems)
gmx_test_compiler_problems()
# GMX_SIMD will not be set automatically until the second
# pass (which is not strictly guaranteed to occur), so putting this
# check here among logically-related tests is inefficient, but the
# potential loss is likely zero.
if(GMX_SIMD STREQUAL "AVX_256"
        AND CMAKE_COMPILER_IS_GNUCC
        AND (C_COMPILER_VERSION VERSION_EQUAL "4.6.1"
            OR CXX_COMPILER_VERSION VERSION_EQUAL "4.6.1"))
    message(FATAL_ERROR "gcc 4.6.1 has buggy support for AVX, and GROMACS mdrun will not work. If you want simulation performance, use a more recent compiler. Otherwise, use GMX_SIMD=SSE4.1")
    # See http://gcc.gnu.org/bugzilla/show_bug.cgi?id=49002
endif()


if(GMX_DOUBLE)
    add_definitions(-DGMX_DOUBLE)
    list(APPEND INSTALLED_HEADER_DEFINITIONS "-DGMX_DOUBLE")
    if(GMX_RELAXED_DOUBLE_PRECISION)
        add_definitions(-DGMX_RELAXED_DOUBLE_PRECISION)
    endif()
endif()
if(GMX_SOFTWARE_INVSQRT)
    list(APPEND INSTALLED_HEADER_DEFINITIONS "-DGMX_SOFTWARE_INVSQRT")
endif()

if(WIN32 AND NOT CYGWIN)
    list(APPEND GMX_EXTRA_LIBRARIES "wsock32")
    add_definitions(-DGMX_HAVE_WINSOCK)
endif()



########################################################################
# Basic system tests (standard libraries, headers, functions, types)   #
########################################################################
include(CheckIncludeFiles)
include(CheckIncludeFileCXX)
check_include_files(unistd.h     HAVE_UNISTD_H)
check_include_files(pwd.h        HAVE_PWD_H)
check_include_files(dirent.h     HAVE_DIRENT_H)
check_include_files(time.h       HAVE_TIME_H)
check_include_files(sys/time.h   HAVE_SYS_TIME_H)
check_include_files(io.h         HAVE_IO_H)
check_include_files(sched.h      HAVE_SCHED_H)

check_include_files(regex.h      HAVE_POSIX_REGEX)
check_include_file_cxx(regex     HAVE_CXX11_REGEX)
# TODO: It could be nice to inform the user if no regex support is found,
# as selections won't be fully functional.

include(CheckFunctionExists)
check_function_exists(posix_memalign    HAVE_POSIX_MEMALIGN)
check_function_exists(memalign          HAVE_MEMALIGN)
check_function_exists(_aligned_malloc   HAVE__ALIGNED_MALLOC)
check_function_exists(gettimeofday      HAVE_GETTIMEOFDAY)
check_function_exists(fsync             HAVE_FSYNC)
check_function_exists(_fileno           HAVE__FILENO)
check_function_exists(fileno            HAVE_FILENO)
check_function_exists(_commit           HAVE__COMMIT)
check_function_exists(sigaction         HAVE_SIGACTION)
check_function_exists(sysconf           HAVE_SYSCONF)
check_function_exists(rsqrt             HAVE_RSQRT)
check_function_exists(rsqrtf            HAVE_RSQRTF)
check_function_exists(sqrtf             HAVE_SQRTF)

include(CheckLibraryExists)
check_library_exists(m sqrt "" HAVE_LIBM)
check_library_exists(rt clock_gettime "" HAVE_CLOCK_GETTIME)

include(TestSchedAffinity)
test_sched_affinity(HAVE_SCHED_AFFINITY)

include(TestBigEndian)
test_big_endian(GMX_INTEGER_BIG_ENDIAN)

# Management of GROMACS options for specific toolchains should go
# here. Because the initial settings for some of the main options have
# already happened, but things like library detection and MPI compiler
# feature detection have not, the docstrings for any over-rides of
# GROMACS defaults or user settings will make sense. Also, any
# toolchain-related reasons for choosing whether to detect various
# things can be sorted out now, before the detection takes place.
if(${CMAKE_SYSTEM_NAME} MATCHES BlueGene)
    include(gmxManageBlueGene)
endif()

if(GMX_TARGET_FUJITSU_SPARC64)
    include(gmxManageFujitsuSparc64)
endif()

########################################################################
#Process MPI settings
########################################################################
include(gmxManageMPI)


########################################################################
#Process shared/static library settings
########################################################################
include(gmxManageSharedLibraries)


########################################################################
# Find external packages                                               #
########################################################################

# Unconditionally find the package, as it is also required for unit
# tests. This exports LIBXML2_FOUND, which we should not use because
# it does not tell us that linking will succeed. Instead, we test that
# next.
if(DEFINED LIBXML2_LIBRARIES)
  set(LibXml2_FIND_QUIETLY TRUE)
endif()
find_package(LibXml2)
include(gmxTestLibXml2)
gmx_test_libxml2(HAVE_LIBXML2)
option(GMX_XML "Use libxml2 to parse xml files (currently has no effect)" ${HAVE_LIBXML2})
set(PKG_XML "")
mark_as_advanced(GMX_XML)
# Don't actually do anything, since libxml2 is currently not used by libgromacs
#if(GMX_XML AND NOT HAVE_LIBXML2)
#    message(FATAL_ERROR "libxml2 not found. Set GMX_XML=OFF to compile without XML support")
#endif()
#if(GMX_XML)
#    include_directories(${LIBXML2_INCLUDE_DIR})
#    set(PKG_XML libxml-2.0)
#    set(XML_LIBRARIES ${LIBXML2_LIBRARIES})
#endif()

option(GMX_EXTRAE "Add support for tracing using EXTRAE" OFF)
mark_as_advanced(GMX_EXTRAE)

if (GMX_EXTRAE)
  find_package(EXTRAE)
  if(EXTRAE_FOUND)
    include_directories(${EXTRAE_INCLUDE_DIR})
    set(HAVE_EXTRAE 1)
  else()
    message(FATAL_ERROR "EXTRAE library was not found. Please add the correct path to CMAKE_PREFIX_PATH")
  endif()
endif()

option(GMX_X11 "Use X window system" OFF)
if (GMX_X11)
    find_package(X11)
    # X11 includes/libraries are only set in the ngmx subdirectory!
    if(NOT X11_FOUND)
        message(FATAL_ERROR
                "X11 include files and/or libraries were not found. "
                "Set GMX_X11=OFF to compile without X11 support. "
                "gmx view will not be available.")
    endif()
    include_directories(${X11_INCLUDE_DIR})
endif()

include(ThreadMPI)
# Enable core threading facilities
tmpi_enable_core("${CMAKE_SOURCE_DIR}/src/external/thread_mpi/include")
# Enable tMPI C++ support
tmpi_enable_cxx()
if(GMX_THREAD_MPI)
    # enable MPI functions
    tmpi_enable()
    set(GMX_MPI 1)
    set(MPI_IN_PLACE_EXISTS 1)
endif()
# If atomics are manually disabled a define is needed because atomics.h doesn't depend on config.h
if (TMPI_ATOMICS_DISABLED)
   add_definitions(-DTMPI_ATOMICS_DISABLED)
endif()

if(GMX_GPU)
    # now that we have detected the dependencies, do the second configure pass
    gmx_gpu_setup()
endif()

if(CYGWIN)
    set(GMX_CYGWIN 1)
endif()

if(WIN32 AND NOT CYGWIN)
    set(GMX_NATIVE_WINDOWS 1)
    # This makes windows.h not declare min/max as macros that would break
    # C++ code using std::min/std::max.
    add_definitions(-DNOMINMAX)
endif()

# Detect boost unless GMX_EXTERNAL_BOOST is explicitly OFF
# Used for default if GMX_EXTERNAL_BOOST is not defined (first CMake pass)
if(NOT DEFINED GMX_EXTERNAL_BOOST OR GMX_EXTERNAL_BOOST)
    find_package(Boost 1.44.0)
    if(Boost_FOUND AND Boost_VERSION VERSION_LESS "104400")
        set(Boost_FOUND FALSE)
    endif()
    # Print the notification only on first run, when determining the default
    if(NOT DEFINED GMX_EXTERNAL_BOOST AND NOT Boost_FOUND)
        message("Boost >= 1.44 not found. Using minimal internal version. "
                "This may cause trouble if you plan on compiling/linking other "
                "software that uses Boost against Gromacs.")
    endif()
endif()
option(GMX_EXTERNAL_BOOST "Use external Boost instead of minimal built-in version"
       ${Boost_FOUND})
if(GMX_EXTERNAL_BOOST AND NOT Boost_FOUND)
    message(FATAL_ERROR
        "Boost >= 1.44 not found. "
        "You can set GMX_EXTERNAL_BOOST=OFF to compile against minimal "
        "version of Boost included with Gromacs.")
endif()

if(NOT DEFINED GMX_BUILD_UNITTESTS AND NOT HAVE_LIBXML2)
    message(WARNING "libxml2 not found. Will build GROMACS without unit-tests. This is not recommended, because the unit-tests help to verify that GROMACS functions correctly. Most likely you are missing the libxml2-dev(el) package. After you installed it, set GMX_BUILD_UNITTESTS=ON.")
endif()
option(GMX_BUILD_UNITTESTS "Build unit tests with BUILD_TESTING (uses Google C++ Testing and Mocking Frameworks, requires libxml2)" ${HAVE_LIBXML2})
mark_as_advanced(GMX_BUILD_UNITTESTS)
gmx_add_cache_dependency(GMX_BUILD_UNITTESTS BOOL BUILD_TESTING OFF)
if (GMX_BUILD_UNITTESTS AND NOT HAVE_LIBXML2)
    message(FATAL_ERROR
        "Cannot build unit tests without libxml2. "
        "Either set GMX_BUILD_UNITTESTS=OFF or tell CMake how to find a working version of libxml2.")
endif()

if(GMX_USE_TNG AND NOT GMX_EXTERNAL_TNG)
    # TNG wants zlib if it is available
    find_package(ZLIB QUIET)
    include(gmxTestZLib)
    gmx_test_zlib(HAVE_ZLIB)
endif()

########################################################################
# Our own GROMACS tests
########################################################################

add_definitions( -DHAVE_CONFIG_H )
include_directories(BEFORE ${CMAKE_SOURCE_DIR}/src)
include_directories(BEFORE ${CMAKE_SOURCE_DIR}/src/external/thread_mpi/include)
# Required for config.h, maybe should only be set in src/CMakeLists.txt
include_directories(BEFORE ${CMAKE_BINARY_DIR}/src)

include(gmxTestInlineASM)
gmx_test_inline_asm_gcc_x86(GMX_X86_GCC_INLINE_ASM)

include(gmxSetBuildInformation)
gmx_set_build_information()
# Turn on RDTSCP if:
# - the build system's CPU supports it
# - the acceleration is set to AVX as all AVX-capable CPUs support AVX (which
#   at this point means that the user set it).
# Note: it's better to not use the later set value of GMX_SIMD because
# it reflects the system's capability of both compiling and running AVX code.
# TODO: After merge with 5.0 one could implement a cache variable dependency
# such that GMX_USE_RDTSCP can change if GMX_SIMD is changed to AVX
# after the first cmake pass.
if (BUILD_CPU_FEATURES MATCHES "rdtscp" OR GMX_SIMD MATCHES "AVX")
    set(GMX_USE_RDTSCP_DEFAULT_VALUE ON)
else()
    set(GMX_USE_RDTSCP_DEFAULT_VALUE OFF)
endif()
option(GMX_USE_RDTSCP "Use RDTSCP for better CPU-based timers (available on recent x86 CPUs; might need to be off when compiling for heterogeneous environments)" ${GMX_USE_RDTSCP_DEFAULT_VALUE})
mark_as_advanced(GMX_USE_RDTSCP)
if(GMX_USE_RDTSCP)
    set(HAVE_RDTSCP 1)
endif()

include(gmxTestFloatFormat)
gmx_test_float_format(GMX_FLOAT_FORMAT_IEEE754
                      GMX_IEEE754_BIG_ENDIAN_BYTE_ORDER
                      GMX_IEEE754_BIG_ENDIAN_WORD_ORDER)

include(gmxTestLargeFiles)
gmx_test_large_files(GMX_LARGEFILES)

include(gmxTestSignal)
gmx_test_sigusr1(HAVE_SIGUSR1)

include(gmxTestPipes)
gmx_test_pipes(HAVE_PIPES)

include(gmxTestIsfinite)
gmx_test_isfinite(HAVE_ISFINITE)
gmx_test__isfinite(HAVE__ISFINITE)
gmx_test__finite(HAVE__FINITE)

include(gmxTestCXX11)
gmx_test_cxx11(GMX_CXX11_SUPPORTED GMX_CXX11_FLAGS)
include(CMakeDependentOption)
# nvcc does not support C++11 flags, so with GPUs we prefer to skip C++11 flags
# entirely to keep the compilation environment uniform.
cmake_dependent_option(GMX_CXX11
    "Use C++11 features"
    ON "GMX_CXX11_SUPPORTED AND NOT GMX_GPU" OFF)
mark_as_advanced(GMX_CXX11)
if(GMX_CXX11)
    set(EXTRA_CXX_FLAGS "${EXTRA_CXX_FLAGS} ${GMX_CXX11_FLAGS}")
endif()


include(gmxTestXDR)
gmx_test_xdr(GMX_SYSTEM_XDR)
if(NOT GMX_SYSTEM_XDR)
    set(GMX_INTERNAL_XDR 1)
endif()


##################################################
# Process SIMD instruction settings
##################################################
# This checks what flags to add in order to
# support the SIMD instructions we need, and sets
# correct defines for the SIMD instructions supported.
include(gmxTestSimd)
gmx_test_simd()


# Process QM/MM Settings
if(${GMX_QMMM_PROGRAM} STREQUAL "GAUSSIAN")
    set(GMX_QMMM_GAUSSIAN 1)
elseif(${GMX_QMMM_PROGRAM} STREQUAL "MOPAC")
    set(GMX_QMMM_MOPAC 1)
elseif(${GMX_QMMM_PROGRAM} STREQUAL "GAMESS")
    set(GMX_QMMM_GAMESS 1)
elseif(${GMX_QMMM_PROGRAM} STREQUAL "ORCA")
    set(GMX_QMMM_ORCA 1)
elseif(${GMX_QMMM_PROGRAM} STREQUAL "NONE")
    # nothing to do
else()
    gmx_invalid_option_value(GMX_QMMM_PROGRAM)
endif()


##################################################
# Process FFT library settings
##################################################
include(gmxManageFFTLibraries)


include(gmxManageLinearAlgebraLibraries)

# Whether GROMACS will really try to compile support for VMD plugins
set(GMX_USE_PLUGINS OFF)

if(GMX_LOAD_PLUGINS)
  if(CYGWIN OR NOT WIN32)
    # Native Windows does not have, nor need dlopen
    # Note that WIN32 is set with Cygwin, but Cygwin needs dlopen to use plug-ins
    include(gmxTestdlopen)
    gmx_test_dlopen(HAVE_DLOPEN)
  endif()

  # so, should we use plug-ins?
  if((WIN32 AND NOT CYGWIN) OR (HAVE_DLOPEN AND BUILD_SHARED_LIBS))
    if(NOT VMD_QUIETLY)
      MESSAGE(STATUS "Using dynamic plugins (e.g VMD-supported file formats)")
    endif()
    if(NOT GMX_VMD_PLUGIN_PATH)
      find_package(VMD)
    endif()
    set(GMX_USE_PLUGINS ON)
    list(APPEND GMX_EXTRA_LIBRARIES ${CMAKE_DL_LIBS}) # magic cross-platform pre-set variable for dlopen library
    set(PKG_DL_LIBS "-l${CMAKE_DL_LIBS}")
  else()
    set(PKG_DL_LIBS)
  endif()
endif()
set(VMD_QUIETLY TRUE CACHE INTERNAL "")

# Link real-time library for POSIX timers. The check for clock_gettime
# confirms the linkability of rt.
if(HAVE_TIME_H AND HAVE_UNISTD_H AND HAVE_CLOCK_GETTIME)
    list(APPEND GMX_EXTRA_LIBRARIES rt)
endif()

# Math and thread libraries must often come after all others when linking...
if(HAVE_LIBM)
    list(APPEND GMX_EXTRA_LIBRARIES m)
endif()

option(GMX_NACL "Configure for Native Client builds" OFF)
if (GMX_NACL)
  list(APPEND GMX_EXTRA_LIBRARIES nosys)
  set(GMX_EXE_LINKER_FLAGS "${CMAKE_EXE_LINKER_FLAGS} -lnosys")
  set(GMX_NO_NICE 1)
  set(GMX_NO_RENAME 1)
endif()
mark_as_advanced(GMX_NACL)

if(GMX_FAHCORE)
  set(COREWRAP_INCLUDE_DIR "${CMAKE_SOURCE_DIR}/../corewrap" CACHE STRING
      "Path to swindirect.h")
  include_directories(${COREWRAP_INCLUDE_DIR})
endif()

# Value of AUTO tries to generate things, but will only produce warnings if
# that fails.
set(build_help_default AUTO)
if (SOURCE_IS_SOURCE_DISTRIBUTION)
    set(build_help_default OFF)
endif()
gmx_option_trivalue(GMX_BUILD_HELP "Build man pages, HTML help, and completions automatically (requires that compiled binaries can be executed on the build host)" ${build_help_default})
mark_as_advanced(GMX_BUILD_HELP)
if (GMX_BUILD_HELP AND SOURCE_IS_SOURCE_DISTRIBUTION AND BUILD_IS_INSOURCE)
    message(FATAL_ERROR
        "Rebuilding HTML and man pages or shell completions is not supported "
        "for in-source builds from a source distribution. "
        "Set GMX_BUILD_HELP=OFF or do an out-of-source build to proceed.")
endif()

# # # # # # # # # # NO MORE TESTS AFTER THIS LINE! # # # # # # # # # # #
# these are set after everything else
if (NOT GMX_SKIP_DEFAULT_CFLAGS)
    set(CMAKE_C_FLAGS "${SIMD_C_FLAGS} ${MPI_COMPILE_FLAGS} ${EXTRA_C_FLAGS} ${CMAKE_C_FLAGS}")
    set(CMAKE_CXX_FLAGS "${SIMD_CXX_FLAGS} ${MPI_COMPILE_FLAGS} ${EXTRA_CXX_FLAGS} ${CMAKE_CXX_FLAGS}")
    set(CMAKE_EXE_LINKER_FLAGS "${FFT_LINKER_FLAGS} ${MPI_LINKER_FLAGS} ${CMAKE_EXE_LINKER_FLAGS}")
    set(CMAKE_SHARED_LINKER_FLAGS "${FFT_LINKER_FLAGS} ${MPI_LINKER_FLAGS} ${CMAKE_SHARED_LINKER_FLAGS}")
else()
    message("Recommended flags which are not added because GMX_SKIP_DEFAULT_CFLAGS=yes:")
    message("CMAKE_C_FLAGS: ${SIMD_C_FLAGS} ${MPI_COMPILE_FLAGS} ${EXTRA_C_FLAGS} ${GMXC_CFLAGS}")
    message("CMAKE_C_FLAGS_RELEASE: ${GMXC_CFLAGS_RELEASE}")
    message("CMAKE_C_FLAGS_DEBUG: ${GMXC_CFLAGS_DEBUG}")
    message("CMAKE_CXX_FLAGS: ${SIMD_CXX_FLAGS} ${MPI_COMPILE_FLAGS} ${EXTRA_CXX_FLAGS} ${GMXC_CXXFLAGS}")
    message("CMAKE_CXX_FLAGS_RELEASE: ${GMXC_CXXFLAGS_RELEASE}")
    message("CMAKE_CXX_FLAGS_DEBUG: ${GMXC_CXXFLAGS_DEBUG}")
    message("CMAKE_EXE_LINKER_FLAGS: ${FFT_LINKER_FLAGS} ${MPI_LINKER_FLAGS}")
    message("CMAKE_SHARED_LINKER_FLAGS: ${MPI_LINKER_FLAGS}")
endif()

if(NOT GMX_OPENMP)
    #Unset all OpenMP flags in case OpenMP was disabled either by the user
    #or because it was only partially detected (e.g. only for C but not C++ compiler)
    unset(OpenMP_C_FLAGS CACHE)
    unset(OpenMP_CXX_FLAGS CACHE)
else()
    set(GMX_EXE_LINKER_FLAGS ${GMX_EXE_LINKER_FLAGS} ${OpenMP_LINKER_FLAGS})
    set(GMX_SHARED_LINKER_FLAGS ${GMX_SHARED_LINKER_FLAGS} ${OpenMP_SHARED_LINKER_FLAGS})
endif()

########################################################################
# Specify install locations
########################################################################
# Use GNUInstallDirs to set paths on multiarch systems.
include(GNUInstallDirs)

# Customization for the installation tree paths.
set(GMX_LIB_INSTALL_DIR ${CMAKE_INSTALL_LIBDIR} CACHE STRING
    "Library installation directory (default: ${CMAKE_INSTALL_LIBDIR})")
set(GMX_DATA_INSTALL_DIR gromacs CACHE STRING
    "Data installation directory under share/ (default: gromacs)")
mark_as_advanced(GMX_LIB_INSTALL_DIR GMX_DATA_INSTALL_DIR)

# These variables are used internally to provide a central location for
# customizing the install locations.
set(LIB_INSTALL_DIR       ${GMX_LIB_INSTALL_DIR})
set(BIN_INSTALL_DIR       bin)
set(DATA_INSTALL_DIR      share/${GMX_DATA_INSTALL_DIR})
set(MAN_INSTALL_DIR       share/man)
# If the nesting level wrt. the installation root is changed,
# gromacs-config.cmake.cmakein needs to be adapted.
set(CMAKE_INSTALL_DIR     share/cmake)
# TODO: Make GMXRC adapt if this is changed
set(PKGCONFIG_INSTALL_DIR ${LIB_INSTALL_DIR}/pkgconfig)
set(INCL_INSTALL_DIR      include)

# These variables get written into config.h for use in finding the data
# directories.
set(GMXLIB_SEARCH_DIR share/${GMX_DATA_INSTALL_DIR}/top)
set(GMXLIB_FALLBACK   ${CMAKE_INSTALL_PREFIX}/${DATA_INSTALL_DIR}/top)

list(APPEND INSTALLED_HEADER_INCLUDE_DIRS ${INCL_INSTALL_DIR})

# Binary and library suffix options
include(gmxManageSuffixes)

################################################################
# Shared library load path settings
################################################################
# CMake supports RPATH on OS X only from 2.8.12 upwards.
# CMAKE_SYSTEM_VERSION > 8.0 matches OS X 10.5 and above, where RPATH support
# was added.
if((NOT CMAKE_SYSTEM_NAME STREQUAL "Darwin") OR
   ((CMAKE_SYSTEM_VERSION VERSION_GREATER 8.0) AND (NOT CMAKE_VERSION VERSION_LESS 2.8.12)))
    # The build folder always has bin/ and lib/; if we are also going to
    # install to lib/, then the installation RPATH works also in the build
    # tree.  This makes installation slightly faster (no need to rewrite the
    # RPATHs), and makes the binaries in the build tree relocatable.
    if(GMX_LIB_INSTALL_DIR STREQUAL "lib")
        set(CMAKE_BUILD_WITH_INSTALL_RPATH TRUE)
    endif()
    # Set the RPATH as relative to the executable location to make the
    # binaries relocatable.
    if(NOT CMAKE_SYSTEM_NAME STREQUAL "Darwin")
        set(CMAKE_INSTALL_RPATH "\$ORIGIN/../${GMX_LIB_INSTALL_DIR}")
    else()
        set(CMAKE_INSTALL_RPATH "@executable_path/../${GMX_LIB_INSTALL_DIR}")
    endif()
    set(CMAKE_INSTALL_RPATH_USE_LINK_PATH TRUE)
    set(CMAKE_MACOSX_RPATH 1)
else()
    # We are on Darwin/OSX, and CMake cannot handle RPATHs automatically.
    if(CMAKE_SYSTEM_VERSION VERSION_GREATER 8.0)
        # Set the RPATH options manually.
        set(CMAKE_INSTALL_NAME_DIR "@rpath")
        set(GMX_EXE_LINKER_FLAGS ${GMX_EXE_LINKER_FLAGS} "-Wl,-rpath,@executable_path/../${GMX_LIB_INSTALL_DIR}")
    else()
        # Use the old INSTALL_NAME_DIR mechanism if RPATH is not supported.
        set(CMAKE_INSTALL_NAME_DIR "${CMAKE_INSTALL_PREFIX}/${LIB_INSTALL_DIR}")
    endif()
endif()

#COPYING file: Only necessary for binary distributions.
#Simpler to always install.
install(FILES COPYING DESTINATION ${DATA_INSTALL_DIR} COMPONENT data)

if(GMX_EXTERNAL_BOOST)
    include_directories(${Boost_INCLUDE_DIRS})
    list(APPEND INSTALLED_HEADER_INCLUDE_DIRS ${Boost_INCLUDE_DIRS})
else()
    include_directories(BEFORE ${CMAKE_SOURCE_DIR}/src/external/boost)
    list(APPEND INSTALLED_HEADER_INCLUDE_DIRS ${INCL_INSTALL_DIR}/gromacs/external/boost)
    list(APPEND INSTALLED_HEADED_DEFINITIONS "-DBOOST_NO_TYPEID")
    # typeid not supported for minimal internal version
    # (would add significant amount of code)
    add_definitions(-DBOOST_NO_TYPEID)
    if (NOT GMX_BUILD_MDRUN_ONLY)
        install(DIRECTORY ${CMAKE_SOURCE_DIR}/src/external/boost/boost
                DESTINATION ${INCL_INSTALL_DIR}/gromacs/external/boost
                COMPONENT development)
    endif()
endif()

if (GMX_BUILD_FOR_COVERAGE)
    # Code heavy with asserts makes conditional coverage close to useless metric,
    # as by design most of the false branches are impossible to trigger in
    # correctly functioning code.  And the benefit of testing those that could
    # be triggered by using an API against its specification isn't usually
    # worth the effort.
    add_definitions(-DNDEBUG -DBOOST_DISABLE_ASSERTS -DGMX_DISABLE_ASSERTS)
endif()

if (BUILD_TESTING)
    # "tests" target builds all the separate test binaries.
    add_custom_target(tests)
    # "run-ctest" is an internal target that actually runs the tests.
    # This is necessary to be able to add separate targets that execute as part
    # of 'make check', but are ensured to be executed after the actual tests.
    add_custom_target(run-ctest
                      COMMAND ${CMAKE_CTEST_COMMAND} --output-on-failure
                      COMMENT "Running all tests"
                      VERBATIM)
    add_dependencies(run-ctest tests)
    # "check" target builds and runs all tests.
    add_custom_target(check DEPENDS run-ctest)
endif()

if (NOT GMX_BUILD_MDRUN_ONLY)
    add_subdirectory(docs)
    add_subdirectory(share)
    add_subdirectory(scripts)
endif()
add_subdirectory(src)

if (BUILD_TESTING)
    add_subdirectory(tests)
endif()

gmx_cpack_write_config()

# Issue a warning if NVIDIA GPUs were detected, but CUDA was not found.
# Don't bother the user after the first configure pass.
if ((CUDA_NOTFOUND_AUTO AND GMX_DETECT_GPU_AVAILABLE) AND NOT GMX_GPU_DETECTION_DONE)
    message(WARNING "${CUDA_NOTFOUND_MESSAGE}")
endif()
set(GMX_GPU_DETECTION_DONE TRUE CACHE INTERNAL "Whether GPU detection has already been done")

#######################
## uninstall target
#######################
CONFIGURE_FILE(   "${CMAKE_CURRENT_SOURCE_DIR}/cmake/cmake_uninstall.cmake.in"
                  "${CMAKE_CURRENT_BINARY_DIR}/cmake/cmake_uninstall.cmake"
                  IMMEDIATE @ONLY)
###########################
ADD_CUSTOM_TARGET(uninstall
                  "${CMAKE_COMMAND}" -P
                  "${CMAKE_CURRENT_BINARY_DIR}/cmake/cmake_uninstall.cmake")
###########################
set_directory_properties(PROPERTIES
            ADDITIONAL_MAKE_CLEAN_FILES "install_manifest.txt")<|MERGE_RESOLUTION|>--- conflicted
+++ resolved
@@ -48,67 +48,11 @@
 set(CMAKE_ARCHIVE_OUTPUT_DIRECTORY ${CMAKE_BINARY_DIR}/lib)
 set(CMAKE_RUNTIME_OUTPUT_DIRECTORY ${CMAKE_BINARY_DIR}/bin)
 
-<<<<<<< HEAD
 # Set up common version variables, as well as general information about
 # the build tree (whether the build is from a source package or from a git
 # repository).  Also declares a few functions that will be used for generating
 # version info files later.
 include(gmxVersionInfo)
-=======
-# PROJECT_VERSION should have the following structure:
-# VERSION-dev[-SUFFIX] where the VERSION should have the for: vMajor.vMinor.vPatch
-#
-# The "-dev" suffix is important to keep because it makes possible to distinguish
-# between a build from official release and a build from git release branch on a
-# machine with no git.
-#
-# NOTE: when releasing the "-dev" suffix needs to be stripped off!
-# REGRESSIONTEST_VERSION and REGRESSIONTEST_BRANCH should always be
-# defined.
-set(PROJECT_VERSION "5.0.3-dev")
-# If this is a released tarball, "-dev" will not be present in
-# PROJECT_VERSION, and REGRESSIONTEST_VERSION specifies the version
-# number of the regressiontest tarball against which the code tarball
-# can be tested. This will be the version of the last patch release.
-set(REGRESSIONTEST_VERSION "5.0.3-dev")
-# The MD5 checksum of the regressiontest tarball. Only used if "-dev"
-# is not present in the PROJECT_VERSION
-set(REGRESSIONTEST_MD5SUM "004f2377adf252e2caa9c241390d4b9c")
-# If this is not a released tarball, "-dev" will be present in
-# PROJECT_VERSION, and REGRESSIONTEST_BRANCH specifies the name of the
-# gerrit.gromacs.org branch whose HEAD can test this code, *if* this
-# code contains all recent fixes from the corresponding code branch.
-set(REGRESSIONTEST_BRANCH "refs/heads/release-5-0")
-
-set(CUSTOM_VERSION_STRING ""
-    CACHE STRING "Custom version string (if empty, use hard-coded default)")
-mark_as_advanced(CUSTOM_VERSION_STRING)
-if (CUSTOM_VERSION_STRING)
-    set(PROJECT_VERSION ${CUSTOM_VERSION_STRING})
-endif()
-set(LIBRARY_SOVERSION 0)
-set(LIBRARY_VERSION ${LIBRARY_SOVERSION}.0.0)
-# It is a bit irritating, but this has to be set separately for now!
-SET(CPACK_PACKAGE_VERSION_MAJOR "5")
-SET(CPACK_PACKAGE_VERSION_MINOR "0")
-#SET(CPACK_PACKAGE_VERSION_PATCH "0")
-
-# The numerical gromacs version. It is 40600 for 4.6.0.
-# The #define GMX_VERSION in gromacs/version.h is set to this value.
-math(EXPR NUM_VERSION
-    "${CPACK_PACKAGE_VERSION_MAJOR}*10000 + ${CPACK_PACKAGE_VERSION_MINOR}*100")
-if(CPACK_PACKAGE_VERSION_PATCH)
-    math(EXPR NUM_VERSION
-         "${NUM_VERSION} + ${CPACK_PACKAGE_VERSION_PATCH}")
-endif()
-
-# The API version tracks the numerical Gromacs version (for now).
-# It is potentially different from the Gromacs version in the future, if
-# the programs/libraries diverge from the presumably more stable API.
-# The #define GMX_API_VERSION in version.h is set to this value to
-# provide backward compatibility of software written against the Gromacs API.
-set(API_VERSION ${NUM_VERSION})
->>>>>>> a349e4be
 
 if(CMAKE_INSTALL_PREFIX_INITIALIZED_TO_DEFAULT AND UNIX)
     set(CMAKE_INSTALL_PREFIX "/usr/local/gromacs" CACHE STRING "Installation prefix (installation will need write permissions here)" FORCE)
@@ -137,11 +81,7 @@
         "List of configuration types"
         FORCE)
 endif()
-<<<<<<< HEAD
-set(build_types_with_explicit_flags RELEASE DEBUG RELWITHDEBUGINFO RELWITHASSERT MINSIZEREL PROFILE)
-=======
-set(build_types_with_explicit_flags RELEASE DEBUG RELWITHDEBINFO RELWITHASSERT MINSIZEREL)
->>>>>>> a349e4be
+set(build_types_with_explicit_flags RELEASE DEBUG RELWITHDEBINFO RELWITHASSERT MINSIZEREL PROFILE)
 
 set_property(GLOBAL PROPERTY FIND_LIBRARY_USE_LIB64_PATHS ON)
 
