cmake_minimum_required(VERSION 2.8)
# Keep CMake suitably quiet on Cygwin
set(CMAKE_LEGACY_CYGWIN_WIN32 0) # Remove when CMake >= 2.8.4 is required

# override bugs on OS X where Cmake picks gcc (GNU) for C instead of system default cc (Clang).
if(APPLE)
    set(CMAKE_C_COMPILER_INIT "cc")
endif(APPLE)

project(Gromacs)
include(Dart)
mark_as_advanced(DART_ROOT)

set(CMAKE_LIBRARY_OUTPUT_DIRECTORY ${CMAKE_BINARY_DIR}/lib)
set(CMAKE_ARCHIVE_OUTPUT_DIRECTORY ${CMAKE_BINARY_DIR}/lib)
set(CMAKE_RUNTIME_OUTPUT_DIRECTORY ${CMAKE_BINARY_DIR}/bin)

# PROJECT_VERSION should have the following structure: 
# VERSION-dev[-SUFFIX] where the VERSION should have the for: vMajor.vMinor.vPatch
#
# The "-dev" suffix is important to keep because it makes possible to distinguish 
# between a build from official release and a build from git release branch on a 
# machine with no git. 
#
# NOTE: when releasing the "-dev" suffix needs to be stripped off!
set(PROJECT_VERSION "5.0-dev")
set(CUSTOM_VERSION_STRING ""
    CACHE STRING "Custom version string (if empty, use hard-coded default)")
mark_as_advanced(CUSTOM_VERSION_STRING)
if (CUSTOM_VERSION_STRING)
    set(PROJECT_VERSION ${CUSTOM_VERSION_STRING})
endif (CUSTOM_VERSION_STRING)
set(SOVERSION 6)
# It is a bit irritating, but this has to be set separately for now!
SET(CPACK_PACKAGE_VERSION_MAJOR "5")
SET(CPACK_PACKAGE_VERSION_MINOR "0")
#SET(CPACK_PACKAGE_VERSION_PATCH "0")

# The numerical gromacs version. It is 40600 for 4.6.0.
# The #define GMX_VERSION in gmx_header_config_h is set to this value.
math(EXPR NUM_VERSION 
    "${CPACK_PACKAGE_VERSION_MAJOR}*10000 + ${CPACK_PACKAGE_VERSION_MINOR}*100")
if(CPACK_PACKAGE_VERSION_PATCH)
    math(EXPR NUM_VERSION 
         "${NUM_VERSION} + ${CPACK_PACKAGE_VERSION_PATCH}")
endif()

# The API version tracks the numerical Gromacs version (for now).
# It is potentially different from the Gromacs version in the future, if
# the programs/libraries diverge from the presumably more stable API.
# The #define GMX_API_VERSION in version.h is set to this value to
# provide backward compatibility of software written against the Gromacs API.
set(API_VERSION ${NUM_VERSION})

# Cmake modules/macros are in a subdirectory to keep this file cleaner
set(CMAKE_MODULE_PATH ${CMAKE_CURRENT_SOURCE_DIR}/cmake)

if(CMAKE_INSTALL_PREFIX_INITIALIZED_TO_DEFAULT AND UNIX)
    set(CMAKE_INSTALL_PREFIX "/usr/local/gromacs" CACHE STRING "Installation prefix (installation will need write permissions here)" FORCE)
endif()

set(GMX_INSTALL_PREFIX "" CACHE STRING "Prefix gets appended to CMAKE_INSTALL_PREFIX. For cpack it sets the root folder of the archive.")
mark_as_advanced(GMX_INSTALL_PREFIX)

if(NOT CMAKE_BUILD_TYPE)
    set(CMAKE_BUILD_TYPE "Release" CACHE STRING "Choose the type of build, options are: Debug Release RelWithDebInfo MinSizeRel." FORCE)
endif(NOT CMAKE_BUILD_TYPE)

enable_language(C)
enable_language(CXX)

set(CPACK_PACKAGE_VERSION ${PROJECT_VERSION})
set(CPACK_PACKAGE_VENDOR "gromacs.org")
set(CPACK_PACKAGE_DESCRIPTION_SUMMARY "Gromacs - a toolkit for high-performance molecular simulation")
set(CPACK_RESOURCE_FILE_WELCOME "${CMAKE_SOURCE_DIR}/admin/InstallWelcome.txt")
# Its GPL/LGPL, so they do not have to agree to a license for mere usage, but some installers require this...
set(CPACK_RESOURCE_FILE_LICENSE "${CMAKE_SOURCE_DIR}/COPYING")
set(CPACK_RESOURCE_FILE_README "${CMAKE_SOURCE_DIR}/admin/InstallInfo.txt")
set(CPACK_SOURCE_IGNORE_FILES ".isreposource;.git;.gitignore")
set(CPACK_PROJECT_CONFIG_FILE "${CMAKE_SOURCE_DIR}/CPackInit.cmake")
SET(CPACK_SOURCE_INSTALLED_DIRECTORIES "${CMAKE_SOURCE_DIR};/;${CMAKE_BINARY_DIR}/man;man")
set(CPACK_PACKAGE_CONTACT "gmx-users@gromacs.org")

#must come after all cpack settings!
include(CPack)

set(SOURCE_IS_GIT_REPOSITORY OFF)
if(EXISTS "${CMAKE_SOURCE_DIR}/.git")
    set(SOURCE_IS_GIT_REPOSITORY ON)
endif()

########################################################################
# Check and warn if cache generated on a different host is being reused
########################################################################
if(CMAKE_HOST_UNIX)
    execute_process(COMMAND hostname
                    OUTPUT_VARIABLE TMP_HOSTNAME
                    OUTPUT_STRIP_TRAILING_WHITESPACE)
    if(GMX_BUILD_HOSTNAME AND NOT "${GMX_BUILD_HOSTNAME}" STREQUAL "${TMP_HOSTNAME}")
        message(WARNING "
            The CMake cache, probably generated on a different host (${GMX_BUILD_HOSTNAME}),
            is being reused! This could lead to inconsitencies; therefore, it is
            recommended to regenerate the cache!")
    endif()
    set(GMX_BUILD_HOSTNAME "${TMP_HOSTNAME}" CACHE INTERNAL
            "Hostname of the machine where the cache was generated.")
endif()

########################################################################
# Fix stupid flags on Windows
########################################################################
SET(SHARED_LIBS_DEFAULT ON) 
IF( WIN32 AND NOT CYGWIN)
  option(GMX_PREFER_STATIC_LIBS "When finding libraries prefer static system libraries (MT instead of MD)!" ON)
  mark_as_advanced(GMX_PREFER_STATIC_LIBS)
  SET(SHARED_LIBS_DEFAULT OFF)  #is currently not working on Windows
  # This makes windows.h not declare min/max as macros that would break
  # C++ code using std::min/std::max.
  add_definitions(-DNOMINMAX)

  IF (GMX_PREFER_STATIC_LIBS)
    #Only setting Debug and Release flags. Others configurations current not used.
    STRING(REPLACE /MD /MT CMAKE_C_FLAGS_RELEASE ${CMAKE_C_FLAGS_RELEASE})
    SET(CMAKE_C_FLAGS_RELEASE ${CMAKE_C_FLAGS_RELEASE} CACHE STRING "" FORCE)
    STRING(REPLACE /MD /MT CMAKE_C_FLAGS_DEBUG ${CMAKE_C_FLAGS_DEBUG})
    SET(CMAKE_C_FLAGS_DEBUG ${CMAKE_C_FLAGS_DEBUG} CACHE STRING "" FORCE)
    STRING(REPLACE /MD /MT CMAKE_CXX_FLAGS_RELEASE ${CMAKE_CXX_FLAGS_RELEASE})
    SET(CMAKE_CXX_FLAGS_RELEASE ${CMAKE_CXX_FLAGS_RELEASE} CACHE STRING "" FORCE)
    STRING(REPLACE /MD /MT CMAKE_CXX_FLAGS_DEBUG ${CMAKE_CXX_FLAGS_DEBUG})
    SET(CMAKE_CXX_FLAGS_DEBUG ${CMAKE_CXX_FLAGS_DEBUG} CACHE STRING "" FORCE)
  ENDIF()

  #Workaround for cmake bug 13174. Replace deprecated options.
  IF( CMAKE_C_COMPILER_ID MATCHES "Intel" )
    STRING(REPLACE /GZ /RTC1 CMAKE_C_FLAGS_DEBUG ${CMAKE_C_FLAGS_DEBUG})
    SET(CMAKE_C_FLAGS_DEBUG ${CMAKE_C_FLAGS_DEBUG} CACHE STRING "" FORCE)
  ENDIF()
  IF( CMAKE_CXX_COMPILER_ID MATCHES "Intel" )
    STRING(REPLACE /GZ /RTC1 CMAKE_CXX_FLAGS_DEBUG ${CMAKE_CXX_FLAGS_DEBUG})
    STRING(REPLACE /GX /EHsc CMAKE_CXX_FLAGS_DEBUG ${CMAKE_CXX_FLAGS_DEBUG})
    SET(CMAKE_CXX_FLAGS_DEBUG ${CMAKE_CXX_FLAGS_DEBUG} CACHE STRING "" FORCE)

    STRING(REPLACE /GX /EHsc CMAKE_CXX_FLAGS_RELEASE ${CMAKE_CXX_FLAGS_RELEASE})
    SET(CMAKE_CXX_FLAGS_RELEASE ${CMAKE_CXX_FLAGS_RELEASE} CACHE STRING "" FORCE)
  ENDIF()
ENDIF()


########################################################################
# User input options                                                   #
########################################################################
option(GMX_DOUBLE "Use double precision (much slower, use only if you really need it)" OFF)
option(GMX_MPI    "Build a parallel (message-passing) version of GROMACS" OFF)
option(GMX_THREAD_MPI  "Build a thread-MPI-based multithreaded version of GROMACS (not compatible with MPI)" ON)
option(GMX_SOFTWARE_INVSQRT "Use GROMACS software 1/sqrt" ON)
mark_as_advanced(GMX_SOFTWARE_INVSQRT)
option(GMX_POWERPC_INVSQRT "Use PowerPC hardware 1/sqrt" OFF)
mark_as_advanced(GMX_POWERPC_INVSQRT)
option(GMX_FAHCORE "Build a library with mdrun functionality" OFF)
mark_as_advanced(GMX_FAHCORE)
option(GMX_OPENMM "Accelerated execution on GPUs through the OpenMM library (rerun cmake after changing to see relevant options)" OFF)

include(gmxDetectAcceleration)
if(NOT DEFINED GMX_CPU_ACCELERATION)
    if(CMAKE_CROSSCOMPILING)
        set(GMX_SUGGESTED_CPU_ACCELERATION "None")
    else(CMAKE_CROSSCOMPILING)
        gmx_detect_acceleration(GMX_SUGGESTED_CPU_ACCELERATION)
    endif(CMAKE_CROSSCOMPILING)
endif(NOT DEFINED GMX_CPU_ACCELERATION)

set(GMX_CPU_ACCELERATION "@GMX_SUGGESTED_CPU_ACCELERATION@"
    CACHE STRING "Accelerated CPU kernels. Pick one of: None, SSE2, SSE4.1, AVX_128_FMA, AVX_256, BlueGene, Power6, Fortran")

set(GMX_FFT_LIBRARY "fftw3" 
    CACHE STRING "FFT library choices: fftw3,mkl,fftpack[built-in]")
option(GMX_DISABLE_FFTW_MEASURE 
       "Do not optimize FFTW setups (not needed with SSE)" OFF)
mark_as_advanced(GMX_DISABLE_FFTW_MEASURE)
set(GMX_QMMM_PROGRAM "none" 
    CACHE STRING "QM package choices: none,gaussian,mopac,gamess,orca")
option(GMX_BROKEN_CALLOC "Work around broken calloc()" OFF)
mark_as_advanced(GMX_BROKEN_CALLOC)
option(GMX_MPI_IN_PLACE "Enable MPI_IN_PLACE for MPIs that have it defined" ON)
mark_as_advanced(GMX_MPI_IN_PLACE)
option(GMX_LOAD_PLUGINS "Compile with plugin support, needed to read VMD supported file formats" ON)
mark_as_advanced(GMX_LOAD_PLUGINS)

option(GMX_GPU  "Enable GPU acceleration" ON)
option(GMX_OPENMP "Enable OpenMP-based multithreading" ON)

option(GMX_GIT_VERSION_INFO "Generate git version information" ${SOURCE_IS_GIT_REPOSITORY})
mark_as_advanced(GMX_GIT_VERSION_INFO)

option(GMX_DEFAULT_SUFFIX "Use default suffixes for GROMACS binaries and libs (_d for double, _mpi for MPI; rerun cmake after changing to see relevant options)" ON)
if(UNIX)
    option(GMX_SYMLINK_OLD_BINARY_NAMES "Create symbolic links for pre-5.0 binary names" ON)
endif()

if(UNIX)
    option(GMX_PREFER_STATIC_LIBS "When finding libraries prefer static archives (not available on non-*nix platforms and it will only work if static versions of external dependencies are available and found)!" OFF)
    mark_as_advanced(GMX_PREFER_STATIC_LIBS)
endif()

option(GMX_CYCLE_SUBCOUNTERS "Enable cycle subcounters to get a more detailed cycle timings" OFF)
mark_as_advanced(GMX_CYCLE_SUBCOUNTERS)

######################################################################
# compiler tests
# these need ot be done early (before further tests).
#####################################################################

# cmake/Check{C,CXX}CompilerFlag.cmake are lifted from CMake git next
# branch (proposed for v2.8.9) to be able to detect invalid options
# with the Intel Compilers.
# Remove these files from the source tree when a CMake version that
# includes the features in question becomes required.
include(CheckCCompilerFlag)
include(CheckCXXCompilerFlag)

# OpenMP check must come before other CFLAGS!
if(GMX_OPENMP)
    find_package(OpenMP)
    if(OPENMP_FOUND)
        #- only set linker flag, if user didn't set them manual
        #- cmake on windows doesn't support linker flags passed to target_link_libraries
        #  (cmake treats /openmp as \openmp library file) and no openmp linker flags are needed
        if(NOT (WIN32 AND NOT CYGWIN))
            if(CMAKE_COMPILER_IS_GNUCC AND GMX_PREFER_STATIC_OPENMP)
                set(OpenMP_LINKER_FLAGS "-Wl,-static -lgomp -lrt -Wl,-Bdynamic -lpthread")
                set(OpenMP_SHARED_LINKER_FLAGS "")
            else()
                if(NOT DEFINED OpenMP_LINKER_FLAGS)
                    set(OpenMP_LINKER_FLAGS "${OpenMP_C_FLAGS}")
                endif()
                if(NOT DEFINED OpenMP_SHARED_LINKER_FLAGS)
                    set(OpenMP_SHARED_LINKER_FLAGS "${OpenMP_C_FLAGS}")
                endif()
            endif()
        endif()
    else(OPENMP_FOUND)
        message(WARNING
                "Compiler not supporting OpenMP. This might hurt your performance a lot, "
                "in particular with GPUs. Try using a different compiler (Intel is good on x86) "
                "if you can - for now we are proceeding by turning off OpenMP.")
        set(GMX_OPENMP OFF CACHE STRING "Compiler does not support OpenMP." FORCE)
    endif(OPENMP_FOUND)
endif()


include(gmxCFlags)
gmx_c_flags()

include(gmxGetCompilerVersion)
get_compiler_version()

# gcc 4.4.x is buggy and crashes when compiling some files with O3 and OpenMP on.
# Detect here whether applying a workaround is needed and will apply it later
# on the affected files.
include(gmxGCC44O3BugWorkaround)
gmx_check_gcc44_bug_workaround_needed(GMX_USE_GCC44_BUG_WORKAROUND)

########################################################################
# Set up binary and library suffixing 
########################################################################
set(GMX_BINARY_SUFFIX "" CACHE STRING "Suffix for GROMACS binaries (default: _d for double, _mpi for MPI, _mpi_d for MPI and double).")
set(GMX_LIBS_SUFFIX "" 
  CACHE STRING "Suffix for GROMACS libs (default: _d for double, _mpi for MPI, _mpi_d for MPI and double).")
if (GMX_DEFAULT_SUFFIX)
  set(GMX_BINARY_SUFFIX "")
  set(GMX_LIBS_SUFFIX "")
  if (GMX_MPI)
    set(GMX_BINARY_SUFFIX "_mpi")
    set(GMX_LIBS_SUFFIX "_mpi")
  endif(GMX_MPI)
  if (GMX_DOUBLE)
    set (GMX_BINARY_SUFFIX "${GMX_BINARY_SUFFIX}_d")
    set (GMX_LIBS_SUFFIX "${GMX_LIBS_SUFFIX}_d")
  endif(GMX_DOUBLE)
  if (GMX_OPENMM)
    set (GMX_BINARY_SUFFIX "-openmm")
    set (GMX_LIBS_SUFFIX "_openmm")
  endif(GMX_OPENMM)
  mark_as_advanced(FORCE GMX_BINARY_SUFFIX GMX_LIBS_SUFFIX)
  if (NOT SUFFIX_QUIETLY)
    message(STATUS "Using default binary suffix: \"${GMX_BINARY_SUFFIX}\"")
    message(STATUS "Using default library suffix: \"${GMX_LIBS_SUFFIX}\"")
  endif (NOT SUFFIX_QUIETLY)
else(GMX_DEFAULT_SUFFIX)
  mark_as_advanced(CLEAR GMX_BINARY_SUFFIX GMX_LIBS_SUFFIX)
  if (NOT SUFFIX_QUIETLY)
    message(STATUS "Using manually set binary suffix: \"${GMX_BINARY_SUFFIX}\"")
    message(STATUS "Using manually set library suffix: \"${GMX_LIBS_SUFFIX}\"")
  endif (NOT SUFFIX_QUIETLY)
endif(GMX_DEFAULT_SUFFIX)
set(SUFFIX_QUIETLY TRUE CACHE INTERNAL "")

set(PKG_CFLAGS "")
if(GMX_DOUBLE)
    set(PKG_CFLAGS "${PKG_CFLAGS} -DGMX_DOUBLE")
endif(GMX_DOUBLE)
if(GMX_SOFTWARE_INVSQRT)
  set(PKG_CFLAGS "${PKG_CFLAGS} -DGMX_SOFTWARE_INVSQRT")
endif(GMX_SOFTWARE_INVSQRT)
if(GMX_POWERPC_INVSQRT)
  set(PKG_CFLAGS "${PKG_CFLAGS} -DGMX_POWERPC_INVSQRT")
endif(GMX_POWERPC_INVSQRT)

########################################################################
#Process MPI settings
########################################################################
include(gmxManageMPI)

#######################################################################
# Check for options incompatible with OpenMM build                    #
#######################################################################
if(GMX_OPENMM)
    # we'll use the built-in fft to avoid unnecessary dependencies
    string(TOUPPER ${GMX_FFT_LIBRARY} GMX_FFT_LIBRARY)
    if(NOT ${GMX_FFT_LIBRARY} STREQUAL "FFTPACK")
        message(STATUS "No external FFT libraries needed for the OpenMM build, switching to fftpack!")
        set(GMX_FFT_LIBRARY "fftpack" CACHE STRING 
		"No external FFT libraries needed for the OpenMM build, switching to  fftpack!" FORCE)
    endif()
    if(GMX_MPI)
        message(FATAL_ERROR "The OpenMM build is not compatible with MPI!")
    endif(GMX_MPI)
    if(GMX_THREAD_MPI)
        message(STATUS "Thread-MPI not compatible with OpenMM, disabled!")
        set(GMX_THREAD_MPI OFF CACHE BOOL
		"Thread-MPI not compatible with OpenMM build, disabled!" FORCE)
    endif(GMX_THREAD_MPI)
    if(GMX_OPENMP)
        message(STATUS "OpenMP multithreading not compatible with OpenMM, disabled")
        set(GMX_OPENMP OFF CACHE BOOL
            "OpenMP multithreading not compatible with OpenMM, disabled!" FORCE)
    endif()
    if(GMX_SOFTWARE_INVSQRT)
        set(GMX_SOFTWARE_INVSQRT OFF CACHE STRING 
                "The OpenMM build does not need GROMACS software 1/sqrt!" FORCE)
    endif(GMX_SOFTWARE_INVSQRT)
    string(TOUPPER ${GMX_CPU_ACCELERATION} GMX_CPU_ACCELERATION)
    if(NOT GMX_CPU_ACCELERATION STREQUAL "NONE")
        message(STATUS "Switching off CPU-based acceleration, the OpenMM build does not support/need any!")
        set(GMX_CPU_ACCELERATION "None" CACHE STRING
            "Switching off CPU-based acceleration, the OpenMM build does not support/need any!" FORCE)
    endif()
    if(GMX_FAHCORE)
        message(FATAL_ERROR "The OpenMM build does not support FAH build!")
    endif(GMX_FAHCORE)
    if(GMX_DOUBLE)
        message(FATAL_ERROR  "The OpenMM-build does not support double precision calculations!")
    endif()
    # mark as advanced the unused variables
    mark_as_advanced(FORCE GMX_CPU_ACCELERATION GMX_MPI GMX_FFT_LIBRARY 
        GMX_QMMM_PROGRAM GMX_THREAD_MPI GMX_DOUBLE)
else(GMX_OPENMM)
     mark_as_advanced(CLEAR GMX_CPU_ACCELERATION GMX_MPI GMX_FFT_LIBRARY 
        GMX_QMMM_PROGRAM GMX_THREAD_MPI GMX_DOUBLE)
endif(GMX_OPENMM)


########################################################################
# Basic system tests (standard libraries, headers, functions, types)   #
########################################################################
include(CheckIncludeFiles)
include(CheckIncludeFileCXX)
check_include_files(unistd.h	 HAVE_UNISTD_H)
check_include_files(pwd.h        HAVE_PWD_H)
check_include_files(pthread.h    HAVE_PTHREAD_H)
check_include_files(dirent.h     HAVE_DIRENT_H)
check_include_files(sys/time.h   HAVE_SYS_TIME_H)
check_include_files(io.h  		 HAVE_IO_H)
check_include_files(sched.h      HAVE_SCHED_H)

check_include_files(regex.h      HAVE_POSIX_REGEX)
check_include_file_cxx(regex     HAVE_CXX11_REGEX)
# TODO: It could be nice to inform the user if no regex support is found,
# as selections won't be fully functional.

include(CheckFunctionExists)
check_function_exists(strdup            HAVE_STRDUP)
check_function_exists(posix_memalign    HAVE_POSIX_MEMALIGN)
check_function_exists(memalign          HAVE_MEMALIGN)
check_function_exists(_aligned_malloc   HAVE__ALIGNED_MALLOC)
check_function_exists(gettimeofday      HAVE_GETTIMEOFDAY)
check_function_exists(fsync             HAVE_FSYNC)
check_function_exists(_fileno           HAVE__FILENO)
check_function_exists(fileno            HAVE_FILENO)
check_function_exists(_commit           HAVE__COMMIT)
check_function_exists(lstat             HAVE_LSTAT)
check_function_exists(sigaction         HAVE_SIGACTION)
check_function_exists(sysconf           HAVE_SYSCONF)
check_function_exists(sched_setaffinity HAVE_SCHED_SETAFFINITY)
check_function_exists(sched_getaffinity HAVE_SCHED_GETAFFINITY)
check_function_exists(rsqrt             HAVE_RSQRT)
check_function_exists(rsqrtf            HAVE_RSQRTF)
check_function_exists(sqrtf             HAVE_SQRTF)

include(CheckLibraryExists)
check_library_exists(m sqrt "" HAVE_LIBM)
check_library_exists(m cbrt "" HAVE_CBRT)


include(CheckTypeSize)

check_type_size("int"           SIZEOF_INT) 
check_type_size("long int"      SIZEOF_LONG_INT) 
check_type_size("long long int" SIZEOF_LONG_LONG_INT) 
check_type_size("off_t"         SIZEOF_OFF_T)
check_type_size("void *"        SIZEOF_VOIDP)

if (CMAKE_C_SIZEOF_DATA_PTR EQUAL 8)
    set(GMX_64_BIT TRUE)
else (CMAKE_C_SIZEOF_DATA_PTR EQUAL 8)
    set(GMX_64_BIT FALSE)
endif (CMAKE_C_SIZEOF_DATA_PTR EQUAL 8)

include(TestBigEndian)
test_big_endian(GMX_INTEGER_BIG_ENDIAN)




########################################################################
# Find external packages                                               #
########################################################################
if(UNIX)
    if(GMX_PREFER_STATIC_LIBS)
        # On Linux .a is the static library suffix, on Mac OS X .lib can also
        # be used, so we'll add both to the preference list.
        SET(CMAKE_FIND_LIBRARY_SUFFIXES ".lib;.a" ${CMAKE_FIND_LIBRARY_SUFFIXES})
        if(SHARED_LIBS_DEFAULT)
            if(BUILD_SHARED_LIBS) #Warn the user about the combination. But don't overwrite the request.
                message(WARNING "Static libraries requested, and shared Gromacs libraries requested.")
            elseif(NOT DEFINED BUILD_SHARED_LIBS) #Change default to OFF. Don't warn if it's already off.
                message(WARNING "Static libraries requested, the GROMACS libraries will also be build static (BUILD_SHARED_LIBS=OFF)")
                set(SHARED_LIBS_DEFAULT OFF)
            endif()
        endif()
    endif()
endif()
option(BUILD_SHARED_LIBS "Enable shared libraries (can be problematic with MPI, Windows)" ${SHARED_LIBS_DEFAULT})

<<<<<<< HEAD
option(GMX_XML "Use libxml2 to parse xml files" ON)
if (GMX_XML)
  find_package(LibXml2)
  set(PKG_XML "")
  if(LIBXML2_FOUND)
    include_directories(${LIBXML2_INCLUDE_DIR})
    set(PKG_XML libxml-2.0)
    set(XML_LIBRARIES ${LIBXML2_LIBRARIES})
  endif(LIBXML2_FOUND)
endif(GMX_XML)

=======
>>>>>>> 7a330e69
option(GMX_GSL "Add support for gsl" OFF)
if (GMX_GSL)
  find_package(gsl)
  set(PKG_GSL "")
  if(GSL_FOUND)
    include_directories(${GSL_INCLUDE_DIR})
    set(PKG_GSL gsl)
    set(HAVE_LIBGSL 1)
  endif(GSL_FOUND)
endif (GMX_GSL)

option(GMX_X11 "Use X window system" OFF)
if (GMX_X11)
	find_package(X11)
	# X11 includes/libraries are only set in the ngmx subdirectory!
	if(X11_FOUND)
    	set(HAVE_X11 1)
	endif(X11_FOUND)
endif(GMX_X11)

include(ThreadMPI)
set(THREAD_MPI_LIB thread_mpi)
if(GMX_THREAD_MPI)
    tmpi_get_source_list(THREAD_MPI_SRC CXX)
    set(PKG_CFLAGS "${PKG_CFLAGS} -DGMX_THREAD_MPI")
    set(GMX_MPI 1)
else(GMX_THREAD_MPI)
    tmpi_get_source_list(THREAD_MPI_SRC CXX NOMPI)
endif(GMX_THREAD_MPI)

if(GMX_OPENMM)
    set(CUDA_BUILD_EMULATION OFF)
    find_package(CUDA 3.1 REQUIRED)
    add_definitions(-DGMX_OPENMM)
    if(CMAKE_BUILD_TYPE STREQUAL "DEBUG")    
        set(CUDA_VERBOSE_BUILD ON)
    endif()
    find_package(OpenMM) 
endif(GMX_OPENMM)


if(GMX_GPU)
    if(GMX_DOUBLE)
        message(WARNING "GPU acceleration is not available in double precision, disabled!")
        set(GMX_GPU OFF CACHE BOOL "Enable GPU acceleration" FORCE)
    endif()
endif(GMX_GPU)

if(GMX_GPU)

    # We support CUDA >=v3.2 on *nix, but <= v4.1 doesn't work with MSVC
    if(MSVC)
        find_package(CUDA 4.1)
    else()
        find_package(CUDA 3.2)
    endif()

    if (NOT EXISTS ${CUDA_TOOLKIT_ROOT_DIR})
        message(FATAL_ERROR "
    mdrun supports native GPU acceleration on NVIDIA hardware with compute
    capability >=2.0. This requires the NVIDIA CUDA library, which was not
    found; the location can be hinted by setting CUDA_TOOLKIT_ROOT_DIR.

    CPU or GPU acceleration can be selected at runtime, but if you are
    sure you can not make use of GPU acceleration, disable it by setting
    the CMake variable GMX_GPU=OFF.")
    endif()

    if(NOT GMX_OPENMP)
        message(WARNING "
    In order to use GPU acceleration efficiently, mdrun requires OpenMP multithreding.
    Without OpenMP only a single CPU core per GPU can be used which is suboptimal.
    Note that with MPI multiple processes can be forced to use a single GPU, but this
    typically inefficient.")
    endif()

    include(gmxManageNvccConfig)

    # Check whether we can use atomic operations needed for polling wait for GPU
    # (to avoid the cudaStreamSynchronize + ECC bug).
    # With thread-MPI testing atomics has already been carried out, but without
    # thread-MPI we need to invoke the atomics test independently.
    if (NOT GMX_THREAD_MPI)
        set(TEST_TMPI_ATOMICS_ONLY ON CACHE INTERNAL
            "Test only the atomic operations of thread-MPI.")
        include(ThreadMPI)
    endif()

    # we need this linker flag in case if we have ld >= 2.22 (typically with gcc 4.5+),
    # but it's too cumbersome to check the ld version and the flag should not hurt
    if(CMAKE_COMPILER_IS_GNUCC)
        set(GROMACS_LINKER_FLAGS "-Wl,--add-needed ${GROMACS_LINKER_FLAGS}")
    endif()

    # annoyingly enough, FindCUDA leaves a few variables behind as non-advanced
    mark_as_advanced(CUDA_BUILD_CUBIN CUDA_BUILD_EMULATION CUDA_SDK_ROOT_DIR CUDA_VERBOSE_BUILD)
endif()

if(APPLE)
   find_library(ACCELERATE_FRAMEWORK Accelerate)
   list(APPEND GMX_EXTRA_LIBRARIES ${ACCELERATE_FRAMEWORK})
endif(APPLE)

if(CYGWIN)
    set(GMX_CYGWIN 1)
endif(CYGWIN)

if(WIN32 AND NOT CYGWIN)
    set(GMX_NATIVE_WINDOWS 1)
endif()

# only bother with finding git and using version.h if the source is a git repo
if(GMX_GIT_VERSION_INFO)
    if (NOT SOURCE_IS_GIT_REPOSITORY)
        message(FATAL_ERROR
            "Cannot generate git version information from source tree not under git. "
            "Set GMX_GIT_VERSION_INFO=OFF to proceed.")
    endif ()
    # We need at least git v1.5.3 be able to parse git's date output. If not
    # found or the version is too small, we can't generate version information.
    find_package(Git)

    # Find out the git version
    if(GIT_FOUND AND NOT GIT_VERSION)
      execute_process(COMMAND ${GIT_EXECUTABLE} "--version"
        OUTPUT_VARIABLE _exec_out
        OUTPUT_STRIP_TRAILING_WHITESPACE)
      string(REGEX REPLACE "git version (.*)" "\\1" GIT_VERSION ${_exec_out})
      set(GIT_VERSION ${GIT_VERSION} CACHE STRING "Git version")
      mark_as_advanced(GIT_VERSION)
    endif()

    if(NOT GIT_FOUND OR GIT_VERSION VERSION_LESS "1.5.3")
        message(FATAL_ERROR
            "No compatible git version found (>= 1.5.3 required). "
            "Won't be able to generate development version information. "
            "Set GMX_GIT_VERSION_INFO=OFF to proceed.")
    endif()
endif()

option(GMX_INTERNAL_BOOST "Use minimal internal version of boost" OFF)
if ( NOT GMX_INTERNAL_BOOST )
  find_package( Boost 1.44.0 )
else ( NOT GMX_INTERNAL_BOOST )
  set (Boost_FOUND FALSE)
endif( NOT GMX_INTERNAL_BOOST )

if(Boost_FOUND AND NOT Boost_VERSION VERSION_LESS "104400" )
  include_directories(${Boost_INCLUDE_DIRS})
else()
  if(NOT BOOST_QUIETLY)
    message("Boost >= 1.44 not found. Using minimal internal version. Not recommended if GROMACS is used as library!")
  endif()
  include_directories(${CMAKE_SOURCE_DIR}/src/external/boost)
  add_definitions( -DBOOST_NO_TYPEID )  #TYPEID not supported for minimal internal version (would add significant more code)
  # TODO: Propagate the above settings to the installed CMakeFiles.txt template
  # (from share/template/)
  # TODO: Reorder stuff such that INCL_INSTALL_DIR could be used here
  set(PKG_CFLAGS "${PKG_CFLAGS} -DBOOST_NO_TYPEID -I${GMX_INSTALL_PREFIX}include/gromacs/external/boost")
  install(DIRECTORY ${CMAKE_SOURCE_DIR}/src/external/boost/boost
          DESTINATION ${GMX_INSTALL_PREFIX}include/gromacs/external/boost
          COMPONENT development)
endif()
set(BOOST_QUIETLY TRUE CACHE INTERNAL "")

if (LIBXML2_FOUND)
    option(GMX_BUILD_UNITTESTS "Build unit tests with BUILD_TESTING (uses Google C++ Testing and Mocking Frameworks, requires libxml2)" ON)
else (LIBXML2_FOUND)
    set(GMX_BUILD_UNITTESTS OFF)
endif (LIBXML2_FOUND)
mark_as_advanced(GMX_BUILD_UNITTESTS)
set(MEMORYCHECK_SUPPRESSIONS_FILE ${CMAKE_SOURCE_DIR}/cmake/legacy_and_external.supp)

########################################################################
# Generate development version info for cache
########################################################################
# set(GEN_VERSION_INFO_INTERNAL "ON")
# include(gmxGenerateVersionString)

########################################################################
# Our own GROMACS tests
########################################################################

add_definitions( -DHAVE_CONFIG_H )
include_directories(${CMAKE_SOURCE_DIR}/src)
# Required for config.h, maybe should only be set in src/CMakeLists.txt
include_directories(${CMAKE_BINARY_DIR}/src)
# Required for gmx_header_config_gen.h to be found before installation
include_directories(${CMAKE_BINARY_DIR}/src/gromacs/utility)
# Required for now to make old code compile
include_directories(${CMAKE_SOURCE_DIR}/src/gromacs/legacyheaders)

include(gmxTestInlineASM)
gmx_test_inline_asm_gcc_x86(GMX_X86_GCC_INLINE_ASM)

include(gmxSetBuildInformation)
gmx_set_build_information()
if(BUILD_CPU_FEATURES MATCHES "rdtscp" AND NOT GMX_DISTRIBUTABLE_BUILD)
    # The timestep counter headers do not include config.h
    add_definitions(-DHAVE_RDTSCP)
endif(BUILD_CPU_FEATURES MATCHES "rdtscp" AND NOT GMX_DISTRIBUTABLE_BUILD)

include(gmxTestFloatFormat)
gmx_test_float_format(GMX_FLOAT_FORMAT_IEEE754 
                      GMX_IEEE754_BIG_ENDIAN_BYTE_ORDER
                      GMX_IEEE754_BIG_ENDIAN_WORD_ORDER)

include(gmxTestLargeFiles)
gmx_test_large_files(GMX_LARGEFILES)

include(gmxTestSignal)
gmx_test_sigusr1(HAVE_SIGUSR1)

include(gmxTestInline)
gmx_test_inline(INLINE_KEYWORD)

include(gmxTestRestrict)
gmx_test_restrict(RESTRICT_KEYWORD)

include(gmxTestPipes)
gmx_test_pipes(HAVE_PIPES)

include(gmxTestIsfinite)
gmx_test_isfinite(HAVE_ISFINITE)
gmx_test__isfinite(HAVE__ISFINITE)
gmx_test__finite(HAVE__FINITE)

include(gmxTestCXX11)
gmx_test_cxx11(GMX_CXX11 CXX11_FLAG)
set(GROMACS_CXX_FLAGS "${CXX11_FLAG} ${GROMACS_CXX_FLAGS}")
if(CXX11_FLAG)
    #FIXME: add proper solution for progate all but cxx11 flag
    set(CUDA_PROPAGATE_HOST_FLAGS no)
    message(WARNING "Please manually add compiler flags to CUDA_NVCC_FLAGS. Automatic propogation temporary not working.")
endif()

include(gmxTestXDR)
gmx_test_xdr(GMX_SYSTEM_XDR)
if(NOT GMX_SYSTEM_XDR)
    set(GMX_INTERNAL_XDR 1)
    set(PKG_CFLAGS "${PKG_CFLAGS} -DGMX_INTERNAL_XDR")
endif(NOT GMX_SYSTEM_XDR)

# Process nonbonded accelerated kernels settings
string(TOUPPER ${GMX_CPU_ACCELERATION} ${GMX_CPU_ACCELERATION})
if(${GMX_CPU_ACCELERATION} STREQUAL "NONE")
    # nothing to do
elseif(${GMX_CPU_ACCELERATION} STREQUAL "SSE2")

    GMX_TEST_CFLAG(GNU_SSE2_CFLAG "-msse2" GROMACS_C_FLAGS)
    if(NOT GNU_SSE2_CFLAG)
        GMX_TEST_CFLAG(MSVC_SSE2_CFLAG "/arch:SSE2" GROMACS_C_FLAGS)
    endif(NOT GNU_SSE2_CFLAG)

    GMX_TEST_CXXFLAG(GNU_SSE2_CXXFLAG "-msse2" GROMACS_CXX_FLAGS)
    if(NOT GNU_SSE2_CXXFLAG)
        GMX_TEST_CXXFLAG(MSVC_SSE2_CXXFLAG "/arch:SSE2" GROMACS_CXX_FLAGS)
    endif(NOT GNU_SSE2_CXXFLAG)

    # We dont warn for lacking SSE2 flag support, since that is probably standard today.

    # Only test the include after we have tried to add the correct flag for SSE2 support
    check_include_file(emmintrin.h  HAVE_EMMINTRIN_H ${GROMACS_C_FLAGS})

    if(NOT HAVE_EMMINTRIN_H)
        message(FATAL_ERROR "Cannot find emmintrin.h, which is required for SSE2 intrinsics support.")
    endif(NOT HAVE_EMMINTRIN_H)

    set(GMX_CPU_ACCELERATION_X86_SSE2 1)
    # The user should not be able to set this orthogonally to the acceleration
    set(GMX_X86_SSE2 1)
    if (NOT ACCELERATION_QUIETLY)
      message(STATUS "Enabling SSE2 Gromacs acceleration, and it will help compiler optimization.")
    endif()

elseif(${GMX_CPU_ACCELERATION} STREQUAL "SSE4.1")

    GMX_TEST_CFLAG(GNU_SSE4_CFLAG "-msse4.1" GROMACS_C_FLAGS)
    if (NOT GNU_SSE4_CFLAG)
        GMX_TEST_CFLAG(MSVC_SSE4_CFLAG "/arch:SSE4.1" GROMACS_C_FLAGS)
    endif(NOT GNU_SSE4_CFLAG)
    if (NOT GNU_SSE4_CFLAG AND NOT MSVC_SSE4_CFLAG)
        message(WARNING "No C SSE4.1 flag found. Consider a newer compiler, or disable SSE4.1 for slightly lower performance.")
        # Not surprising if we end up here! MSVC current does not support the SSE4.1 flag. However, it appears to accept SSE4.1
        # intrinsics when SSE2 support is enabled, so we try that instead.
        GMX_TEST_CFLAG(MSVC_SSE2_CFLAG "/arch:SSE2" GROMACS_C_FLAGS)
    endif(NOT GNU_SSE4_CFLAG AND NOT MSVC_SSE4_CFLAG)

    GMX_TEST_CXXFLAG(GNU_SSE4_CXXFLAG "-msse4.1" GROMACS_CXX_FLAG)
    if (NOT GNU_SSE4_CXXFLAG)
       GMX_TEST_CXXFLAG(MSVC_SSE4_CXXFLAG "/arch:SSE4.1" GROMACS_CXX_FLAGS)
    endif(NOT GNU_SSE4_CXXFLAG)
    if (NOT GNU_SSE4_CXXFLAG AND NOT MSVC_SSE4_CXXFLAG)
        message(WARNING "No C++ SSE4.1 flag found. Consider a newer compiler, or disable SSE4.1 for slightly lower performance.")
        # Not surprising if we end up here! MSVC current does not support the SSE4.1 flag. However, it appears to accept SSE4.1
        # intrinsics when SSE2 support is enabled, so we try that instead.
        GMX_TEST_CXXFLAG(MSVC_SSE2_CXXFLAG "/arch:SSE2" GROMACS_CXX_FLAGS)
    endif(NOT GNU_SSE4_CXXFLAG AND NOT MSVC_SSE4_CXXFLAG)

    # This must come after we have added the -msse4.1 flag on some platforms.
    check_include_file(smmintrin.h  HAVE_SMMINTRIN_H ${GROMACS_C_FLAGS})

    if(NOT HAVE_SMMINTRIN_H)
        message(FATAL_ERROR "Cannot find smmintrin.h, which is required for SSE4.1 intrinsics support.")
    endif(NOT HAVE_SMMINTRIN_H)

    set(GMX_CPU_ACCELERATION_X86_SSE4_1 1)
    # The user should not be able to set this orthogonally to the acceleration
    set(GMX_X86_SSE4_1 1)
    set(GMX_X86_SSE2   1)
    if (NOT ACCELERATION_QUIETLY)
      message(STATUS "Enabling SSE4.1 Gromacs acceleration, and it will help compiler optimization.")
    endif()

elseif(${GMX_CPU_ACCELERATION} STREQUAL "AVX_128_FMA" OR ${GMX_CPU_ACCELERATION} STREQUAL "AVX_256")

    # Set the AVX compiler flag for both these choices!

    GMX_TEST_CFLAG(GNU_AVX_CFLAG "-mavx" GROMACS_C_FLAGS)
    if (NOT GNU_AVX_CFLAG)
        GMX_TEST_CFLAG(MSVC_AVX_CFLAG "/arch:AVX" GROMACS_C_FLAGS)
    endif (NOT GNU_AVX_CFLAG)
    if (NOT GNU_AVX_CFLAG AND NOT MSVC_AVX_CFLAG)
        message(WARNING "No C AVX flag found. Consider a newer compiler, or disable AVX for much lower performance.")
    endif (NOT GNU_AVX_CFLAG AND NOT MSVC_AVX_CFLAG)

    GMX_TEST_CXXFLAG(GNU_AVX_CXXFLAG "-mavx" GROMACS_CXX_FLAGS)
    if (NOT GNU_AVX_CXXFLAG)
       GMX_TEST_CXXFLAG(MSVC_AVX_CXXFLAG "/arch:AVX" GROMACS_CXX_FLAGS)
    endif (NOT GNU_AVX_CXXFLAG)
    if (NOT GNU_AVX_CXXFLAG AND NOT MSVC_AVX_CXXFLAG)
       message(WARNING "No C++ AVX flag found. Consider a newer compiler, or disable AVX for much lower performance.")
    endif (NOT GNU_AVX_CXXFLAG AND NOT MSVC_AVX_CXXFLAG)

    # Set the FMA4 flags (MSVC doesn't require any)
    if(${GMX_CPU_ACCELERATION} STREQUAL "AVX_128_FMA" AND NOT MSVC)
        GMX_TEST_CFLAG(GNU_FMA_CFLAG "-mfma4" GROMACS_C_FLAGS)
        if (NOT GNU_FMA_CFLAG)
            message(WARNING "No C FMA4 flag found. Consider a newer compiler, or disable AVX_128_FMA for much lower performance.")
        endif(NOT GNU_FMA_CFLAG)
        if (CMAKE_CXX_COMPILER_LOADED)
            GMX_TEST_CXXFLAG(GNU_FMA_CXXFLAG "-mfma4" GROMACS_CXX_FLAGS)
            if (NOT GNU_FMA_CXXFLAG)
                message(WARNING "No C++ FMA flag found. Consider a newer compiler, or disable AVX_128_FMA for much lower performance.")
            endif (NOT GNU_FMA_CXXFLAG)
        endif()
    endif()

    # Only test the header after we have tried to add the flag for AVX support
    check_include_file(immintrin.h  HAVE_IMMINTRIN_H ${GROMACS_C_FLAGS})

    if(NOT HAVE_IMMINTRIN_H)
        message(FATAL_ERROR "Cannot find immintrin.h, which is required for AVX intrinsics support. Consider switching compiler.")
    endif(NOT HAVE_IMMINTRIN_H)

    if(${GMX_CPU_ACCELERATION} STREQUAL "AVX_256")
        try_compile(TEST_AVX ${CMAKE_BINARY_DIR}
            "${CMAKE_SOURCE_DIR}/cmake/TestAVX.c"
            COMPILE_DEFINITIONS "${GROMACS_C_FLAGS}")
        if(NOT TEST_AVX)
            message(FATAL_ERROR "Cannot compile AVX intrinsics. Consider switching compiler.")
        endif()
    endif()

    # GCC requires x86intrin.h for FMA support. MSVC 2010 requires intrin.h for FMA support.
    check_include_file(x86intrin.h HAVE_X86INTRIN_H ${GROMACS_C_FLAGS})
    check_include_file(intrin.h HAVE_INTRIN_H ${GROMACS_C_FLAGS})

    # The user should not be able to set this orthogonally to the acceleration
    set(GMX_X86_SSE4_1 1)
    set(GMX_X86_SSE2   1)

    # But just enable one of the choices internally...
    if(${GMX_CPU_ACCELERATION} STREQUAL "AVX_128_FMA")
        set(GMX_CPU_ACCELERATION_X86_AVX_128_FMA 1)
        set(GMX_X86_AVX_128_FMA 1)
        if (NOT ACCELERATION_QUIETLY)
          message(STATUS "Enabling 128-bit AVX Gromacs acceleration (with fused-multiply add), and it will help compiler optimization.")
        endif()
    else()
        # If we are not doing AVX_128, it must be AVX_256...
        set(GMX_CPU_ACCELERATION_X86_AVX_256 1)
        set(GMX_X86_AVX_256 1)
        if (NOT ACCELERATION_QUIETLY)
          message(STATUS "Enabling 256-bit AVX Gromacs acceleration, and it will help compiler optimization.")
        endif()
    endif()

elseif(${GMX_CPU_ACCELERATION} STREQUAL "FORTRAN")

#    Fortran is temporarily disabled while we push in nbNxN kernels.
#    We need to fake it a bit here to avoid jenkins build errors!
#    add_definitions(-DGMX_FORTRAN)

elseif(${GMX_CPU_ACCELERATION} STREQUAL "BLUEGENE")
# GMX_CPU_ACCELERATION=BlueGene should be set in the Toolchain-BlueGene?-???.cmake file
    if (NOT ACCELERATION_QUIETLY)
      message(STATUS "Configuring for BlueGene")
    endif()
    set(GMX_BLUEGENE 1)
    if (${CMAKE_SYSTEM_NAME} STREQUAL "BlueGeneL")
        set(SHARED_LIBS_DEFAULT OFF CACHE BOOL "Shared libraries not compatible with BlueGene/L, disabled!" FORCE)
        set(BUILD_SHARED_LIBS OFF CACHE BOOL "Shared libraries not compatible with BlueGene/L, disabled!" FORCE)
    endif (${CMAKE_SYSTEM_NAME} STREQUAL "BlueGeneL")
    set(GMX_SOFTWARE_INVSQRT OFF CACHE BOOL "Do not use software reciprocal square root on BlueGene" FORCE)
    set(GMX_POWERPC_INVSQRT ON CACHE BOOL "Use hardware reciprocal square root on BlueGene" FORCE)
    set(GMX_X11 OFF CACHE BOOL "X11 not compatible with BlueGene, disabled!" FORCE)
    set(GMX_THREAD_MPI OFF CACHE BOOL "Thread-MPI not compatible with BlueGene, disabled!" FORCE)
    set(GMX_MPI ON CACHE BOOL "Use MPI on BlueGene" FORCE)
# Access to /etc/passwd is not available on the back end of BlueGene,
# despite being detected by CMake. This can cause linker warnings
# about harmless things in src/gmxlib/string2.h.
    set(HAVE_PWD_H OFF)
# The automatic testing for endianness does not work for the BlueGene cross-compiler
    set(GMX_IEEE754_BIG_ENDIAN_BYTE_ORDER 1 CACHE INTERNAL "BlueGene has big endian FP byte order (by default)" FORCE)
    set(GMX_IEEE754_BIG_ENDIAN_WORD_ORDER 1 CACHE INTERNAL "BlueGene has big endian FP word order (by default)" FORCE)
elseif(${GMX_CPU_ACCELERATION} STREQUAL "POWER6")
    set(GMX_POWER6 1)
    set(GMX_SOFTWARE_INVSQRT OFF CACHE BOOL "Do not use software reciprocal square root on Power6" FORCE)
    set(GMX_POWERPC_INVSQRT ON CACHE BOOL "Use hardware reciprocal square root on Power6" FORCE)
else(${GMX_CPU_ACCELERATION} STREQUAL "NONE")
    MESSAGE(FATAL_ERROR "Unrecognized option for accelerated kernels: ${GMX_CPU_ACCELERATION}. Pick one of None, SSE2, SSE4.1, AVX_128_FMA, AVX_256, Fortran, BlueGene, Power6")
endif(${GMX_CPU_ACCELERATION} STREQUAL "NONE")
set(ACCELERATION_QUIETLY TRUE CACHE INTERNAL "")

if(GMX_FORTRAN OR GMX_POWER6)
    if (GMX_THREAD_MPI)
        message(FATAL_ERROR "FORTRAN/POWER6 is incompatible with thread-MPI and only provides a speed-up on certain IBM compilers. Disable FORTRAN (or threads if you really want to use FORTRAN kernels).")
    endif(GMX_THREAD_MPI)
    enable_language(Fortran)
    include(FortranCInterface)
    discover_fortran_mangling(prefix isupper suffix extra_under_score found)
    if(extra_under_score)
        set(extrasuffix "_")
    endif(extra_under_score)
    if(prefix)
      set(prefix "${prefix} ##")
    endif(prefix)
    if(suffix)
      set(suffix "## ${suffix}")
      if(extrasuffix)
	set(extrasuffix "${suffix}${extrasuffix}")
      endif(extrasuffix)
    else(suffix)
      if(extrasuffix)
	# Don't know if this is needed, but it can't hurt
	set(extrasuffix "## ${extrasuffix}")
      endif(extrasuffix)
    endif(suffix)

    if(isupper)
        set(F77_FUNCDEF   "${prefix} NAME ${suffix}")
        # The underscored versions are not currently used.
        #set(F77_FUNCDEF_  "${prefix} NAME ${extrasuffix}")
    else(isupper)
        set(F77_FUNCDEF   "${prefix} name ${suffix}")
        #set(F77_FUNCDEF_  "${prefix} name ${extrasuffix}")
    endif(isupper)
else(GMX_FORTRAN OR GMX_POWER6)
        set(F77_FUNCDEF   "name ## _")
        #set(F77_FUNCDEF_  "name ## _")
endif(GMX_FORTRAN OR GMX_POWER6)

# Process QM/MM Settings
string(TOUPPER ${GMX_QMMM_PROGRAM} ${GMX_QMMM_PROGRAM})
if(${GMX_QMMM_PROGRAM} STREQUAL "GAUSSIAN")
    set(GMX_QMMM_GAUSSIAN 1)
elseif(${GMX_QMMM_PROGRAM} STREQUAL "MOPAC")
    set(GMX_QMMM_MOPAC 1)
elseif(${GMX_QMMM_PROGRAM} STREQUAL "GAMESS")
    set(GMX_QMMM_GAMESS 1)
elseif(${GMX_QMMM_PROGRAM} STREQUAL "ORCA")
    set(GMX_QMMM_ORCA 1)
elseif(${GMX_QMMM_PROGRAM} STREQUAL "NONE")
    # nothing to do
else(${GMX_QMMM_PROGRAM} STREQUAL "GAUSSIAN")
    MESSAGE(FATAL_ERROR "Invalid QM/MM program option: ${GMX_QMMM_PROGRAM}. Choose one of: Gaussian, Mopac, Gamess, Orca, None")
endif(${GMX_QMMM_PROGRAM} STREQUAL "GAUSSIAN")

# Process FFT library settings - if not OpenMM build 
string(TOUPPER ${GMX_FFT_LIBRARY} ${GMX_FFT_LIBRARY})
set(PKG_FFT "")
set(PKG_FFT_LIBS "")
if(${GMX_FFT_LIBRARY} STREQUAL "FFTW3")
    if(GMX_DOUBLE)
        set(FFTW fftw)
    else(GMX_DOUBLE)
        set(FFTW fftwf)
    endif(GMX_DOUBLE)
    find_package(FFTW COMPONENTS ${FFTW})
    string(TOUPPER "${FFTW}" FFTW)
    set(PKG_FFT "${${FFTW}_PKG}")
    include_directories(${${FFTW}_INCLUDE_DIRS})
    set(FFT_LIBRARIES ${${FFTW}_LIBRARIES})
    if(NOT ${FFTW}_FOUND)
      MESSAGE(FATAL_ERROR "Cannot find FFTW3 (with correct precision - libfftw3f for single precision GROMACS or libfftw3 for double precision GROMACS). Fix it, choose another FFT library, or use the Gromacs built-in fftpack (slower)!")
    endif(NOT ${FFTW}_FOUND)

    set(GMX_FFT_FFTW3 1)

    if (NOT ${GMX_CPU_ACCELERATION} STREQUAL "NONE" AND NOT ${FFTW}_HAVE_SIMD) 
      message(WARNING "The fftw library found is compiled without SIMD support, which makes it slow. Consider recompiling it or contact your admin")
    endif (NOT ${GMX_CPU_ACCELERATION} STREQUAL "NONE" AND NOT ${FFTW}_HAVE_SIMD) 

elseif(${GMX_FFT_LIBRARY} STREQUAL "MKL")
#    MESSAGE(STATUS "Using external FFT library - Intel MKL")
    find_package(MKL REQUIRED)
    include_directories(${MKL_INCLUDE_DIR})
    set(FFT_LIBRARIES ${MKL_LIBRARIES})
    set(PKG_FFT_LIBS ${MKL_LIBRARIES})

    set(GMX_FFT_MKL 1)
    set(HAVE_MKL 1)

#elseif(${GMX_FFT_LIBRARY} STREQUAL "ACML")
#    MESSAGE(STATUS "Using external FFT library - AMD core math library")
#    set(GMX_FFT_ACML 1)
elseif(${GMX_FFT_LIBRARY} STREQUAL "FFTPACK")
    MESSAGE(STATUS "Using internal FFT library - fftpack")
    set(GMX_FFT_FFTPACK 1)
else(${GMX_FFT_LIBRARY} STREQUAL "FFTW3")
    MESSAGE(FATAL_ERROR "Invalid FFT library setting: ${GMX_FFT_LIBRARY}. Choose one of: fftw3, mkl, fftpack")
endif(${GMX_FFT_LIBRARY} STREQUAL "FFTW3")

# enable threaded fftw3 if we've found it 
if(FFTW3_THREADS OR FFTW3F_THREADS)
    add_definitions(-DFFT5D_FFTW_THREADS)
endif()

set(GMX_EXTERNAL_BLAS TRUE CACHE BOOL "Use external BLAS instead of built-in")
set(GMX_EXTERNAL_LAPACK TRUE CACHE BOOL "Use external LAPACK instead of built-in")
# MKL has BLAS/LAPACK routines
if(NOT HAVE_MKL AND NOT ACCELERATE_FRAMEWORK)
  if(GMX_EXTERNAL_BLAS)
    if (GMX_BLAS_USER)
        list(APPEND GMX_EXTRA_LIBRARIES ${GMX_BLAS_USER})
    else(GMX_BLAS_USER)
        set(BLAS_FIND_QUIETLY ON)
        find_package(BLAS)
        if (BLAS_FOUND)
          list(APPEND GMX_EXTRA_LIBRARIES ${BLAS_LIBRARIES})
        else()
          MESSAGE(STATUS "Using internal BLAS library")
          set(GMX_EXTERNAL_BLAS FALSE CACHE BOOL "Use external BLAS instead of built-in" FORCE)
        endif()
    endif(GMX_BLAS_USER)
  endif(GMX_EXTERNAL_BLAS)
  if(GMX_EXTERNAL_LAPACK)
    if (GMX_LAPACK_USER)
        list(APPEND GMX_EXTRA_LIBRARIES ${GMX_LAPACK_USER})
    else(GMX_LAPACK_USER)
        set(LAPACK_FIND_QUIETLY ON)
        find_package(LAPACK)
        if (LAPACK_FOUND)
          list(APPEND GMX_EXTRA_LIBRARIES ${LAPACK_LIBRARIES})
        else()
          MESSAGE(STATUS "Using internal LAPACK library")
          set(GMX_EXTERNAL_LAPACK FALSE CACHE BOOL "Use external LAPACK instead of built-in" FORCE)
        endif()
    endif(GMX_LAPACK_USER)
  endif(GMX_EXTERNAL_LAPACK)
endif()
mark_as_advanced(GMX_EXTERNAL_LAPACK)
mark_as_advanced(GMX_EXTERNAL_BLAS)

set(GMX_USE_PLUGINS OFF CACHE INTERNAL "Whether GROMACS will really try to compile support for VMD plugins")

if(GMX_LOAD_PLUGINS)
  if(CYGWIN OR NOT WIN32)
    # Native Windows does not have, nor need dlopen
    # Note that WIN32 is set with Cygwin, but Cygwin needs dlopen to use plug-ins
    include(gmxTestdlopen)
    gmx_test_dlopen(HAVE_DLOPEN)
  endif()

  # so, should we use plug-ins?
  if((WIN32 AND NOT CYGWIN) OR (HAVE_DLOPEN AND BUILD_SHARED_LIBS))
    if(NOT VMD_QUIETLY)
      MESSAGE(STATUS
          "Found the ability to use plug-ins when building shared libaries, "
          "so will compile to use plug-ins (e.g. to read VMD-supported file "
          "formats).")
    endif()
    if(NOT GMX_VMD_PLUGIN_PATH)
      find_package(VMD)
    endif()
    set(GMX_USE_PLUGINS ON)
    list(APPEND GMX_EXTRA_LIBRARIES ${CMAKE_DL_LIBS}) # magic cross-platform pre-set variable for dlopen library
    set(PKG_DL_LIBS "-l${CMAKE_DL_LIBS}")
  else()
    set(PKG_DL_LIBS)
  endif()
endif(GMX_LOAD_PLUGINS)
set(VMD_QUIETLY TRUE CACHE INTERNAL "")

if(EXISTS "${CMAKE_SOURCE_DIR}/admin/.isreposource")
    if(NOT CMAKE_CROSSCOMPILING)
        option(GMX_BUILD_MANPAGES "Build man pages" ON)
    else()
        message(STATUS "Building the man pages is not available when "
            "cross-compiling the developer version from git")
    endif()
else()
    #make sure source package contains all man pages
    if(NOT EXISTS "${CMAKE_SOURCE_DIR}/man/man1/ngmx.1")
        message(FATAL_ERROR "Man pages are missing from source package.")
    endif()
endif()
mark_as_advanced(GMX_BUILD_MANPAGES)

# Math and thread libraries must often come after all others when linking...
if(HAVE_LIBM)
    list(APPEND	GMX_EXTRA_LIBRARIES m)
endif(HAVE_LIBM)

if(GMX_FAHCORE)
  set(COREWRAP_INCLUDE_DIR "${CMAKE_SOURCE_DIR}/../corewrap" CACHE STRING 
      "Path to swindirect.h")
  include_directories(${COREWRAP_INCLUDE_DIR})
endif(GMX_FAHCORE)

# # # # # # # # # # NO MORE TESTS AFTER THIS LINE! # # # # # # # # # # #
# these are set after everything else
if (NOT DEFINED GROMACS_C_FLAGS_SET)
    set(GROMACS_C_FLAGS_SET true CACHE INTERNAL "Whether to reset the C flags" 
        FORCE)
    set(CMAKE_C_FLAGS "${GROMACS_C_FLAGS} ${CMAKE_C_FLAGS}" CACHE STRING 
        "Flags used by the compiler during all build types" FORCE)
    set(CMAKE_CXX_FLAGS "${GROMACS_CXX_FLAGS} ${CMAKE_CXX_FLAGS}" CACHE STRING 
        "Flags used by the compiler during all build types" FORCE)
    set(CMAKE_EXE_LINKER_FLAGS 
        "${GROMACS_LINKER_FLAGS} ${CMAKE_EXE_LINKER_FLAGS}" 
        CACHE STRING "Linker flags for creating executables" FORCE) 
    set(CMAKE_SHARED_LINKER_FLAGS 
        "${GROMACS_LINKER_FLAGS} ${CMAKE_SHARED_LINKER_FLAGS}" 
        CACHE STRING "Linker flags for creating shared libraries" FORCE) 
endif (NOT DEFINED GROMACS_C_FLAGS_SET)

if(NOT GMX_OPENMP)
    #Unset all OpenMP flags in case OpenMP was disabled either by the user
    #or because it was only partially detected (e.g. only for C but not C++ compiler)
    unset(OpenMP_C_FLAGS CACHE) 
    unset(OpenMP_CXX_FLAGS CACHE)
    unset(OpenMP_LINKER_FLAGS CACHE)
    unset(OpenMP_SHARED_LINKER_FLAGS)
endif()
######################################
# Output compiler and CFLAGS used
######################################
execute_process(COMMAND ${CMAKE_C_COMPILER} --version RESULT_VARIABLE TMP_RESULT OUTPUT_VARIABLE CC_VERSION ERROR_VARIABLE CC_VERSION)
#try executing just the compiler command if that failed...
if(TMP_RESULT)
    execute_process(COMMAND ${CMAKE_C_COMPILER} RESULT_VARIABLE TMP_RESULT OUTPUT_VARIABLE CC_VERSION ERROR_VARIABLE CC_VERSION)
endif()
string(LENGTH "${CC_VERSION}" len)
if(len)
    string(REGEX MATCH "[^\n]+" CC_VERSION "${CC_VERSION}")
endif()

set(BUILD_COMPILER "@CMAKE_C_COMPILER@ @CMAKE_C_COMPILER_ID@ @CC_VERSION@")
set(BUILD_CFLAGS "@CMAKE_C_FLAGS@")
if(CMAKE_BUILD_TYPE STREQUAL "Debug")
    set(BUILD_CFLAGS "@BUILD_CFLAGS@ @CMAKE_C_FLAGS_DEBUG@")
elseif(CMAKE_BUILD_TYPE STREQUAL "Release")
    set(BUILD_CFLAGS "@BUILD_CFLAGS@ @CMAKE_C_FLAGS_RELEASE@")
elseif(CMAKE_BUILD_TYPE STREQUAL "MinSizeRel")
    set(BUILD_CFLAGS "@BUILD_CFLAGS@ @CMAKE_C_FLAGS_MINSIZEREL@")
elseif(CMAKE_BUILD_TYPE STREQUAL "RelWithDebInfo")
    set(BUILD_CFLAGS "@BUILD_CFLAGS@ @CMAKE_C_FLAGS_RELWITHDEBINFO@")
endif()


########################################################################
# Specify install locations and which subdirectories to process        #
########################################################################
if ( NOT DEFINED GMXLIB )
    set(GMXLIB lib)
endif()
set(LIB_INSTALL_DIR "${GMX_INSTALL_PREFIX}${GMXLIB}")
set(BIN_INSTALL_DIR  ${GMX_INSTALL_PREFIX}bin)
set(DATA_INSTALL_DIR ${GMX_INSTALL_PREFIX}share/gromacs)
set(MAN_INSTALL_DIR  ${GMX_INSTALL_PREFIX}share/man)
set(INCL_INSTALL_DIR ${GMX_INSTALL_PREFIX}include)

set(GMXLIBDIR        ${DATA_INSTALL_DIR}/top)

##################################################################
# Shared library settings - Darwin uses INSTALL_NAME_DIR instead!
##################################################################
if(NOT CMAKE_SYSTEM_NAME STREQUAL "Darwin")
    set(CMAKE_SKIP_BUILD_RPATH  FALSE)
    set(CMAKE_BUILD_WITH_INSTALL_RPATH FALSE)
    set(CMAKE_INSTALL_RPATH "\\\$ORIGIN/../${GMXLIB}")
    set(CMAKE_INSTALL_RPATH_USE_LINK_PATH TRUE)
endif()

#COPYING file: Only necessary for binary distributions.
#Simpler to always install.
install(FILES COPYING DESTINATION ${DATA_INSTALL_DIR} COMPONENT data)

add_subdirectory(doxygen)
add_subdirectory(share)
add_subdirectory(src)
add_subdirectory(scripts)

#######################
## uninstall target
#######################
    CONFIGURE_FILE(
                   "${CMAKE_CURRENT_SOURCE_DIR}/cmake/cmake_uninstall.cmake.in"
                   "${CMAKE_CURRENT_BINARY_DIR}/cmake/cmake_uninstall.cmake"
                   IMMEDIATE @ONLY)
###########################
ADD_CUSTOM_TARGET(uninstall
                  "${CMAKE_COMMAND}" -P 
                  "${CMAKE_CURRENT_BINARY_DIR}/cmake/cmake_uninstall.cmake")
###########################


########################################################################
# Tests                                                                #
########################################################################

include(CTest)
mark_as_advanced(BUILD_TESTING)
IF(BUILD_TESTING)
    enable_testing()
    add_subdirectory(tests)
ENDIF()
<|MERGE_RESOLUTION|>--- conflicted
+++ resolved
@@ -442,7 +442,6 @@
 endif()
 option(BUILD_SHARED_LIBS "Enable shared libraries (can be problematic with MPI, Windows)" ${SHARED_LIBS_DEFAULT})
 
-<<<<<<< HEAD
 option(GMX_XML "Use libxml2 to parse xml files" ON)
 if (GMX_XML)
   find_package(LibXml2)
@@ -454,8 +453,6 @@
   endif(LIBXML2_FOUND)
 endif(GMX_XML)
 
-=======
->>>>>>> 7a330e69
 option(GMX_GSL "Add support for gsl" OFF)
 if (GMX_GSL)
   find_package(gsl)
