/*! \libinternal \file
 * \brief
 * Include file for configuration macros from the build system.
 *
 * This header is not installed, so headers must not reference macros defined
 * here.
 *
 * \inlibraryapi
 */
#include "gromacs/utility/gmx_header_config.h"

/* TODO: For now, disable Doxygen warnings from here */
/*! \cond */

/* Disable warnings about double-to-float conversion accuracy loss on MSVC */
#ifdef _MSC_VER
#pragma warning (disable : 4305)
#pragma warning (disable : 4244)
#pragma warning (disable : 4101)
#pragma warning (disable : 4996)
#pragma warning (disable : 4267)
#pragma warning (disable : 4090)
#endif

/* Name of package (translate from cmake to autoconf macro name) */
#define PACKAGE  "@PROJECT_NAME@"

/* Version number of package (translate from cmake to autoconf macro name) */
#define VERSION  "@PROJECT_VERSION@"

/* Use extra version information generated with git */
#cmakedefine GMX_GIT_VERSION_INFO

/* Default location of data files */
#define GMXLIBDIR "@GMXLIBDIR@"

<<<<<<< HEAD
/* Hardware and OS version for build host */
#define BUILD_HOST "@BUILD_HOST@"

/* CPU information for build host */
#define BUILD_CPU_VENDOR "@BUILD_CPU_VENDOR@"

#define BUILD_CPU_BRAND "@BUILD_CPU_BRAND@"

#define BUILD_CPU_FAMILY @BUILD_CPU_FAMILY@

#define BUILD_CPU_MODEL @BUILD_CPU_MODEL@

#define BUILD_CPU_STEPPING @BUILD_CPU_STEPPING@

#define BUILD_CPU_FEATURES "@BUILD_CPU_FEATURES@"

/* Compiler and CFLAGS from build */
#define BUILD_COMPILER "@BUILD_COMPILER@"

#define BUILD_CFLAGS   "@BUILD_CFLAGS@"

/* Date and time for build */
#define BUILD_TIME "@BUILD_TIME@"

/* User doing build */
#define BUILD_USER "@BUILD_USER@"

/* Binary suffix for the created binaries */
#define GMX_BINARY_SUFFIX "@GMX_BINARY_SUFFIX@"

/* Source directory for the build */
#cmakedefine CMAKE_SOURCE_DIR "@CMAKE_SOURCE_DIR@"

/* Binary directory for the build */
#cmakedefine CMAKE_BINARY_DIR "@CMAKE_BINARY_DIR@"

=======
>>>>>>> 47e22c51
/* Turn off water-water neighborlist optimization only - not used right now */
#cmakedefine DISABLE_WATERWATER_NLIST

/* Turn off all water neighborlist optimization - not used right now */
#cmakedefine DISABLE_WATER_NLIST

/* Fortran support */
#cmakedefine GMX_FORTRAN

/* Define to a macro mangling the given C identifier (in lower and upper
   case), which must not contain underscores, for linking with Fortran. */
#define F77_FUNC(name,NAME)     @F77_FUNCDEF@

/* IEEE754 floating-point format. Memory layout is defined by macros
 * GMX_IEEE754_BIG_ENDIAN_BYTE_ORDER and GMX_IEEE754_BIG_ENDIAN_WORD_ORDER. 
 */
#cmakedefine GMX_FLOAT_FORMAT_IEEE754

/* Use assembly intrinsics kernels for BlueGene */
#cmakedefine GMX_BLUEGENE

/* Power6 acceleration */
#cmakedefine GMX_POWER6

/* Work around broken calloc() */
#cmakedefine GMX_BROKEN_CALLOC

/* Enable special hacks for Cray XT3 */
#cmakedefine GMX_CRAY_XT3

/* Do not optimize FFTW setups (not needed with SSE FFT kernels) */
#cmakedefine GMX_DISABLE_FFTW_MEASURE

/* Compile in double precision */
#cmakedefine GMX_DOUBLE

/* Use Built-in FFTPACK FFT library */
#cmakedefine GMX_FFT_FFTPACK

/* Use FFTW3 FFT library */
#cmakedefine GMX_FFT_FFTW3

/* Use Intel MKL FFT library */
#cmakedefine GMX_FFT_MKL

/* Use AMD core math library */
#cmakedefine GMX_FFT_ACML

/* SSE2 instructions available */
#cmakedefine GMX_X86_SSE2

/* SSE4.1 instructions available */
#cmakedefine GMX_X86_SSE4_1

/* AVX 128-bit FMA instructions available */
#cmakedefine GMX_X86_AVX_128_FMA

/* AVX 256-bit instructions available */
#cmakedefine GMX_X86_AVX_256

/* SSE2 was selected as CPU acceleration level */
#cmakedefine GMX_CPU_ACCELERATION_X86_SSE2

/* SSE4.1 was selected as CPU acceleration level */
#cmakedefine GMX_CPU_ACCELERATION_X86_SSE4_1

/* AVX 128-bit FMA was selected as CPU acceleration level */
#cmakedefine GMX_CPU_ACCELERATION_X86_AVX_128_FMA

/* AVX 256-bit was selected as CPU acceleration level */
#cmakedefine GMX_CPU_ACCELERATION_X86_AVX_256

/* String for CPU acceleration choice (for writing to log files and stdout) */
#define GMX_CPU_ACCELERATION_STRING "@GMX_CPU_ACCELERATION@"

/* Integer byte order is big endian. */
#cmakedefine GMX_INTEGER_BIG_ENDIAN 

/* Use our own instead of system XDR libraries */
#cmakedefine GMX_INTERNAL_XDR

/* Use MPI (with mpicc) for parallelization */
#cmakedefine GMX_LIB_MPI

/* MPI_IN_PLACE exists for collective operations */
#cmakedefine MPI_IN_PLACE_EXISTS

/* Make a parallel version of GROMACS using message passing 
   (MPI or thread_mpi) */
#cmakedefine GMX_MPI

/* Use threads_mpi for parallelization */
#cmakedefine GMX_THREAD_MPI

/* Use OpenMP multithreading */
#cmakedefine GMX_OPENMP

/* Ignore calls to nice(3) */
#cmakedefine GMX_NO_NICE

/* Ignore calls to system(3) */
#cmakedefine GMX_NO_SYSTEM

/* Use (modified) Gamess-UK for QM-MM calculations */
#cmakedefine GMX_QMMM_GAMESS

/* Use (modified) Gaussian0x for QM-MM calculations */
#cmakedefine GMX_QMMM_GAUSSIAN

/* Use (modified) Mopac 7 for QM-MM calculations */
#cmakedefine GMX_QMMM_MOPAC

/* Use the GROMACS software 1/sqrt(x) */
#cmakedefine GMX_SOFTWARE_INVSQRT

/* Use the PowerPC hardware 1/sqrt(x) */
#cmakedefine GMX_POWERPC_INVSQRT

/* Use sub-counters */
#cmakedefine GMX_CYCLE_SUBCOUNTERS

/* Compile with plugin support */
#cmakedefine GMX_USE_PLUGINS

/* Fallback path for VMD plug-ins */
#define GMX_VMD_PLUGIN_PATH "@GMX_VMD_PLUGIN_PATH@"

/* Define when pthreads are used */
#cmakedefine THREAD_PTHREADS

/* Define when Windows threads are used */
#cmakedefine THREAD_WINDOWS

/* Define when thread-MPI atomic operations are available */
#cmakedefine TMPI_ATOMICS

/* Define for busy wait option  */
#cmakedefine TMPI_WAIT_FOR_NO_ONE

/* Define for copy buffer option */
#cmakedefine TMPI_COPY_BUFFER

/* Define for profiling option */
#cmakedefine TMPI_PROFILE

/* Define for Linux pthread_setaffinity */
#cmakedefine HAVE_PTHREAD_SETAFFINITY

/* Define for sysconf() */
#cmakedefine HAVE_SYSCONF

/* Enable x86 gcc inline assembly */
#cmakedefine GMX_X86_GCC_INLINE_ASM

/* Use GPU native acceleration */
#cmakedefine GMX_GPU

/* Define to 1 if fseeko (and presumably ftello) exists and is declared. */
#cmakedefine HAVE_FSEEKO

/* Define to 1 if _fseeki64 (and presumably _fseeki64) exists and is declared. */
#cmakedefine HAVE__FSEEKI64

/* Define to 1 if you have the gsl library (-lgsl). */
#cmakedefine HAVE_LIBGSL

/* Have io.h (windows)*/
#cmakedefine HAVE_IO_H

/* Define to 1 if you have the strdup() function. */
#cmakedefine HAVE_STRDUP

/* Define to 1 if you have the posix_memalign() function. */
#cmakedefine HAVE_POSIX_MEMALIGN

/* Define to 1 if you have the memalign() function. */
#cmakedefine HAVE_MEMALIGN

/* Define to 1 if you have the MSVC _aligned_malloc() function. */
#cmakedefine HAVE__ALIGNED_MALLOC

/* Define to 1 if you have the gettimeofday() function. */
#cmakedefine HAVE_GETTIMEOFDAY

/* Define to 1 if you have the cbrt() function. */
#cmakedefine HAVE_CBRT

/* Define to 1 if you have the isfinite() function. */
#cmakedefine HAVE_ISFINITE

/* Define to 1 if you have the _isfinite() function. */
#cmakedefine HAVE__ISFINITE

/* Define to 1 if you have the _finite() function. */
#cmakedefine HAVE__FINITE

/* Define to 1 if you have the fsync() function. */
#cmakedefine HAVE_FSYNC

/* Define to 1 if you have the Windows _commit() function. */
#cmakedefine HAVE__COMMIT

/* Define to 1 if you have the fileno() function. */
#cmakedefine HAVE_FILENO

/* Define to 1 if you have the _fileno() function. */
#cmakedefine HAVE__FILENO

/* Define to 1 if you have the sigaction() function. */
#cmakedefine HAVE_SIGACTION

/* Define to 1 if you have the rsqrt() function. */
#cmakedefine HAVE_RSQRT

/* Define to 1 if you have the rsqrtf() function. */
#cmakedefine HAVE_RSQRTF

/* Define to 1 if you have the sqrtf() function. */
#cmakedefine HAVE_SQRTF

/* Define to 1 if yo have the <unistd.h> header file. */
#cmakedefine HAVE_UNISTD_H

/* Define to 1 if yo have the <pwd.h> header file. */
#cmakedefine HAVE_PWD_H

/* Define to 1 if yo have the <pthread.h> header file. */
#cmakedefine HAVE_PTHREAD_H

/* Define to 1 if yo have the <dirent.h> header file. */
#cmakedefine HAVE_DIRENT_H

/* Define to 1 if you have the <sys/time.h> header file. */
#cmakedefine HAVE_SYS_TIME_H

/* Define to 1 if you have the <x86intrin.h> header file */
#cmakedefine HAVE_X86INTRIN_H

/* Define to 1 if you have the <intrin.h> header file */
#cmakedefine HAVE_INTRIN_H

/* Define to 1 if you have the <sched.h> header */
#cmakedefine HAVE_SCHED_H

/* Define to 1 if you have the POSIX <regex.h> header file. */
#cmakedefine HAVE_POSIX_REGEX

/* Define to 1 if you have the C++11 <regex> header file. */
#cmakedefine HAVE_CXX11_REGEX

/* Define to 1 if you have the sysconf() function */
#cmakedefine HAVE_SYSCONF

/* Define to 1 if you have the sched_getaffinity() function */
#cmakedefine HAVE_SCHED_GETAFFINITY

/* Define to 1 if you have the sched_setaffinity() function */
#cmakedefine HAVE_SCHED_SETAFFINITY

/* Bytes in IEEE fp word are in big-endian order if set, little-endian if not.
   Only relevant when FLOAT_FORMAT_IEEE754 is defined. */
#cmakedefine GMX_IEEE754_BIG_ENDIAN_BYTE_ORDER

/* The two words in a double precision variable are in b ig-endian order if
   set, little-endian if not. Do NOT assume this is the same as the byte
   order! Only relevant when FLOAT_FORMAT_IEEE754 is defined. */
#cmakedefine GMX_IEEE754_BIG_ENDIAN_WORD_ORDER

/* Define if SIGUSR1 is present */
#cmakedefine HAVE_SIGUSR1

/* The size of int, as computed by sizeof. */
#cmakedefine SIZEOF_INT @SIZEOF_INT@

/* The size of long int, as computed by sizeof. */
#cmakedefine SIZEOF_LONG_INT @SIZEOF_LONG_INT@

/* The size of long long int, as computed by sizeof. */
#cmakedefine SIZEOF_LONG_LONG_INT @SIZEOF_LONG_LONG_INT@

/* The size of off_t, as computed by sizeof. */
#cmakedefine SIZEOF_OFF_T @SIZEOF_OFF_T@

/* The size of void*, as computed by sizeof. */
#cmakedefine SIZEOF_VOIDP @SIZEOF_VOIDP@

/* Define to 1 to make fseeko visible on some hosts (e.g. glibc 2.2). */
#cmakedefine _LARGEFILE_SOURCE

/* Define for large files, on AIX-style hosts. */
#cmakedefine _LARGE_FILES

/* Some systems requires this to be set to 64 for large file support */
#cmakedefine _FILE_OFFSET_BITS @_FILE_OFFSET_BITS@

/* Define to __inline__ or __inline if that is what the C compiler
   calls it, or to nothing if inline is not supported under any name.
   Please do NOT remove the gmx_inline keyword from here. The classical
   C++ inline keyword is merely a recommendation to the compiler, and
   many compilers support stronger alternatives (e.g. __forceinline)
   that we might want to use. */
#define gmx_inline ${INLINE_KEYWORD}
#ifndef __cplusplus
#define inline ${INLINE_KEYWORD}
#endif

/* Define to __restrict__ or __restrict if that is what the C compiler
   calls it, unless we are on C99 when it is simply called restrict.
   Since restrict is a reserved key word in C99 we are not allowed to
   redefine the word itself, so call this gmx_restrict to avoid having
   to identify the language standard level. If it is not supported, it
   is still defined to an empty string here. */
#define gmx_restrict ${RESTRICT_KEYWORD}
/* Build special-purpose mdrun library */
#cmakedefine GMX_FAHCORE   

#ifdef GMX_FAHCORE
#define FULLINDIRECT 1
#define USE_FAH_XDR  1
#include "swindirect.h"
#endif

/* Define if we have pipes */
#cmakedefine HAVE_PIPES

/* Catch stupid CMake problems on OS X */
#ifdef __APPLE__
#  if ((defined(__LP64__) && __LP64__ && defined(SIZEOF_VOIDP) && SIZEOF_VOIDP<8) || ( (!defined(__LP64__) || __LP64__==0) && (defined(SIZEOF_VOIDP) && SIZEOF_VOIDP>4)))
#    error "Inconsistency between current OS X architecture and the one used to generate original" 
#    error "CMake configuration. This is probably caused by starting CMake with the default value"
#    error "for CMAKE_OSX_ARCHITECTURES (blank), and then changing it. In this case all the tests"
#    error "will have been performed with the original (now incorrect) architecture."
#    error "To fix this, set CMAKE_OSX_ARCHITECTURES on the _command_line_ before starting CMake,"
#    error "or create a new such entry with your choice in the GUI _before_ hitting 'configure'."
#  endif
#endif

/*! \endcond */<|MERGE_RESOLUTION|>--- conflicted
+++ resolved
@@ -34,34 +34,6 @@
 /* Default location of data files */
 #define GMXLIBDIR "@GMXLIBDIR@"
 
-<<<<<<< HEAD
-/* Hardware and OS version for build host */
-#define BUILD_HOST "@BUILD_HOST@"
-
-/* CPU information for build host */
-#define BUILD_CPU_VENDOR "@BUILD_CPU_VENDOR@"
-
-#define BUILD_CPU_BRAND "@BUILD_CPU_BRAND@"
-
-#define BUILD_CPU_FAMILY @BUILD_CPU_FAMILY@
-
-#define BUILD_CPU_MODEL @BUILD_CPU_MODEL@
-
-#define BUILD_CPU_STEPPING @BUILD_CPU_STEPPING@
-
-#define BUILD_CPU_FEATURES "@BUILD_CPU_FEATURES@"
-
-/* Compiler and CFLAGS from build */
-#define BUILD_COMPILER "@BUILD_COMPILER@"
-
-#define BUILD_CFLAGS   "@BUILD_CFLAGS@"
-
-/* Date and time for build */
-#define BUILD_TIME "@BUILD_TIME@"
-
-/* User doing build */
-#define BUILD_USER "@BUILD_USER@"
-
 /* Binary suffix for the created binaries */
 #define GMX_BINARY_SUFFIX "@GMX_BINARY_SUFFIX@"
 
@@ -71,8 +43,6 @@
 /* Binary directory for the build */
 #cmakedefine CMAKE_BINARY_DIR "@CMAKE_BINARY_DIR@"
 
-=======
->>>>>>> 47e22c51
 /* Turn off water-water neighborlist optimization only - not used right now */
 #cmakedefine DISABLE_WATERWATER_NLIST
 
