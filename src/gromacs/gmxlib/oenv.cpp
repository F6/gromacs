--- conflicted
+++ resolved
@@ -197,49 +197,19 @@
 
 const char *output_env_get_program_display_name(const output_env_t oenv)
 {
-    const char *programName = NULL;
+    const char *displayName = NULL;
 
     try
     {
-<<<<<<< HEAD
-        return oenv->programContext.displayName();
-=======
-        programName = oenv->programContext.fullBinaryPath();
->>>>>>> af78f4c5
+        displayName = oenv->programContext.displayName();
     }
     GMX_CATCH_ALL_AND_EXIT_WITH_FATAL_ERROR;
 
-    return programName;
+    return displayName;
 }
 
 const gmx::ProgramContextInterface &
 output_env_get_program_context(const output_env_t oenv)
 {
-<<<<<<< HEAD
     return oenv->programContext;
-=======
-    const char *programName = NULL;
-
-    try
-    {
-        // TODO: Use the display name once it doesn't break anything.
-        programName = oenv->programContext.programName();
-    }
-    GMX_CATCH_ALL_AND_EXIT_WITH_FATAL_ERROR;
-
-    return programName;
-}
-
-const char *output_env_get_cmd_line(const output_env_t oenv)
-{
-    const char *commandLine = NULL;
-
-    try
-    {
-        commandLine = oenv->programContext.commandLine();
-    }
-    GMX_CATCH_ALL_AND_EXIT_WITH_FATAL_ERROR;
-
-    return commandLine;
->>>>>>> af78f4c5
 }