--- conflicted
+++ resolved
@@ -1055,14 +1055,6 @@
 
     fn = low_gmxlibfn(file, TRUE, bFatal);
 
-<<<<<<< HEAD
-    if (fn==NULL) {
-        ff=NULL;
-    } else {
-      if (debug)
-          fprintf(debug,"Opening library file %s\n",fn);
-      ff = ffopen(fn,"r");
-=======
     if (fn == NULL)
     {
         ff = NULL;
@@ -1074,7 +1066,6 @@
             fprintf(debug, "Opening library file %s\n", fn);
         }
         ff = fopen(fn, "r");
->>>>>>> 06ed8015
     }
     sfree(fn);
 
