/*
 *
 *                This source code is part of
 *
 *                 G   R   O   M   A   C   S
 *
 *          GROningen MAchine for Chemical Simulations
 *
 *                        VERSION 3.2.0
 * Written by David van der Spoel, Erik Lindahl, Berk Hess, and others.
 * Copyright (c) 1991-2000, University of Groningen, The Netherlands.
 * Copyright (c) 2001-2004, The GROMACS development team,
 * check out http://www.gromacs.org for more information.

 * This program is free software; you can redistribute it and/or
 * modify it under the terms of the GNU General Public License
 * as published by the Free Software Foundation; either version 2
 * of the License, or (at your option) any later version.
 *
 * If you want to redistribute modifications, please consider that
 * scientific software is very special. Version control is crucial -
 * bugs must be traceable. We will be happy to consider code for
 * inclusion in the official distribution, but derived work must not
 * be called official GROMACS. Details are found in the README & COPYING
 * files - if they are missing, get the official version at www.gromacs.org.
 *
 * To help us fund GROMACS development, we humbly ask that you cite
 * the papers on the package - you can find them in the top README file.
 *
 * For more info, check our website at http://www.gromacs.org
 *
 * And Hey:
 * GROningen Mixture of Alchemy and Childrens' Stories
 */
#ifdef HAVE_CONFIG_H
#include <config.h>
#endif

#include <ctype.h>

#include "sysstuff.h"
#include "string2.h"
#include "vec.h"
#include "smalloc.h"
#include "typedefs.h"
#include "symtab.h"
#include "pdbio.h"
#include "vec.h"
#include "copyrite.h"
#include "futil.h"
#include "atomprop.h"
#include "physics.h"
#include "pbc.h"
#include "gmxfio.h"

typedef struct {
    int ai, aj;
} gmx_conection_t;

typedef struct gmx_conect_t {
    int              nconect;
    gmx_bool         bSorted;
    gmx_conection_t *conect;
} gmx_conect_t;

static const char *pdbtp[epdbNR] = {
    "ATOM  ", "HETATM", "ANISOU", "CRYST1",
    "COMPND", "MODEL", "ENDMDL", "TER", "HEADER", "TITLE", "REMARK",
    "CONECT"
};


/* this is not very good,
   but these are only used in gmx_trjconv and gmx_editconv */
static gmx_bool bWideFormat = FALSE;
#define REMARK_SIM_BOX "REMARK    THIS IS A SIMULATION BOX"

void set_pdb_wide_format(gmx_bool bSet)
{
    bWideFormat = bSet;
}

static void xlate_atomname_pdb2gmx(char *name)
{
    int  i, length;
    char temp;

    length = strlen(name);
    if (length > 3 && isdigit(name[0]))
    {
        temp = name[0];
        for (i = 1; i < length; i++)
        {
            name[i-1] = name[i];
        }
        name[length-1] = temp;
    }
}

static void xlate_atomname_gmx2pdb(char *name)
{
    int  i, length;
    char temp;

    length = strlen(name);
    if (length > 3 && isdigit(name[length-1]))
    {
        temp = name[length-1];
        for (i = length-1; i > 0; --i)
        {
            name[i] = name[i-1];
        }
        name[0] = temp;
    }
}


void gmx_write_pdb_box(FILE *out, int ePBC, matrix box)
{
    real alpha, beta, gamma;

    if (ePBC == -1)
    {
        ePBC = guess_ePBC(box);
    }

    if (ePBC == epbcNONE)
    {
        return;
    }

    if (norm2(box[YY])*norm2(box[ZZ]) != 0)
    {
        alpha = RAD2DEG*acos(cos_angle_no_table(box[YY], box[ZZ]));
    }
    else
    {
        alpha = 90;
    }
    if (norm2(box[XX])*norm2(box[ZZ]) != 0)
    {
        beta  = RAD2DEG*acos(cos_angle_no_table(box[XX], box[ZZ]));
    }
    else
    {
        beta  = 90;
    }
    if (norm2(box[XX])*norm2(box[YY]) != 0)
    {
        gamma = RAD2DEG*acos(cos_angle_no_table(box[XX], box[YY]));
    }
    else
    {
        gamma = 90;
    }
    fprintf(out, "REMARK    THIS IS A SIMULATION BOX\n");
    if (ePBC != epbcSCREW)
    {
        fprintf(out, "CRYST1%9.3f%9.3f%9.3f%7.2f%7.2f%7.2f %-11s%4d\n",
                10*norm(box[XX]), 10*norm(box[YY]), 10*norm(box[ZZ]),
                alpha, beta, gamma, "P 1", 1);
    }
    else
    {
        /* Double the a-vector length and write the correct space group */
        fprintf(out, "CRYST1%9.3f%9.3f%9.3f%7.2f%7.2f%7.2f %-11s%4d\n",
                20*norm(box[XX]), 10*norm(box[YY]), 10*norm(box[ZZ]),
                alpha, beta, gamma, "P 21 1 1", 1);

    }
}

static void read_cryst1(char *line, int *ePBC, matrix box)
{
#define SG_SIZE 11
    char   sa[12], sb[12], sc[12], sg[SG_SIZE+1], ident;
    double fa, fb, fc, alpha, beta, gamma, cosa, cosb, cosg, sing;
    int    syma, symb, symc;
    int    ePBC_file;

    sscanf(line, "%*s%s%s%s%lf%lf%lf", sa, sb, sc, &alpha, &beta, &gamma);

    ePBC_file = -1;
    if (strlen(line) >= 55)
    {
        strncpy(sg, line+55, SG_SIZE);
        sg[SG_SIZE] = '\0';
        ident       = ' ';
        syma        = 0;
        symb        = 0;
        symc        = 0;
        sscanf(sg, "%c %d %d %d", &ident, &syma, &symb, &symc);
        if (ident == 'P' && syma ==  1 && symb <= 1 && symc <= 1)
        {
            fc        = strtod(sc, NULL)*0.1;
            ePBC_file = (fc > 0 ? epbcXYZ : epbcXY);
        }
        if (ident == 'P' && syma == 21 && symb == 1 && symc == 1)
        {
            ePBC_file = epbcSCREW;
        }
    }
    if (ePBC)
    {
        *ePBC = ePBC_file;
    }

    if (box)
    {
        fa = strtod(sa, NULL)*0.1;
        fb = strtod(sb, NULL)*0.1;
        fc = strtod(sc, NULL)*0.1;
        if (ePBC_file == epbcSCREW)
        {
            fa *= 0.5;
        }
        clear_mat(box);
        box[XX][XX] = fa;
        if ((alpha != 90.0) || (beta != 90.0) || (gamma != 90.0))
        {
            if (alpha != 90.0)
            {
                cosa = cos(alpha*DEG2RAD);
            }
            else
            {
                cosa = 0;
            }
            if (beta != 90.0)
            {
                cosb = cos(beta*DEG2RAD);
            }
            else
            {
                cosb = 0;
            }
            if (gamma != 90.0)
            {
                cosg = cos(gamma*DEG2RAD);
                sing = sin(gamma*DEG2RAD);
            }
            else
            {
                cosg = 0;
                sing = 1;
            }
            box[YY][XX] = fb*cosg;
            box[YY][YY] = fb*sing;
            box[ZZ][XX] = fc*cosb;
            box[ZZ][YY] = fc*(cosa - cosb*cosg)/sing;
            box[ZZ][ZZ] = sqrt(fc*fc
                               - box[ZZ][XX]*box[ZZ][XX] - box[ZZ][YY]*box[ZZ][YY]);
        }
        else
        {
            box[YY][YY] = fb;
            box[ZZ][ZZ] = fc;
        }
    }
}

void write_pdbfile_indexed(FILE *out, const char *title,
                           t_atoms *atoms, rvec x[],
                           int ePBC, matrix box, char chainid,
                           int model_nr, atom_id nindex, const atom_id index[],
                           gmx_conect conect, gmx_bool bTerSepChains)
{
    gmx_conect_t     *gc = (gmx_conect_t *)conect;
    char              resnm[6], nm[6], pdbform[128], pukestring[100];
    atom_id           i, ii;
    int               resind, resnr, type;
    unsigned char     resic, ch;
    real              occup, bfac;
    gmx_bool          bOccup;
    int               nlongname = 0;
    int               chainnum, lastchainnum;
    int               lastresind, lastchainresind;
    gmx_residuetype_t rt;
    const char       *p_restype;
    const char       *p_lastrestype;

    gmx_residuetype_init(&rt);

    bromacs(pukestring, 99);
    fprintf(out, "TITLE     %s\n", (title && title[0]) ? title : pukestring);
    if (bWideFormat)
    {
        fprintf(out, "REMARK    This file does not adhere to the PDB standard\n");
        fprintf(out, "REMARK    As a result of, some programs may not like it\n");
    }
    if (box && ( norm2(box[XX]) || norm2(box[YY]) || norm2(box[ZZ]) ) )
    {
        gmx_write_pdb_box(out, ePBC, box);
    }
    if (atoms->pdbinfo)
    {
        /* Check whether any occupancies are set, in that case leave it as is,
         * otherwise set them all to one
         */
        bOccup = TRUE;
        for (ii = 0; (ii < nindex) && bOccup; ii++)
        {
            i      = index[ii];
            bOccup = bOccup && (atoms->pdbinfo[i].occup == 0.0);
        }
    }
    else
    {
        bOccup = FALSE;
    }

    fprintf(out, "MODEL %8d\n", model_nr > 0 ? model_nr : 1);

    lastchainresind   = -1;
    lastchainnum      = -1;
    resind            = -1;
    p_restype         = NULL;

    for (ii = 0; ii < nindex; ii++)
    {
        i             = index[ii];
        lastresind    = resind;
        resind        = atoms->atom[i].resind;
        chainnum      = atoms->resinfo[resind].chainnum;
        p_lastrestype = p_restype;
        gmx_residuetype_get_type(rt, *atoms->resinfo[resind].name, &p_restype);

        /* Add a TER record if we changed chain, and if either the previous or this chain is protein/DNA/RNA. */
        if (bTerSepChains && ii > 0 && chainnum != lastchainnum)
        {
            /* Only add TER if the previous chain contained protein/DNA/RNA. */
            if (gmx_residuetype_is_protein(rt, p_lastrestype) || gmx_residuetype_is_dna(rt, p_lastrestype) || gmx_residuetype_is_rna(rt, p_lastrestype))
            {
                fprintf(out, "TER\n");
            }
            lastchainnum    = chainnum;
            lastchainresind = lastresind;
        }

        strncpy(resnm, *atoms->resinfo[resind].name, sizeof(resnm)-1);
        strncpy(nm, *atoms->atomname[i], sizeof(nm)-1);
        /* rename HG12 to 2HG1, etc. */
        xlate_atomname_gmx2pdb(nm);
        resnr = atoms->resinfo[resind].nr;
        resic = atoms->resinfo[resind].ic;
        if (chainid != ' ')
        {
            ch = chainid;
        }
        else
        {
            ch = atoms->resinfo[resind].chainid;

            if (ch == 0)
            {
                ch = ' ';
            }
        }
        if (resnr >= 10000)
        {
            resnr = resnr % 10000;
        }
        if (atoms->pdbinfo)
        {
            type  = atoms->pdbinfo[i].type;
            occup = bOccup ? 1.0 : atoms->pdbinfo[i].occup;
            bfac  = atoms->pdbinfo[i].bfac;
        }
        else
        {
            type  = 0;
            occup = 1.0;
            bfac  = 0.0;
        }
        if (bWideFormat)
        {
            strcpy(pdbform,
                   "%-6s%5u %-4.4s %3.3s %c%4d%c   %10.5f%10.5f%10.5f%8.4f%8.4f    %2s\n");
        }
        else
        {
            /* Check whether atomname is an element name */
            if ((strlen(nm) < 4) && (gmx_strcasecmp(nm, atoms->atom[i].elem) != 0))
            {
                strcpy(pdbform, get_pdbformat());
            }
            else
            {
                strcpy(pdbform, get_pdbformat4());
                if (strlen(nm) > 4)
                {
                    int maxwln = 20;
                    if (nlongname < maxwln)
                    {
                        fprintf(stderr, "WARNING: Writing out atom name (%s) longer than 4 characters to .pdb file\n", nm);
                    }
                    else if (nlongname == maxwln)
                    {
                        fprintf(stderr, "WARNING: More than %d long atom names, will not write more warnings\n", maxwln);
                    }
                    nlongname++;
                }
            }
            strcat(pdbform, "%6.2f%6.2f          %2s\n");
        }
        fprintf(out, pdbform, pdbtp[type], (i+1)%100000, nm, resnm, ch, resnr,
                (resic == '\0') ? ' ' : resic,
                10*x[i][XX], 10*x[i][YY], 10*x[i][ZZ], occup, bfac, atoms->atom[i].elem);
        if (atoms->pdbinfo && atoms->pdbinfo[i].bAnisotropic)
        {
            fprintf(out, "ANISOU%5u  %-4.4s%3.3s %c%4d%c %7d%7d%7d%7d%7d%7d\n",
                    (i+1)%100000, nm, resnm, ch, resnr,
                    (resic == '\0') ? ' ' : resic,
                    atoms->pdbinfo[i].uij[0], atoms->pdbinfo[i].uij[1],
                    atoms->pdbinfo[i].uij[2], atoms->pdbinfo[i].uij[3],
                    atoms->pdbinfo[i].uij[4], atoms->pdbinfo[i].uij[5]);
        }
    }

    fprintf(out, "TER\n");
    fprintf(out, "ENDMDL\n");

    if (NULL != gc)
    {
        /* Write conect records */
        for (i = 0; (i < gc->nconect); i++)
        {
            fprintf(out, "CONECT%5d%5d\n", gc->conect[i].ai+1, gc->conect[i].aj+1);
        }
    }

    gmx_residuetype_destroy(rt);
}

void write_pdbfile(FILE *out, const char *title, t_atoms *atoms, rvec x[],
                   int ePBC, matrix box, char chainid, int model_nr, gmx_conect conect, gmx_bool bTerSepChains)
{
    atom_id i, *index;

    snew(index, atoms->nr);
    for (i = 0; i < atoms->nr; i++)
    {
        index[i] = i;
    }
    write_pdbfile_indexed(out, title, atoms, x, ePBC, box, chainid, model_nr,
                          atoms->nr, index, conect, bTerSepChains);
    sfree(index);
}

int line2type(char *line)
{
    int  k;
    char type[8];

    for (k = 0; (k < 6); k++)
    {
        type[k] = line[k];
    }
    type[k] = '\0';

    for (k = 0; (k < epdbNR); k++)
    {
        if (strncmp(type, pdbtp[k], strlen(pdbtp[k])) == 0)
        {
            break;
        }
    }

    return k;
}

static void read_anisou(char line[], int natom, t_atoms *atoms)
{
    int  i, j, k, atomnr;
    char nc = '\0';
    char anr[12], anm[12];

    /* Skip over type */
    j = 6;
    for (k = 0; (k < 5); k++, j++)
    {
        anr[k] = line[j];
    }
    anr[k] = nc;
    j++;
    for (k = 0; (k < 4); k++, j++)
    {
        anm[k] = line[j];
    }
    anm[k] = nc;
    j++;

    /* Strip off spaces */
    trim(anm);

    /* Search backwards for number and name only */
    atomnr = strtol(anr, NULL, 10);
    for (i = natom-1; (i >= 0); i--)
    {
        if ((strcmp(anm, *(atoms->atomname[i])) == 0) &&
            (atomnr == atoms->pdbinfo[i].atomnr))
        {
            break;
        }
    }
    if (i < 0)
    {
        fprintf(stderr, "Skipping ANISOU record (atom %s %d not found)\n",
                anm, atomnr);
    }
    else
    {
        if (sscanf(line+29, "%d%d%d%d%d%d",
                   &atoms->pdbinfo[i].uij[U11], &atoms->pdbinfo[i].uij[U22],
                   &atoms->pdbinfo[i].uij[U33], &atoms->pdbinfo[i].uij[U12],
                   &atoms->pdbinfo[i].uij[U13], &atoms->pdbinfo[i].uij[U23])
            == 6)
        {
            atoms->pdbinfo[i].bAnisotropic = TRUE;
        }
        else
        {
            fprintf(stderr, "Invalid ANISOU record for atom %d\n", i);
            atoms->pdbinfo[i].bAnisotropic = FALSE;
        }
    }
}

void get_pdb_atomnumber(t_atoms *atoms, gmx_atomprop_t aps)
{
<<<<<<< HEAD
  int  i,atomnumber,len;
  size_t k;
  char anm[6],anm_copy[6],*ptr;
  char nc='\0';
  real eval;
  
  /*if (!atoms->pdbinfo) {
    gmx_incons("Trying to deduce atomnumbers when no pdb information is present");
    }*/
  for(i=0; (i<atoms->nr); i++) {
    strcpy(anm,atoms->pdbinfo[i].atomnm);
    len = strlen(anm);
    if (len == 0)
      strcpy(anm,*atoms->atomname[i]);
    strcpy(anm_copy,anm);
    atomnumber = NOTSET;
    if ((anm[0] != ' ') && ((len <=2) || ((len > 2) && !isdigit(anm[2])))) {
      anm_copy[2] = nc;
      if (gmx_atomprop_query(aps,epropElement,"???",anm_copy,&eval))
	atomnumber = gmx_nint(eval);
      else {
	anm_copy[1] = nc;
	if (gmx_atomprop_query(aps,epropElement,"???",anm_copy,&eval))
	  atomnumber = gmx_nint(eval);
      }
    }
    if (atomnumber == NOTSET) {
      k=0;
      while ((k < strlen(anm)) && (isspace(anm[k]) || isdigit(anm[k])))
	k++;
      anm_copy[0] = anm[k];
      anm_copy[1] = nc;
      if (gmx_atomprop_query(aps,epropElement,"???",anm_copy,&eval))
	atomnumber = gmx_nint(eval);
    }
    atoms->atom[i].atomnumber = atomnumber;
    ptr = gmx_atomprop_element(aps,atomnumber);
    strncpy(atoms->atom[i].elem,ptr==NULL ? "" : ptr,4);
    if (debug)
      fprintf(debug,"Atomnumber for atom '%s' is %d\n",anm,atomnumber);
  }
=======
    int    i, atomnumber, len;
    size_t k;
    char   anm[6], anm_copy[6], *ptr;
    char   nc = '\0';
    real   eval;

    if (!atoms->pdbinfo)
    {
        gmx_incons("Trying to deduce atomnumbers when no pdb information is present");
    }
    for (i = 0; (i < atoms->nr); i++)
    {
        strcpy(anm, atoms->pdbinfo[i].atomnm);
        strcpy(anm_copy, atoms->pdbinfo[i].atomnm);
        len        = strlen(anm);
        atomnumber = NOTSET;
        if ((anm[0] != ' ') && ((len <= 2) || ((len > 2) && !isdigit(anm[2]))))
        {
            anm_copy[2] = nc;
            if (gmx_atomprop_query(aps, epropElement, "???", anm_copy, &eval))
            {
                atomnumber = gmx_nint(eval);
            }
            else
            {
                anm_copy[1] = nc;
                if (gmx_atomprop_query(aps, epropElement, "???", anm_copy, &eval))
                {
                    atomnumber = gmx_nint(eval);
                }
            }
        }
        if (atomnumber == NOTSET)
        {
            k = 0;
            while ((k < strlen(anm)) && (isspace(anm[k]) || isdigit(anm[k])))
            {
                k++;
            }
            anm_copy[0] = anm[k];
            anm_copy[1] = nc;
            if (gmx_atomprop_query(aps, epropElement, "???", anm_copy, &eval))
            {
                atomnumber = gmx_nint(eval);
            }
        }
        atoms->atom[i].atomnumber = atomnumber;
        ptr = gmx_atomprop_element(aps, atomnumber);
        strncpy(atoms->atom[i].elem, ptr == NULL ? "" : ptr, 4);
        if (debug)
        {
            fprintf(debug, "Atomnumber for atom '%s' is %d\n", anm, atomnumber);
        }
    }
>>>>>>> 06ed8015
}

static int read_atom(t_symtab *symtab,
                     char line[], int type, int natom,
                     t_atoms *atoms, rvec x[], int chainnum, gmx_bool bChange)
{
    t_atom       *atomn;
    int           j, k;
    char          nc = '\0';
    char          anr[12], anm[12], anm_copy[12], altloc, resnm[12], rnr[12];
    char          xc[12], yc[12], zc[12], occup[12], bfac[12];
    unsigned char resic;
    char          chainid;
    int           resnr, atomnumber;

    if (natom >= atoms->nr)
    {
        gmx_fatal(FARGS, "\nFound more atoms (%d) in pdb file than expected (%d)",
                  natom+1, atoms->nr);
    }

    /* Skip over type */
    j = 6;
    for (k = 0; (k < 5); k++, j++)
    {
        anr[k] = line[j];
    }
    anr[k] = nc;
    trim(anr);
    j++;
    for (k = 0; (k < 4); k++, j++)
    {
        anm[k] = line[j];
    }
    anm[k] = nc;
    strcpy(anm_copy, anm);
    rtrim(anm_copy);
    atomnumber = NOTSET;
    trim(anm);
    altloc = line[j];
    j++;
    for (k = 0; (k < 4); k++, j++)
    {
        resnm[k] = line[j];
    }
    resnm[k] = nc;
    trim(resnm);

    chainid = line[j];
    j++;

    for (k = 0; (k < 4); k++, j++)
    {
        rnr[k] = line[j];
    }
    rnr[k] = nc;
    trim(rnr);
    resnr = strtol(rnr, NULL, 10);
    resic = line[j];
    j    += 4;

    /* X,Y,Z Coordinate */
    for (k = 0; (k < 8); k++, j++)
    {
        xc[k] = line[j];
    }
    xc[k] = nc;
    for (k = 0; (k < 8); k++, j++)
    {
        yc[k] = line[j];
    }
    yc[k] = nc;
    for (k = 0; (k < 8); k++, j++)
    {
        zc[k] = line[j];
    }
    zc[k] = nc;

    /* Weight */
    for (k = 0; (k < 6); k++, j++)
    {
        occup[k] = line[j];
    }
    occup[k] = nc;

    /* B-Factor */
    for (k = 0; (k < 7); k++, j++)
    {
        bfac[k] = line[j];
    }
    bfac[k] = nc;

    if (atoms->atom)
    {
        atomn = &(atoms->atom[natom]);
        if ((natom == 0) ||
            atoms->resinfo[atoms->atom[natom-1].resind].nr != resnr ||
            atoms->resinfo[atoms->atom[natom-1].resind].ic != resic ||
            (strcmp(*atoms->resinfo[atoms->atom[natom-1].resind].name, resnm) != 0))
        {
            if (natom == 0)
            {
                atomn->resind = 0;
            }
            else
            {
                atomn->resind = atoms->atom[natom-1].resind + 1;
            }
            atoms->nres = atomn->resind + 1;
            t_atoms_set_resinfo(atoms, natom, symtab, resnm, resnr, resic, chainnum, chainid);
        }
        else
        {
            atomn->resind = atoms->atom[natom-1].resind;
        }
        if (bChange)
        {
            xlate_atomname_pdb2gmx(anm);
        }
        atoms->atomname[natom] = put_symtab(symtab, anm);
        atomn->m               = 0.0;
        atomn->q               = 0.0;
        atomn->atomnumber      = atomnumber;
        atomn->elem[0]         = '\0';
    }
    x[natom][XX] = strtod(xc, NULL)*0.1;
    x[natom][YY] = strtod(yc, NULL)*0.1;
    x[natom][ZZ] = strtod(zc, NULL)*0.1;
    if (atoms->pdbinfo)
    {
        atoms->pdbinfo[natom].type   = type;
        atoms->pdbinfo[natom].atomnr = strtol(anr, NULL, 10);
        atoms->pdbinfo[natom].altloc = altloc;
        strcpy(atoms->pdbinfo[natom].atomnm, anm_copy);
        atoms->pdbinfo[natom].bfac  = strtod(bfac, NULL);
        atoms->pdbinfo[natom].occup = strtod(occup, NULL);
    }
    natom++;

    return natom;
}

gmx_bool is_hydrogen(const char *nm)
{
    char buf[30];

    strcpy(buf, nm);
    trim(buf);

    if (buf[0] == 'H')
    {
        return TRUE;
    }
    else if ((isdigit(buf[0])) && (buf[1] == 'H'))
    {
        return TRUE;
    }
    return FALSE;
}

gmx_bool is_dummymass(const char *nm)
{
    char buf[30];

    strcpy(buf, nm);
    trim(buf);

    if ((buf[0] == 'M') && isdigit(buf[strlen(buf)-1]))
    {
        return TRUE;
    }

    return FALSE;
}

static void gmx_conect_addline(gmx_conect_t *con, char *line)
{
    int  n, ai, aj;
    char format[32], form2[32];

    sprintf(form2, "%%*s");
    sprintf(format, "%s%%d", form2);
    if (sscanf(line, format, &ai) == 1)
    {
        do
        {
            strcat(form2, "%*s");
            sprintf(format, "%s%%d", form2);
            n = sscanf(line, format, &aj);
            if (n == 1)
            {
                srenew(con->conect, ++con->nconect);
                con->conect[con->nconect-1].ai = ai-1;
                con->conect[con->nconect-1].aj = aj-1;
            }
        }
        while (n == 1);
    }
}

void gmx_conect_dump(FILE *fp, gmx_conect conect)
{
    gmx_conect_t *gc = (gmx_conect_t *)conect;
    int           i;

    for (i = 0; (i < gc->nconect); i++)
    {
        fprintf(fp, "%6s%5d%5d\n", "CONECT",
                gc->conect[i].ai+1, gc->conect[i].aj+1);
    }
}

gmx_conect gmx_conect_init()
{
    gmx_conect_t *gc;

    snew(gc, 1);

    return (gmx_conect) gc;
}

void gmx_conect_done(gmx_conect conect)
{
    gmx_conect_t *gc = (gmx_conect_t *)conect;

    sfree(gc->conect);
}

gmx_bool gmx_conect_exist(gmx_conect conect, int ai, int aj)
{
    gmx_conect_t *gc = (gmx_conect_t *)conect;
    int           i;

    /* if (!gc->bSorted)
       sort_conect(gc);*/

    for (i = 0; (i < gc->nconect); i++)
    {
        if (((gc->conect[i].ai == ai) &&
             (gc->conect[i].aj == aj)) ||
            ((gc->conect[i].aj == ai) &&
             (gc->conect[i].ai == aj)))
        {
            return TRUE;
        }
    }
    return FALSE;
}

void gmx_conect_add(gmx_conect conect, int ai, int aj)
{
    gmx_conect_t *gc = (gmx_conect_t *)conect;
    int           i;

    /* if (!gc->bSorted)
       sort_conect(gc);*/

    if (!gmx_conect_exist(conect, ai, aj))
    {
        srenew(gc->conect, ++gc->nconect);
        gc->conect[gc->nconect-1].ai = ai;
        gc->conect[gc->nconect-1].aj = aj;
    }
}

int read_pdbfile(FILE *in, char *title, int *model_nr,
                 t_atoms *atoms, rvec x[], int *ePBC, matrix box, gmx_bool bChange,
                 gmx_conect conect)
{
    gmx_conect_t *gc = (gmx_conect_t *)conect;
    t_symtab      symtab;
    gmx_bool      bCOMPND;
    gmx_bool      bConnWarn = FALSE;
    char          line[STRLEN+1];
    int           line_type;
    char         *c, *d;
    int           natom, chainnum, nres_ter_prev = 0;
    char          chidmax = ' ';
    gmx_bool      bStop   = FALSE;

    if (ePBC)
    {
        /* Only assume pbc when there is a CRYST1 entry */
        *ePBC = epbcNONE;
    }
    if (box != NULL)
    {
        clear_mat(box);
    }

    open_symtab(&symtab);

    bCOMPND  = FALSE;
    title[0] = '\0';
    natom    = 0;
    chainnum = 0;
    while (!bStop && (fgets2(line, STRLEN, in) != NULL))
    {
        line_type = line2type(line);

        switch (line_type)
        {
            case epdbATOM:
            case epdbHETATM:
                natom = read_atom(&symtab, line, line_type, natom, atoms, x, chainnum, bChange);
                break;

            case epdbANISOU:
                if (atoms->pdbinfo)
                {
                    read_anisou(line, natom, atoms);
                }
                break;

            case epdbCRYST1:
                read_cryst1(line, ePBC, box);
                break;

            case epdbTITLE:
            case epdbHEADER:
                if (strlen(line) > 6)
                {
                    c = line+6;
                    /* skip HEADER or TITLE and spaces */
                    while (c[0] != ' ')
                    {
                        c++;
                    }
                    while (c[0] == ' ')
                    {
                        c++;
                    }
                    /* truncate after title */
                    d = strstr(c, "      ");
                    if (d)
                    {
                        d[0] = '\0';
                    }
                    if (strlen(c) > 0)
                    {
                        strcpy(title, c);
                    }
                }
                break;

            case epdbCOMPND:
                if ((!strstr(line, ": ")) || (strstr(line+6, "MOLECULE:")))
                {
                    if (!(c = strstr(line+6, "MOLECULE:")) )
                    {
                        c = line;
                    }
                    /* skip 'MOLECULE:' and spaces */
                    while (c[0] != ' ')
                    {
                        c++;
                    }
                    while (c[0] == ' ')
                    {
                        c++;
                    }
                    /* truncate after title */
                    d = strstr(c, "   ");
                    if (d)
                    {
                        while ( (d[-1] == ';') && d > c)
                        {
                            d--;
                        }
                        d[0] = '\0';
                    }
                    if (strlen(c) > 0)
                    {
                        if (bCOMPND)
                        {
                            strcat(title, "; ");
                            strcat(title, c);
                        }
                        else
                        {
                            strcpy(title, c);
                        }
                    }
                    bCOMPND = TRUE;
                }
                break;

            case epdbTER:
                chainnum++;
                break;

            case epdbMODEL:
                if (model_nr)
                {
                    sscanf(line, "%*s%d", model_nr);
                }
                break;

            case epdbENDMDL:
                bStop = TRUE;
                break;
            case epdbCONECT:
                if (gc)
                {
                    gmx_conect_addline(gc, line);
                }
                else if (!bConnWarn)
                {
                    fprintf(stderr, "WARNING: all CONECT records are ignored\n");
                    bConnWarn = TRUE;
                }
                break;

            default:
                break;
        }
    }

    free_symtab(&symtab);
    return natom;
}

void get_pdb_coordnum(FILE *in, int *natoms)
{
    char line[STRLEN];

    *natoms = 0;
    while (fgets2(line, STRLEN, in))
    {
        if (strncmp(line, "ENDMDL", 6) == 0)
        {
            break;
        }
        if ((strncmp(line, "ATOM  ", 6) == 0) || (strncmp(line, "HETATM", 6) == 0))
        {
            (*natoms)++;
        }
    }
}

void read_pdb_conf(const char *infile, char *title,
                   t_atoms *atoms, rvec x[], int *ePBC, matrix box, gmx_bool bChange,
                   gmx_conect conect)
{
    FILE *in;

    in = gmx_fio_fopen(infile, "r");
    read_pdbfile(in, title, NULL, atoms, x, ePBC, box, bChange, conect);
    gmx_fio_fclose(in);
}

gmx_conect gmx_conect_generate(t_topology *top)
{
    int        f, i;
    gmx_conect gc;

    /* Fill the conect records */
    gc  = gmx_conect_init();

    for (f = 0; (f < F_NRE); f++)
    {
        if (IS_CHEMBOND(f))
        {
            for (i = 0; (i < top->idef.il[f].nr); i += interaction_function[f].nratoms+1)
            {
                gmx_conect_add(gc, top->idef.il[f].iatoms[i+1],
                               top->idef.il[f].iatoms[i+2]);
            }
        }
    }
    return gc;
}

const char* get_pdbformat()
{
    static const char *pdbformat = "%-6s%5u  %-4.4s%3.3s %c%4d%c   %8.3f%8.3f%8.3f";
    return pdbformat;
}

const char* get_pdbformat4()
{
    static const char *pdbformat4 = "%-6s%5u %-4.4s %3.3s %c%4d%c   %8.3f%8.3f%8.3f";
    return pdbformat4;
}<|MERGE_RESOLUTION|>--- conflicted
+++ resolved
@@ -528,64 +528,25 @@
 
 void get_pdb_atomnumber(t_atoms *atoms, gmx_atomprop_t aps)
 {
-<<<<<<< HEAD
-  int  i,atomnumber,len;
-  size_t k;
-  char anm[6],anm_copy[6],*ptr;
-  char nc='\0';
-  real eval;
-  
-  /*if (!atoms->pdbinfo) {
-    gmx_incons("Trying to deduce atomnumbers when no pdb information is present");
-    }*/
-  for(i=0; (i<atoms->nr); i++) {
-    strcpy(anm,atoms->pdbinfo[i].atomnm);
-    len = strlen(anm);
-    if (len == 0)
-      strcpy(anm,*atoms->atomname[i]);
-    strcpy(anm_copy,anm);
-    atomnumber = NOTSET;
-    if ((anm[0] != ' ') && ((len <=2) || ((len > 2) && !isdigit(anm[2])))) {
-      anm_copy[2] = nc;
-      if (gmx_atomprop_query(aps,epropElement,"???",anm_copy,&eval))
-	atomnumber = gmx_nint(eval);
-      else {
-	anm_copy[1] = nc;
-	if (gmx_atomprop_query(aps,epropElement,"???",anm_copy,&eval))
-	  atomnumber = gmx_nint(eval);
-      }
-    }
-    if (atomnumber == NOTSET) {
-      k=0;
-      while ((k < strlen(anm)) && (isspace(anm[k]) || isdigit(anm[k])))
-	k++;
-      anm_copy[0] = anm[k];
-      anm_copy[1] = nc;
-      if (gmx_atomprop_query(aps,epropElement,"???",anm_copy,&eval))
-	atomnumber = gmx_nint(eval);
-    }
-    atoms->atom[i].atomnumber = atomnumber;
-    ptr = gmx_atomprop_element(aps,atomnumber);
-    strncpy(atoms->atom[i].elem,ptr==NULL ? "" : ptr,4);
-    if (debug)
-      fprintf(debug,"Atomnumber for atom '%s' is %d\n",anm,atomnumber);
-  }
-=======
     int    i, atomnumber, len;
     size_t k;
     char   anm[6], anm_copy[6], *ptr;
-    char   nc = '\0';
+    char   nc='\0';
     real   eval;
-
-    if (!atoms->pdbinfo)
-    {
+    
+    if (TRUE || !atoms->pdbinfo) {
         gmx_incons("Trying to deduce atomnumbers when no pdb information is present");
     }
-    for (i = 0; (i < atoms->nr); i++)
+    for (i = 0; (i < atoms->nr); i++) 
     {
         strcpy(anm, atoms->pdbinfo[i].atomnm);
-        strcpy(anm_copy, atoms->pdbinfo[i].atomnm);
-        len        = strlen(anm);
+        len = strlen(anm);
+        if (len == 0)
+        {
+            strcpy(anm,*atoms->atomname[i]);
+            len = strlen(anm);
+        }
+        strcpy(anm_copy,anm);
         atomnumber = NOTSET;
         if ((anm[0] != ' ') && ((len <= 2) || ((len > 2) && !isdigit(anm[2]))))
         {
@@ -594,7 +555,7 @@
             {
                 atomnumber = gmx_nint(eval);
             }
-            else
+            else 
             {
                 anm_copy[1] = nc;
                 if (gmx_atomprop_query(aps, epropElement, "???", anm_copy, &eval))
@@ -622,10 +583,9 @@
         strncpy(atoms->atom[i].elem, ptr == NULL ? "" : ptr, 4);
         if (debug)
         {
-            fprintf(debug, "Atomnumber for atom '%s' is %d\n", anm, atomnumber);
-        }
-    }
->>>>>>> 06ed8015
+            fprintf(debug,"Atomnumber for atom '%s' is %d\n", anm, atomnumber);
+        }
+    }
 }
 
 static int read_atom(t_symtab *symtab,
