/*
 * This file is part of the GROMACS molecular simulation package.
 *
 * Copyright (c) 2006,2007,2008,2009,2010,2011,2012,2013,2014,2015, by the GROMACS development team, led by
 * Mark Abraham, David van der Spoel, Berk Hess, and Erik Lindahl,
 * and including many others, as listed in the AUTHORS file in the
 * top-level source directory and at http://www.gromacs.org.
 *
 * GROMACS is free software; you can redistribute it and/or
 * modify it under the terms of the GNU Lesser General Public License
 * as published by the Free Software Foundation; either version 2.1
 * of the License, or (at your option) any later version.
 *
 * GROMACS is distributed in the hope that it will be useful,
 * but WITHOUT ANY WARRANTY; without even the implied warranty of
 * MERCHANTABILITY or FITNESS FOR A PARTICULAR PURPOSE.  See the GNU
 * Lesser General Public License for more details.
 *
 * You should have received a copy of the GNU Lesser General Public
 * License along with GROMACS; if not, see
 * http://www.gnu.org/licenses, or write to the Free Software Foundation,
 * Inc., 51 Franklin Street, Fifth Floor, Boston, MA  02110-1301  USA.
 *
 * If you want to redistribute modifications to GROMACS, please
 * consider that scientific software is very special. Version
 * control is crucial - bugs must be traceable. We will be happy to
 * consider code for inclusion in the official distribution, but
 * derived work must not be called official GROMACS. Details are found
 * in the README & COPYING files - if they are missing, get the
 * official version at http://www.gromacs.org.
 *
 * To help us fund GROMACS development, we humbly ask that you cite
 * the research papers on the package. Check out http://www.gromacs.org.
 */

/*! \internal \file
 *
 * \brief This file defines functions used by the domdec module
 * while managing the construction, use and error checking for
 * topologies local to a DD rank.
 *
 * \author Berk Hess <hess@kth.se>
 * \ingroup module_domdec
 */

#include "gmxpre.h"

#include <assert.h>
#include <stdlib.h>
#include <string.h>

#include <algorithm>
#include <string>

#include "gromacs/domdec/domdec.h"
#include "gromacs/domdec/domdec_network.h"
#include "gromacs/domdec/ga2la.h"
#include "gromacs/gmxlib/chargegroup.h"
#include "gromacs/gmxlib/network.h"
#include "gromacs/math/vec.h"
#include "gromacs/mdlib/force.h"
#include "gromacs/mdlib/forcerec.h"
#include "gromacs/mdlib/shellfc.h"
#include "gromacs/mdlib/gmx_omp_nthreads.h"
#include "gromacs/mdlib/vsite.h"
#include "gromacs/mdtypes/commrec.h"
#include "gromacs/mdtypes/inputrec.h"
#include "gromacs/mdtypes/md_enums.h"
#include "gromacs/mdtypes/state.h"
#include "gromacs/pbcutil/mshift.h"
#include "gromacs/pbcutil/pbc.h"
#include "gromacs/topology/mtop_util.h"
#include "gromacs/topology/topsort.h"
#include "gromacs/utility/cstringutil.h"
#include "gromacs/utility/exceptions.h"
#include "gromacs/utility/fatalerror.h"
#include "gromacs/utility/gmxassert.h"
#include "gromacs/utility/smalloc.h"
#include "gromacs/utility/stringutil.h"

#include "domdec_constraints.h"
#include "domdec_internal.h"
#include "domdec_shell.h"
#include "domdec_vsite.h"

/*! \brief The number of integer item in the local state, used for broadcasting of the state */
#define NITEM_DD_INIT_LOCAL_STATE 5

typedef struct {
    int  *index;  /* Index for each atom into il                  */
    int  *il;     /* ftype|type|a0|...|an|ftype|...               */
} reverse_ilist_t;

typedef struct {
    int  a_start;
    int  a_end;
    int  natoms_mol;
    int  type;
} molblock_ind_t;

/*! \brief Struct for thread local work data for local topology generation */
typedef struct {
    t_idef     idef;             /**< Partial local topology */
    int      **vsite_pbc;        /**< vsite PBC structure */
    int       *vsite_pbc_nalloc; /**< Allocation sizes for vsite_pbc */
    int      **shell_pbc;        /**< shell PBC structure */
    int       *shell_pbc_nalloc; /**< Allocation sizes for shell_pbc */
    int        nbonded;          /**< The number of bondeds in this struct */
    t_blocka   excl;             /**< List of exclusions */
    int        excl_count;       /**< The total exclusion count for \p excl */
} thread_work_t;

/*! \brief Struct for the reverse topology: links bonded interactions to atomsx */
struct gmx_reverse_top_t
{
    //! @cond Doxygen_Suppress
    gmx_bool         bExclRequired;               /**< Do we require all exclusions to be assigned? */
    int              n_excl_at_max;               /**< The maximum number of exclusions one atom can have */
    gmx_bool         bConstr;                     /**< Are there constraints in this revserse top?  */
    gmx_bool         bSettle;                     /**< Are there settles in this revserse top?  */
    gmx_bool         bBCheck;                     /**< All bonded interactions have to be assigned? */
    gmx_bool         bInterCGInteractions;        /**< Are there bondeds/exclusions between charge-groups? */
    reverse_ilist_t *ril_mt;                      /**< Reverse ilist for all moltypes      */
    int              ril_mt_tot_size;             /**< The size of ril_mt[?].index summed over all entries */
    int              ilsort;                      /**< The sorting state of bondeds for free energy */
    molblock_ind_t  *mbi;                         /**< molblock to global atom index for quick lookup of molblocks on atom index */
    int              nmolblock;                   /**< The number of molblocks, size of \p mbi */

    gmx_bool         bIntermolecularInteractions; /**< Do we have intermolecular interactions? */
    reverse_ilist_t  ril_intermol;                /**< Intermolecular reverse ilist */

    /* Work data structures for multi-threading */
    int         nthread;
    thread_work_t *th_work;           /**< Thread work array for local topology generation */
<<<<<<< HEAD
    t_idef     *idef_thread;
    int      ***vsite_pbc;
    int       **vsite_pbc_nalloc;
    int      ***shell_pbc;
    int       **shell_pbc_nalloc; 
    int        *nbonded_thread;
    t_blocka   *excl_thread;
    int        *excl_count_thread;

    /* Pointers only used for an error message */
    gmx_mtop_t     *err_top_global; /**< Pointer to the global top, only used for error reporting */
    gmx_localtop_t *err_top_local;  /**< Pointer to the local top, only used for error reporting */
=======
>>>>>>> 182c8004
    //! @endcond
};

/*! \brief Returns the number of atom entries for il in gmx_reverse_top_t */
static int nral_rt(int ftype)
{
    int nral;

    nral = NRAL(ftype);
    if (interaction_function[ftype].flags & IF_VSITE)
    {
        /* With vsites the reverse topology contains
         * two extra entries for PBC.
         */
        nral += 2;
    }

    return nral;
}

/*! \brief Return whether interactions of type \p ftype need to be assigned exactly once */
static gmx_bool dd_check_ftype(int ftype, gmx_bool bBCheck,
                               gmx_bool bConstr, gmx_bool bSettle)
{
    return (((interaction_function[ftype].flags & IF_BOND) &&
             !(interaction_function[ftype].flags & IF_VSITE) &&
             (bBCheck || !(interaction_function[ftype].flags & IF_LIMZERO))) ||
            (bConstr && (ftype == F_CONSTR || ftype == F_CONSTRNC)) ||
            (bSettle && ftype == F_SETTLE));
}

/*! \brief Print a header on error messages */
static void print_error_header(FILE *fplog, const char *moltypename, int nprint)
{
    fprintf(fplog, "\nMolecule type '%s'\n", moltypename);
    fprintf(stderr, "\nMolecule type '%s'\n", moltypename);
    fprintf(fplog,
            "the first %d missing interactions, except for exclusions:\n",
            nprint);
    fprintf(stderr,
            "the first %d missing interactions, except for exclusions:\n",
            nprint);
}

/*! \brief Help print error output when interactions are missing */
static void print_missing_interactions_mb(FILE *fplog, t_commrec *cr,
                                          const gmx_reverse_top_t *rt,
                                          const char *moltypename,
                                          const reverse_ilist_t *ril,
                                          int a_start, int a_end,
                                          int nat_mol, int nmol,
                                          const t_idef *idef)
{
    int *assigned;
    int  nril_mol = ril->index[nat_mol];
    snew(assigned, nmol*nril_mol);

    int *gatindex = cr->dd->gatindex;
    for (int ftype = 0; ftype < F_NRE; ftype++)
    {
        if (dd_check_ftype(ftype, rt->bBCheck, rt->bConstr, rt->bSettle))
        {
            int            nral = NRAL(ftype);
            const t_ilist *il   = &idef->il[ftype];
            const t_iatom *ia   = il->iatoms;
            for (int i = 0; i < il->nr; i += 1+nral)
            {
                int a0 = gatindex[ia[1]];
                /* Check if this interaction is in
                 * the currently checked molblock.
                 */
                if (a0 >= a_start && a0 < a_end)
                {
                    int  mol    = (a0 - a_start)/nat_mol;
                    int  a0_mol = (a0 - a_start) - mol*nat_mol;
                    int  j_mol  = ril->index[a0_mol];
                    bool found  = false;
                    while (j_mol < ril->index[a0_mol+1] && !found)
                    {
                        int j       = mol*nril_mol + j_mol;
                        int ftype_j = ril->il[j_mol];
                        /* Here we need to check if this interaction has
                         * not already been assigned, since we could have
                         * multiply defined interactions.
                         */
                        if (ftype == ftype_j && ia[0] == ril->il[j_mol+1] &&
                            assigned[j] == 0)
                        {
                            /* Check the atoms */
                            found = true;
                            for (int a = 0; a < nral; a++)
                            {
                                if (gatindex[ia[1+a]] !=
                                    a_start + mol*nat_mol + ril->il[j_mol+2+a])
                                {
                                    found = false;
                                }
                            }
                            if (found)
                            {
                                assigned[j] = 1;
                            }
                        }
                        j_mol += 2 + nral_rt(ftype_j);
                    }
                    if (!found)
                    {
                        gmx_incons("Some interactions seem to be assigned multiple times");
                    }
                }
                ia += 1 + nral;
            }
        }
    }

    gmx_sumi(nmol*nril_mol, assigned, cr);

    int nprint = 10;
    int i      = 0;
    for (int mol = 0; mol < nmol; mol++)
    {
        int j_mol = 0;
        while (j_mol < nril_mol)
        {
            int ftype = ril->il[j_mol];
            int nral  = NRAL(ftype);
            int j     = mol*nril_mol + j_mol;
            if (assigned[j] == 0 &&
                !(interaction_function[ftype].flags & IF_VSITE))
            {
                if (DDMASTER(cr->dd))
                {
                    if (i == 0)
                    {
                        print_error_header(fplog, moltypename, nprint);
                    }
                    fprintf(fplog, "%20s atoms",
                            interaction_function[ftype].longname);
                    fprintf(stderr, "%20s atoms",
                            interaction_function[ftype].longname);
                    int a;
                    for (a = 0; a < nral; a++)
                    {
                        fprintf(fplog, "%5d", ril->il[j_mol+2+a]+1);
                        fprintf(stderr, "%5d", ril->il[j_mol+2+a]+1);
                    }
                    while (a < 4)
                    {
                        fprintf(fplog, "     ");
                        fprintf(stderr, "     ");
                        a++;
                    }
                    fprintf(fplog, " global");
                    fprintf(stderr, " global");
                    for (a = 0; a < nral; a++)
                    {
                        fprintf(fplog, "%6d",
                                a_start+mol*nat_mol+ril->il[j_mol+2+a]+1);
                        fprintf(stderr, "%6d",
                                a_start+mol*nat_mol+ril->il[j_mol+2+a]+1);
                    }
                    fprintf(fplog, "\n");
                    fprintf(stderr, "\n");
                }
                i++;
                if (i >= nprint)
                {
                    break;
                }
            }
            j_mol += 2 + nral_rt(ftype);
        }
    }

    sfree(assigned);
}

/*! \brief Help print error output when interactions are missing */
static void print_missing_interactions_atoms(FILE *fplog, t_commrec *cr,
                                             const gmx_mtop_t *mtop,
                                             const t_idef *idef)
{
    int                      mb, a_start, a_end;
    const gmx_molblock_t    *molb;
    const gmx_reverse_top_t *rt;

    rt = cr->dd->reverse_top;

    /* Print the atoms in the missing interactions per molblock */
    a_end = 0;
    for (mb = 0; mb < mtop->nmolblock; mb++)
    {
        molb    = &mtop->molblock[mb];
        a_start = a_end;
        a_end   = a_start + molb->nmol*molb->natoms_mol;

        print_missing_interactions_mb(fplog, cr, rt,
                                      *(mtop->moltype[molb->type].name),
                                      &rt->ril_mt[molb->type],
                                      a_start, a_end, molb->natoms_mol,
                                      molb->nmol,
                                      idef);
    }
}

void dd_print_missing_interactions(FILE *fplog, t_commrec *cr,
                                   int local_count,
                                   const gmx_mtop_t *top_global,
                                   const gmx_localtop_t *top_local,
                                   t_state *state_local)
{
    int             ndiff_tot, cl[F_NRE], n, ndiff, rest_global, rest_local;
    int             ftype, nral;
    char            buf[STRLEN];
    gmx_domdec_t   *dd;

    dd = cr->dd;

    if (fplog)
    {
        fprintf(fplog, "\nNot all bonded interactions have been properly assigned to the domain decomposition cells\n");
        fflush(fplog);
    }

    ndiff_tot = local_count - dd->nbonded_global;

    for (ftype = 0; ftype < F_NRE; ftype++)
    {
        nral      = NRAL(ftype);
        cl[ftype] = top_local->idef.il[ftype].nr/(1+nral);
    }

    gmx_sumi(F_NRE, cl, cr);

    if (DDMASTER(dd))
    {
        if (fplog)
        {
            fprintf(fplog, "\nA list of missing interactions:\n");
        }
        fprintf(stderr, "\nA list of missing interactions:\n");
        rest_global = dd->nbonded_global;
        rest_local  = local_count;
        for (ftype = 0; ftype < F_NRE; ftype++)
        {
            /* In the reverse and local top all constraints are merged
             * into F_CONSTR. So in the if statement we skip F_CONSTRNC
             * and add these constraints when doing F_CONSTR.
             */
            if (((interaction_function[ftype].flags & IF_BOND) &&
                 (dd->reverse_top->bBCheck
                  || !(interaction_function[ftype].flags & IF_LIMZERO)))
                || (dd->reverse_top->bConstr && ftype == F_CONSTR)
                || (dd->reverse_top->bSettle && ftype == F_SETTLE))
            {
                n    = gmx_mtop_ftype_count(top_global, ftype);
                if (ftype == F_CONSTR)
                {
                    n += gmx_mtop_ftype_count(top_global, F_CONSTRNC);
                }
                ndiff = cl[ftype] - n;
                if (ndiff != 0)
                {
                    sprintf(buf, "%20s of %6d missing %6d",
                            interaction_function[ftype].longname, n, -ndiff);
                    if (fplog)
                    {
                        fprintf(fplog, "%s\n", buf);
                    }
                    fprintf(stderr, "%s\n", buf);
                }
                rest_global -= n;
                rest_local  -= cl[ftype];
            }
        }

        ndiff = rest_local - rest_global;
        if (ndiff != 0)
        {
            sprintf(buf, "%20s of %6d missing %6d", "exclusions",
                    rest_global, -ndiff);
            if (fplog)
            {
                fprintf(fplog, "%s\n", buf);
            }
            fprintf(stderr, "%s\n", buf);
        }
    }

    print_missing_interactions_atoms(fplog, cr, top_global, &top_local->idef);
    write_dd_pdb("dd_dump_err", 0, "dump", top_global, cr,
                 -1, state_local->x, state_local->box);

    std::string errorMessage;

    if (ndiff_tot > 0)
    {
        errorMessage = "One or more interactions were assigned to multiple domains of the domain decompostion. Please report this bug.";
    }
    else
    {
        errorMessage = gmx::formatString("%d of the %d bonded interactions could not be calculated because some atoms involved moved further apart than the multi-body cut-off distance (%g nm) or the two-body cut-off distance (%g nm), see option -rdd, for pairs and tabulated bonds also see option -ddcheck", -ndiff_tot, cr->dd->nbonded_global, dd_cutoff_multibody(dd), dd_cutoff_twobody(dd));
    }
    gmx_fatal_collective(FARGS, cr->mpi_comm_mygroup, MASTER(cr), errorMessage.c_str());
}

/*! \brief Return global topology molecule information for global atom index \p i_gl */
static void global_atomnr_to_moltype_ind(gmx_reverse_top_t *rt, int i_gl,
                                         int *mb, int *mt, int *mol, int *i_mol)
{
    molblock_ind_t *mbi   = rt->mbi;
    int             start = 0;
    int             end   = rt->nmolblock; /* exclusive */
    int             mid;

    /* binary search for molblock_ind */
    while (TRUE)
    {
        mid = (start+end)/2;
        if (i_gl >= mbi[mid].a_end)
        {
            start = mid+1;
        }
        else if (i_gl < mbi[mid].a_start)
        {
            end = mid;
        }
        else
        {
            break;
        }
    }

    *mb  = mid;
    mbi += mid;

    *mt    = mbi->type;
    *mol   = (i_gl - mbi->a_start) / mbi->natoms_mol;
    *i_mol = (i_gl - mbi->a_start) - (*mol)*mbi->natoms_mol;
}

/*! \brief Count the exclusions for all atoms in \p cgs */
static void count_excls(const t_block *cgs, const t_blocka *excls,
                        int *n_excl, int *n_intercg_excl, int *n_excl_at_max)
{
    int cg, at0, at1, at, excl, atj;

    *n_excl         = 0;
    *n_intercg_excl = 0;
    *n_excl_at_max  = 0;
    for (cg = 0; cg < cgs->nr; cg++)
    {
        at0 = cgs->index[cg];
        at1 = cgs->index[cg+1];
        for (at = at0; at < at1; at++)
        {
            for (excl = excls->index[at]; excl < excls->index[at+1]; excl++)
            {
                atj = excls->a[excl];
                if (atj > at)
                {
                    (*n_excl)++;
                    if (atj < at0 || atj >= at1)
                    {
                        (*n_intercg_excl)++;
                    }
                }
            }

            *n_excl_at_max = std::max(*n_excl_at_max,
                                      excls->index[at+1] - excls->index[at]);
        }
    }
}

/*! \brief Run the reverse ilist generation and store it when \p bAssign = TRUE */
static int low_make_reverse_ilist(const t_ilist *il_mt, const t_atom *atom,
                                  const int * const * vsite_pbc,
                                  int *count,
                                  gmx_bool bConstr, gmx_bool bSettle,
                                  gmx_bool bBCheck,
                                  int *r_index, int *r_il,
                                  gmx_bool bLinkToAllAtoms,
                                  gmx_bool bAssign)
{
    int            ftype, nral, i, j, nlink, link;
    const t_ilist *il;
    const t_iatom *ia;
    int            a;
    int            nint;
    gmx_bool       bVSite;

    nint = 0;
    for (ftype = 0; ftype < F_NRE; ftype++)
    {
        if ((interaction_function[ftype].flags & (IF_BOND | IF_VSITE)) ||
            (bConstr && (ftype == F_CONSTR || ftype == F_CONSTRNC)) ||
            (bSettle && ftype == F_SETTLE))
        {
            bVSite = (interaction_function[ftype].flags & IF_VSITE);
            nral   = NRAL(ftype);
            il     = &il_mt[ftype];
            for (i = 0; i < il->nr; i += 1+nral)
            {
                ia = il->iatoms + i;
                if (bLinkToAllAtoms)
                {
                    if (bVSite)
                    {
                        /* We don't need the virtual sites for the cg-links */
                        nlink = 0;
                    }
                    else
                    {
                        nlink = nral;
                    }
                }
                else
                {
                    /* Couple to the first atom in the interaction */
                    nlink = 1;
                }
                for (link = 0; link < nlink; link++)
                {
                    a = ia[1+link];
                    if (bAssign)
                    {
                        r_il[r_index[a]+count[a]] =
                            (ftype == F_CONSTRNC ? F_CONSTR : ftype);
                        r_il[r_index[a]+count[a]+1] = ia[0];
                        for (j = 1; j < 1+nral; j++)
                        {
                            /* Store the molecular atom number */
                            r_il[r_index[a]+count[a]+1+j] = ia[j];
                        }
                    }
                    if (interaction_function[ftype].flags & IF_VSITE)
                    {
                        if (bAssign)
                        {
                            /* Add an entry to iatoms for storing
                             * which of the constructing atoms are
                             * vsites again.
                             */
                            r_il[r_index[a]+count[a]+2+nral] = 0;
                            for (j = 2; j < 1+nral; j++)
                            {
                                if (atom[ia[j]].ptype == eptVSite)
                                {
                                    r_il[r_index[a]+count[a]+2+nral] |= (2<<j);
                                }
                            }
                            /* Store vsite pbc atom in a second extra entry */
                            r_il[r_index[a]+count[a]+2+nral+1] =
                                (vsite_pbc ? vsite_pbc[ftype-F_VSITE2][i/(1+nral)] : -2);
                        }
                    }
                    else
                    {
                        /* We do not count vsites since they are always
                         * uniquely assigned and can be assigned
                         * to multiple nodes with recursive vsites.
                         */
                        if (bBCheck ||
                            !(interaction_function[ftype].flags & IF_LIMZERO))
                        {
                            nint++;
                        }
                    }
                    count[a] += 2 + nral_rt(ftype);
                }
            }
        }
    }

    return nint;
}

/*! \brief Make the reverse ilist: a list of bonded interactions linked to atoms */
static int make_reverse_ilist(const t_ilist *ilist,
                              const t_atoms *atoms,
                              const int * const * vsite_pbc,
                              gmx_bool bConstr, gmx_bool bSettle,
                              gmx_bool bBCheck,
                              gmx_bool bLinkToAllAtoms,
                              reverse_ilist_t *ril_mt)
{
    int nat_mt, *count, i, nint_mt;

    /* Count the interactions */
    nat_mt = atoms->nr;
    snew(count, nat_mt);
    low_make_reverse_ilist(ilist, atoms->atom, vsite_pbc,
                           count,
                           bConstr, bSettle, bBCheck, NULL, NULL,
                           bLinkToAllAtoms, FALSE);

    snew(ril_mt->index, nat_mt+1);
    ril_mt->index[0] = 0;
    for (i = 0; i < nat_mt; i++)
    {
        ril_mt->index[i+1] = ril_mt->index[i] + count[i];
        count[i]           = 0;
    }
    snew(ril_mt->il, ril_mt->index[nat_mt]);

    /* Store the interactions */
    nint_mt =
        low_make_reverse_ilist(ilist, atoms->atom, vsite_pbc,
                               count,
                               bConstr, bSettle, bBCheck,
                               ril_mt->index, ril_mt->il,
                               bLinkToAllAtoms, TRUE);

    sfree(count);

    return nint_mt;
}

/*! \brief Destroys a reverse_ilist_t struct */
static void destroy_reverse_ilist(reverse_ilist_t *ril)
{
    sfree(ril->index);
    sfree(ril->il);
}

/*! \brief Generate the reverse topology */
<<<<<<< HEAD
static gmx_reverse_top_t *make_reverse_top(gmx_mtop_t *mtop, gmx_bool bFE,
                                           int ***vsite_pbc_molt, int gmx_unused ***shell_pbc_molt,
=======
static gmx_reverse_top_t *make_reverse_top(const gmx_mtop_t *mtop, gmx_bool bFE,
                                           const int * const * const * vsite_pbc_molt,
>>>>>>> 182c8004
                                           gmx_bool bConstr, gmx_bool bSettle,
                                           gmx_bool bBCheck, int *nint)
{
    int                mt, i, mb;
    gmx_reverse_top_t *rt;
    int               *nint_mt;
    gmx_moltype_t     *molt;
    int                thread;

    snew(rt, 1);

    /* Should we include constraints (for SHAKE) in rt? */
    rt->bConstr = bConstr;
    rt->bSettle = bSettle;
    rt->bBCheck = bBCheck;

    rt->bInterCGInteractions = mtop->bIntermolecularInteractions;
    snew(nint_mt, mtop->nmoltype);
    snew(rt->ril_mt, mtop->nmoltype);
    rt->ril_mt_tot_size = 0;
    for (mt = 0; mt < mtop->nmoltype; mt++)
    {
        molt = &mtop->moltype[mt];
        if (molt->cgs.nr > 1)
        {
            rt->bInterCGInteractions = TRUE;
        }

        /* Make the atom to interaction list for this molecule type */
        nint_mt[mt] =
            make_reverse_ilist(molt->ilist, &molt->atoms,
                               vsite_pbc_molt ? vsite_pbc_molt[mt] : NULL,
                               rt->bConstr, rt->bSettle, rt->bBCheck, FALSE,
                               &rt->ril_mt[mt]);

        rt->ril_mt_tot_size += rt->ril_mt[mt].index[molt->atoms.nr];
    }
    if (debug)
    {
        fprintf(debug, "The total size of the atom to interaction index is %d integers\n", rt->ril_mt_tot_size);
    }

    *nint = 0;
    for (mb = 0; mb < mtop->nmolblock; mb++)
    {
        *nint += mtop->molblock[mb].nmol*nint_mt[mtop->molblock[mb].type];
    }
    sfree(nint_mt);

    /* Make an intermolecular reverse top, if necessary */
    rt->bIntermolecularInteractions = mtop->bIntermolecularInteractions;
    if (rt->bIntermolecularInteractions)
    {
        t_atoms atoms_global;

        rt->ril_intermol.index = NULL;
        rt->ril_intermol.il    = NULL;

        atoms_global.nr   = mtop->natoms;
        atoms_global.atom = NULL; /* Only used with virtual sites */

        *nint +=
            make_reverse_ilist(mtop->intermolecular_ilist, &atoms_global,
                               NULL,
                               rt->bConstr, rt->bSettle, rt->bBCheck, FALSE,
                               &rt->ril_intermol);
    }

    if (bFE && gmx_mtop_bondeds_free_energy(mtop))
    {
        rt->ilsort = ilsortFE_UNSORTED;
    }
    else
    {
        rt->ilsort = ilsortNO_FE;
    }

    /* Make a molblock index for fast searching */
    snew(rt->mbi, mtop->nmolblock);
    rt->nmolblock = mtop->nmolblock;
    i             = 0;
    for (mb = 0; mb < mtop->nmolblock; mb++)
    {
        rt->mbi[mb].a_start    = i;
        i += mtop->molblock[mb].nmol*mtop->molblock[mb].natoms_mol;
        rt->mbi[mb].a_end      = i;
        rt->mbi[mb].natoms_mol = mtop->molblock[mb].natoms_mol;
        rt->mbi[mb].type       = mtop->molblock[mb].type;
    }

    rt->nthread = gmx_omp_nthreads_get(emntDomdec);
    snew(rt->th_work, rt->nthread);
    if (vsite_pbc_molt != NULL)
    {
        for (thread = 0; thread < rt->nthread; thread++)
        {
            snew(rt->th_work[thread].vsite_pbc, F_VSITEN-F_VSITE2+1);
            snew(rt->th_work[thread].vsite_pbc_nalloc, F_VSITEN-F_VSITE2+1);
        }
    }

    /* TODO: check */
    if (shell_pbc_molt != NULL)
    {
        snew(rt->shell_pbc, rt->nthread);
        snew(rt->shell_pbc_nalloc, rt->nthread);
        for (thread = 0; thread < rt->nthread; thread++)
        {
            snew(rt->shell_pbc[thread], F_ANHARM_POL-F_POLARIZATION+2);
            snew(rt->shell_pbc_nalloc[thread], F_ANHARM_POL-F_POLARIZATION+2);
        }
    }

    snew(rt->nbonded_thread, rt->nthread);
    snew(rt->excl_thread, rt->nthread);
    snew(rt->excl_count_thread, rt->nthread);

    return rt;
}

/* WIP: jal */
void dd_make_reverse_top(FILE *fplog,
<<<<<<< HEAD
                         gmx_domdec_t *dd, gmx_mtop_t *mtop,
                         gmx_vsite_t *vsite, gmx_shellfc_t shellfc,
                         t_inputrec *ir, gmx_bool bBCheck)
=======
                         gmx_domdec_t *dd, const gmx_mtop_t *mtop,
                         const gmx_vsite_t *vsite,
                         const t_inputrec *ir, gmx_bool bBCheck)
>>>>>>> 182c8004
{
    if (fplog)
    {
        fprintf(fplog, "\nLinking all bonded interactions to atoms\n");
    }

    /* If normal and/or settle constraints act only within charge groups,
     * we can store them in the reverse top and simply assign them to domains.
     * Otherwise we need to assign them to multiple domains and set up
     * the parallel version constraint algorithm(s).
     */

    dd->reverse_top = make_reverse_top(mtop, ir->efep != efepNO,
                                       vsite ? vsite->vsite_pbc_molt : NULL,
                                       shellfc ? shellfc->shell_pbc_molt : NULL,
                                       !dd->bInterCGcons, !dd->bInterCGsettles,
                                       bBCheck, &dd->nbonded_global);

    gmx_reverse_top_t *rt = dd->reverse_top;

    if (rt->ril_mt_tot_size >= 200000 &&
        mtop->mols.nr > 1 &&
        mtop->nmolblock == 1 && mtop->molblock[0].nmol == 1)
    {
        /* mtop comes from a pre Gromacs 4 tpr file */
        const char *note = "NOTE: The tpr file used for this simulation is in an old format, for less memory usage and possibly more performance create a new tpr file with an up to date version of grompp";
        if (fplog)
        {
            fprintf(fplog, "\n%s\n\n", note);
        }
        if (DDMASTER(dd))
        {
            fprintf(stderr, "\n%s\n\n", note);
        }
    }

    /* With the Verlet scheme, exclusions are handled in the non-bonded
     * kernels and only exclusions inside the cut-off lead to exclusion
     * forces. Since each atom pair is treated at most once in the non-bonded
     * kernels, it doesn't matter if the exclusions for the same atom pair
     * appear multiple times in the exclusion list. In contrast, the, old,
     * group cut-off scheme loops over a list of exclusions, so there each
     * excluded pair should appear exactly once.
     */
    rt->bExclRequired = (ir->cutoff_scheme == ecutsGROUP &&
                         inputrecExclForces(ir));

    int nexcl, mb;

    nexcl              = 0;
    dd->n_intercg_excl = 0;
    rt->n_excl_at_max  = 0;
    for (mb = 0; mb < mtop->nmolblock; mb++)
    {
        gmx_molblock_t *molb;
        gmx_moltype_t  *molt;
        int             n_excl_mol, n_excl_icg, n_excl_at_max;

        molb                = &mtop->molblock[mb];
        molt                = &mtop->moltype[molb->type];
        count_excls(&molt->cgs, &molt->excls,
                    &n_excl_mol, &n_excl_icg, &n_excl_at_max);
        nexcl              += molb->nmol*n_excl_mol;
        dd->n_intercg_excl += molb->nmol*n_excl_icg;
        rt->n_excl_at_max   = std::max(rt->n_excl_at_max, n_excl_at_max);
    }
    if (rt->bExclRequired)
    {
        dd->nbonded_global += nexcl;
        if (EEL_FULL(ir->coulombtype) && dd->n_intercg_excl > 0 && fplog)
        {
            fprintf(fplog, "There are %d inter charge-group exclusions,\n"
                    "will use an extra communication step for exclusion forces for %s\n",
                    dd->n_intercg_excl, eel_names[ir->coulombtype]);
        }
    }

    if (vsite && vsite->n_intercg_vsite > 0)
    {
        if (fplog)
        {
            fprintf(fplog, "There are %d inter charge-group virtual sites,\n"
                    "will an extra communication step for selected coordinates and forces\n",
                    vsite->n_intercg_vsite);
        }
        init_domdec_vsites(dd, vsite->n_intercg_vsite);
    }

    /* TODO: check */
    if (shellfc)
    {
        /* number of global shells is OK to use since with Verlet they will always be
         * split between charge groups */
        if (fplog)
        {
            fprintf(fplog, "There are %d shells in the system,\n"
                    "will do an extra communication step for selected coordinates and forces\n",
                    shellfc->n_intercg_shells);
        }
        init_domdec_shells(dd, shellfc->n_intercg_shells);
    }

    if (dd->bInterCGcons || dd->bInterCGsettles)
    {
        init_domdec_constraints(dd, mtop);
    }
    if (fplog)
    {
        fprintf(fplog, "\n");
    }
}

/*! \brief Store a vsite interaction at the end of \p il
 *
 * This routine is very similar to add_ifunc, but vsites interactions
 * have more work to do than other kinds of interactions, and the
 * complex way nral (and thus vector contents) depends on ftype
 * confuses static analysis tools unless we fuse the vsite
 * atom-indexing organization code with the ifunc-adding code, so that
 * they can see that nral is the same value. */
static gmx_inline void
add_ifunc_for_vsites(t_iatom *tiatoms, gmx_ga2la_t *ga2la,
                     int nral, gmx_bool bHomeA,
                     int a, int a_gl, int a_mol,
                     const t_iatom *iatoms,
                     t_ilist *il)
{
    t_iatom *liatoms;

    if (il->nr+1+nral > il->nalloc)
    {
        il->nalloc = over_alloc_large(il->nr+1+nral);
        srenew(il->iatoms, il->nalloc);
    }
    liatoms = il->iatoms + il->nr;
    il->nr += 1 + nral;

    /* Copy the type */
    tiatoms[0] = iatoms[0];

    if (bHomeA)
    {
        /* We know the local index of the first atom */
        tiatoms[1] = a;
    }
    else
    {
        /* Convert later in make_local_vsites */
        tiatoms[1] = -a_gl - 1;
    }

    for (int k = 2; k < 1+nral; k++)
    {
        int ak_gl = a_gl + iatoms[k] - a_mol;
        if (!ga2la_get_home(ga2la, ak_gl, &tiatoms[k]))
        {
            /* Copy the global index, convert later in make_local_vsites */
            tiatoms[k] = -(ak_gl + 1);
        }
        // Note that ga2la_get_home always sets the third parameter if
        // it returns TRUE
    }
    for (int k = 0; k < 1+nral; k++)
    {
        liatoms[k] = tiatoms[k];
    }
}

/*! \brief Store a bonded interaction at the end of \p il */
static gmx_inline void add_ifunc(int nral, t_iatom *tiatoms, t_ilist *il)
{
    t_iatom *liatoms;
    int      k;

    if (il->nr+1+nral > il->nalloc)
    {
        il->nalloc = over_alloc_large(il->nr+1+nral);
        srenew(il->iatoms, il->nalloc);
    }
    liatoms = il->iatoms + il->nr;
    for (k = 0; k <= nral; k++)
    {
        liatoms[k] = tiatoms[k];
    }
    il->nr += 1 + nral;
}

/*! \brief Store a position restraint in idef and iatoms, complex because the parameters are different for each entry */
static void add_posres(int mol, int a_mol, const gmx_molblock_t *molb,
                       t_iatom *iatoms, const t_iparams *ip_in,
                       t_idef *idef)
{
    int        n, a_molb;
    t_iparams *ip;

    /* This position restraint has not been added yet,
     * so it's index is the current number of position restraints.
     */
    n = idef->il[F_POSRES].nr/2;
    if (n+1 > idef->iparams_posres_nalloc)
    {
        idef->iparams_posres_nalloc = over_alloc_dd(n+1);
        srenew(idef->iparams_posres, idef->iparams_posres_nalloc);
    }
    ip = &idef->iparams_posres[n];
    /* Copy the force constants */
    *ip = ip_in[iatoms[0]];

    /* Get the position restraint coordinates from the molblock */
    a_molb = mol*molb->natoms_mol + a_mol;
    if (a_molb >= molb->nposres_xA)
    {
        gmx_incons("Not enough position restraint coordinates");
    }
    ip->posres.pos0A[XX] = molb->posres_xA[a_molb][XX];
    ip->posres.pos0A[YY] = molb->posres_xA[a_molb][YY];
    ip->posres.pos0A[ZZ] = molb->posres_xA[a_molb][ZZ];
    if (molb->nposres_xB > 0)
    {
        ip->posres.pos0B[XX] = molb->posres_xB[a_molb][XX];
        ip->posres.pos0B[YY] = molb->posres_xB[a_molb][YY];
        ip->posres.pos0B[ZZ] = molb->posres_xB[a_molb][ZZ];
    }
    else
    {
        ip->posres.pos0B[XX] = ip->posres.pos0A[XX];
        ip->posres.pos0B[YY] = ip->posres.pos0A[YY];
        ip->posres.pos0B[ZZ] = ip->posres.pos0A[ZZ];
    }
    /* Set the parameter index for idef->iparams_posre */
    iatoms[0] = n;
}

/*! \brief Store a flat-bottomed position restraint in idef and iatoms, complex because the parameters are different for each entry */
static void add_fbposres(int mol, int a_mol, const gmx_molblock_t *molb,
                         t_iatom *iatoms, const t_iparams *ip_in,
                         t_idef *idef)
{
    int        n, a_molb;
    t_iparams *ip;

    /* This flat-bottom position restraint has not been added yet,
     * so it's index is the current number of position restraints.
     */
    n = idef->il[F_FBPOSRES].nr/2;
    if (n+1 > idef->iparams_fbposres_nalloc)
    {
        idef->iparams_fbposres_nalloc = over_alloc_dd(n+1);
        srenew(idef->iparams_fbposres, idef->iparams_fbposres_nalloc);
    }
    ip = &idef->iparams_fbposres[n];
    /* Copy the force constants */
    *ip = ip_in[iatoms[0]];

    /* Get the position restriant coordinats from the molblock */
    a_molb = mol*molb->natoms_mol + a_mol;
    if (a_molb >= molb->nposres_xA)
    {
        gmx_incons("Not enough position restraint coordinates");
    }
    /* Take reference positions from A position of normal posres */
    ip->fbposres.pos0[XX] = molb->posres_xA[a_molb][XX];
    ip->fbposres.pos0[YY] = molb->posres_xA[a_molb][YY];
    ip->fbposres.pos0[ZZ] = molb->posres_xA[a_molb][ZZ];

    /* Note: no B-type for flat-bottom posres */

    /* Set the parameter index for idef->iparams_posre */
    iatoms[0] = n;
}

/*! \brief Store a virtual site interaction, complex because of PBC and recursion */
static void add_vsite(gmx_ga2la_t *ga2la, const int *index, const int *rtil,
                      int ftype, int nral,
                      gmx_bool bHomeA, int a, int a_gl, int a_mol,
                      const t_iatom *iatoms,
                      t_idef *idef, int **vsite_pbc, int *vsite_pbc_nalloc)
{
    int     k, vsi, pbc_a_mol;
    t_iatom tiatoms[1+MAXATOMLIST];
    int     j, ftype_r, nral_r;

    /* Add this interaction to the local topology */
    add_ifunc_for_vsites(tiatoms, ga2la, nral, bHomeA, a, a_gl, a_mol, iatoms, &idef->il[ftype]);

    if (vsite_pbc)
    {
        vsi = idef->il[ftype].nr/(1+nral) - 1;
        if (vsi >= vsite_pbc_nalloc[ftype-F_VSITE2])
        {
            vsite_pbc_nalloc[ftype-F_VSITE2] = over_alloc_large(vsi+1);
            srenew(vsite_pbc[ftype-F_VSITE2], vsite_pbc_nalloc[ftype-F_VSITE2]);
        }
        if (bHomeA)
        {
            pbc_a_mol = iatoms[1+nral+1];
            if (pbc_a_mol < 0)
            {
                /* The pbc flag is one of the following two options:
                 * -2: vsite and all constructing atoms are within the same cg, no pbc
                 * -1: vsite and its first constructing atom are in the same cg, do pbc
                 */
                vsite_pbc[ftype-F_VSITE2][vsi] = pbc_a_mol;
            }
            else
            {
                /* Set the pbc atom for this vsite so we can make its pbc
                 * identical to the rest of the atoms in its charge group.
                 * Since the order of the atoms does not change within a charge
                 * group, we do not need the global to local atom index.
                 */
                vsite_pbc[ftype-F_VSITE2][vsi] = a + pbc_a_mol - iatoms[1];
            }
        }
        else
        {
            /* This vsite is non-home (required for recursion),
             * and therefore there is no charge group to match pbc with.
             * But we always turn on full_pbc to assure that higher order
             * recursion works correctly.
             */
            vsite_pbc[ftype-F_VSITE2][vsi] = -1;
        }
    }

    if (iatoms[1+nral])
    {
        /* Check for recursion */
        for (k = 2; k < 1+nral; k++)
        {
            if ((iatoms[1+nral] & (2<<k)) && (tiatoms[k] < 0))
            {
                /* This construction atoms is a vsite and not a home atom */
                if (gmx_debug_at)
                {
                    fprintf(debug, "Constructing atom %d of vsite atom %d is a vsite and non-home\n", iatoms[k]+1, a_mol+1);
                }
                /* Find the vsite construction */

                /* Check all interactions assigned to this atom */
                j = index[iatoms[k]];
                while (j < index[iatoms[k]+1])
                {
                    ftype_r = rtil[j++];
                    nral_r  = NRAL(ftype_r);
                    if (interaction_function[ftype_r].flags & IF_VSITE)
                    {
                        /* Add this vsite (recursion) */
                        add_vsite(ga2la, index, rtil, ftype_r, nral_r,
                                  FALSE, -1, a_gl+iatoms[k]-iatoms[1], iatoms[k],
                                  rtil+j, idef, vsite_pbc, vsite_pbc_nalloc);
                        j += 1 + nral_r + 2;
                    }
                    else
                    {
                        j += 1 + nral_r;
                    }
                }
            }
        }
    }
}

/*! \brief Update the local atom to local charge group index */
static void make_la2lc(gmx_domdec_t *dd)
{
    int *cgindex, *la2lc, cg, a;

    cgindex = dd->cgindex;

    if (dd->nat_tot > dd->la2lc_nalloc)
    {
        dd->la2lc_nalloc = over_alloc_dd(dd->nat_tot);
        snew(dd->la2lc, dd->la2lc_nalloc);
    }
    la2lc = dd->la2lc;

    /* Make the local atom to local cg index */
    for (cg = 0; cg < dd->ncg_tot; cg++)
    {
        for (a = cgindex[cg]; a < cgindex[cg+1]; a++)
        {
            la2lc[a] = cg;
        }
    }
}

/*! \brief Returns the squared distance between charge groups \p i and \p j */
static real dd_dist2(t_pbc *pbc_null, rvec *cg_cm, const int *la2lc, int i, int j)
{
    rvec dx;

    if (pbc_null)
    {
        pbc_dx_aiuc(pbc_null, cg_cm[la2lc[i]], cg_cm[la2lc[j]], dx);
    }
    else
    {
        rvec_sub(cg_cm[la2lc[i]], cg_cm[la2lc[j]], dx);
    }

    return norm2(dx);
}

/*! \brief Append t_blocka block structures 1 to nsrc in src to *dest */
static void combine_blocka(t_blocka *dest, const thread_work_t *src, int nsrc)
{
    int ni, na, s, i;

    ni = src[nsrc-1].excl.nr;
    na = 0;
    for (s = 0; s < nsrc; s++)
    {
        na += src[s].excl.nra;
    }
    if (ni + 1 > dest->nalloc_index)
    {
        dest->nalloc_index = over_alloc_large(ni+1);
        srenew(dest->index, dest->nalloc_index);
    }
    if (dest->nra + na > dest->nalloc_a)
    {
        dest->nalloc_a = over_alloc_large(dest->nra+na);
        srenew(dest->a, dest->nalloc_a);
    }
    for (s = 1; s < nsrc; s++)
    {
        for (i = dest->nr+1; i < src[s].excl.nr+1; i++)
        {
            dest->index[i] = dest->nra + src[s].excl.index[i];
        }
        for (i = 0; i < src[s].excl.nra; i++)
        {
            dest->a[dest->nra+i] = src[s].excl.a[i];
        }
        dest->nr   = src[s].excl.nr;
        dest->nra += src[s].excl.nra;
    }
}

/*! \brief Append t_idef structures 1 to nsrc in src to *dest,
 * virtual sites need special attention, as pbc info differs per vsite.
 */
static void combine_idef(t_idef *dest, const thread_work_t *src, int nsrc,
                         gmx_vsite_t *vsite, gmx_shellfc_t shellfc)
{
    int ftype;

    for (ftype = 0; ftype < F_NRE; ftype++)
    {
        int n, s;

        n = 0;
        for (s = 1; s < nsrc; s++)
        {
            n += src[s].idef.il[ftype].nr;
        }
        if (n > 0)
        {
            t_ilist *ild;

            ild = &dest->il[ftype];

            if (ild->nr + n > ild->nalloc)
            {
                ild->nalloc = over_alloc_large(ild->nr+n);
                srenew(ild->iatoms, ild->nalloc);
            }

            gmx_bool vpbc;
            int      nral1 = 0, ftv = 0;

            vpbc = ((interaction_function[ftype].flags & IF_VSITE) &&
                    vsite->vsite_pbc_loc != NULL);
            if (vpbc)
            {
                nral1 = 1 + NRAL(ftype);
                ftv   = ftype - F_VSITE2;
                if ((ild->nr + n)/nral1 > vsite->vsite_pbc_loc_nalloc[ftv])
                {
                    vsite->vsite_pbc_loc_nalloc[ftv] =
                        over_alloc_large((ild->nr + n)/nral1);
                    srenew(vsite->vsite_pbc_loc[ftv],
                           vsite->vsite_pbc_loc_nalloc[ftv]);
                }
            }

            /* TODO: check */
            gmx_bool spbc;
            spbc = ((ftype == F_BONDS || ftype == F_POLARIZATION || ftype == F_THOLE_POL ||
                    ftype == F_ANISO_POL || ftype == F_WATER_POL || ftype == F_ANHARM_POL)
                    && shellfc->shell_pbc_loc != NULL);
            if (spbc)
            {
                nral1 = 1 + NRAL(ftype);
                if (ftype == F_BONDS)
                {
                    ftv = 0;
                }
                else
                {
                    ftv   = ftype - F_POLARIZATION + 1;
                }
                if ((ild->nr + n)/nral1 > shellfc->shell_pbc_loc_nalloc[ftv])
                {
                    shellfc->shell_pbc_loc_nalloc[ftv] =
                        over_alloc_large((ild->nr + n)/nral1);
                    srenew(shellfc->shell_pbc_loc[ftv],
                           shellfc->shell_pbc_loc_nalloc[ftv]);
                }
            }

            for (s = 1; s < nsrc; s++)
            {
                const t_ilist *ils;
                int            i;

                ils = &src[s].idef.il[ftype];
                for (i = 0; i < ils->nr; i++)
                {
                    ild->iatoms[ild->nr+i] = ils->iatoms[i];
                }
                if (vpbc)
                {
                    for (i = 0; i < ils->nr; i += nral1)
                    {
                        vsite->vsite_pbc_loc[ftv][(ild->nr+i)/nral1] =
                            src[s].vsite_pbc[ftv][i/nral1];
                    }
                }

                /* TODO: check */
                if (spbc)
                {
                    for (i = 0; i < ils->nr; i += nral1)
                    {
                        shellfc->shell_pbc_loc[ftv][(ild->nr+i)/nral1] =
                            src[s].shell_pbc[ftv][i/nral1];
                    }
                }

                ild->nr += ils->nr;
            }
        }
    }

    /* Position restraints need an additional treatment */
    if (dest->il[F_POSRES].nr > 0)
    {
        int n, s, i;

        n = dest->il[F_POSRES].nr/2;
        if (n > dest->iparams_posres_nalloc)
        {
            dest->iparams_posres_nalloc = over_alloc_large(n);
            srenew(dest->iparams_posres, dest->iparams_posres_nalloc);
        }
        /* Set n to the number of original position restraints in dest */
        for (s = 1; s < nsrc; s++)
        {
            n -= src[s].idef.il[F_POSRES].nr/2;
        }
        for (s = 1; s < nsrc; s++)
        {
            for (i = 0; i < src[s].idef.il[F_POSRES].nr/2; i++)
            {
                /* Correct the index into iparams_posres */
                dest->il[F_POSRES].iatoms[n*2] = n;
                /* Copy the position restraint force parameters */
                dest->iparams_posres[n] = src[s].idef.iparams_posres[i];
                n++;
            }
        }
    }
}

/*! \brief Check and when available assign bonded interactions for local atom i
 */
static gmx_inline void
check_assign_interactions_atom(int i, int i_gl,
                               int mol, int i_mol,
                               const int *index, const int *rtil,
                               gmx_bool bInterMolInteractions,
                               int ind_start, int ind_end,
                               const gmx_domdec_t *dd,
                               const gmx_domdec_zones_t *zones,
                               const gmx_molblock_t *molb,
                               gmx_bool bRCheckMB, ivec rcheck, gmx_bool bRCheck2B,
                               real rc2,
                               int *la2lc,
                               t_pbc *pbc_null,
                               rvec *cg_cm,
                               const t_iparams *ip_in,
                               t_idef *idef,
                               int **vsite_pbc, int *vsite_pbc_nalloc,
                               int iz,
                               gmx_bool bBCheck,
                               int *nbonded_local)
{
    int j;

    j = ind_start;
    while (j < ind_end)
    {
        int            ftype;
        const t_iatom *iatoms;
        int            nral;
        t_iatom        tiatoms[1 + MAXATOMLIST];

        ftype  = rtil[j++];
        iatoms = rtil + j;
        nral   = NRAL(ftype);
        if (ftype == F_SETTLE)
        {
            /* Settles are only in the reverse top when they
             * operate within a charge group. So we can assign
             * them without checks. We do this only for performance
             * reasons; it could be handled by the code below.
             */
            if (iz == 0)
            {
                /* Home zone: add this settle to the local topology */
                tiatoms[0] = iatoms[0];
                tiatoms[1] = i;
                tiatoms[2] = i + iatoms[2] - iatoms[1];
                tiatoms[3] = i + iatoms[3] - iatoms[1];
                add_ifunc(nral, tiatoms, &idef->il[ftype]);
                (*nbonded_local)++;
            }
            j += 1 + nral;
        }
        else if (interaction_function[ftype].flags & IF_VSITE)
        {
            assert(!bInterMolInteractions);
            /* The vsite construction goes where the vsite itself is */
            if (iz == 0)
            {
                add_vsite(dd->ga2la, index, rtil, ftype, nral,
                          TRUE, i, i_gl, i_mol,
                          iatoms, idef, vsite_pbc, vsite_pbc_nalloc);
            }
            j += 1 + nral + 2;
        }
        else
        {
            gmx_bool bUse;

            /* Copy the type */
            tiatoms[0] = iatoms[0];

            if (nral == 1)
            {
                assert(!bInterMolInteractions);
                /* Assign single-body interactions to the home zone */
                if (iz == 0)
                {
                    bUse       = TRUE;
                    tiatoms[1] = i;
                    if (ftype == F_POSRES)
                    {
                        add_posres(mol, i_mol, molb, tiatoms, ip_in,
                                   idef);
                    }
                    else if (ftype == F_FBPOSRES)
                    {
                        add_fbposres(mol, i_mol, molb, tiatoms, ip_in,
                                     idef);
                    }
                }
                else
                {
                    bUse = FALSE;
                }
            }
            else if (nral == 2)
            {
                /* This is a two-body interaction, we can assign
                 * analogous to the non-bonded assignments.
                 */
                int k_gl, a_loc, kz;

                if (!bInterMolInteractions)
                {
                    /* Get the global index using the offset in the molecule */
                    k_gl = i_gl + iatoms[2] - i_mol;
                }
                else
                {
                    k_gl = iatoms[2];
                }
                if (!ga2la_get(dd->ga2la, k_gl, &a_loc, &kz))
                {
                    bUse = FALSE;
                }
                else
                {
                    if (kz >= zones->n)
                    {
                        kz -= zones->n;
                    }
                    /* Check zone interaction assignments */
                    bUse = ((iz < zones->nizone &&
                             iz <= kz &&
                             kz >= zones->izone[iz].j0 &&
                             kz <  zones->izone[iz].j1) ||
                            (kz < zones->nizone &&
                                  iz > kz &&
                             iz >= zones->izone[kz].j0 &&
                             iz <  zones->izone[kz].j1));
                    if (bUse)
                    {
                        tiatoms[1] = i;
                        tiatoms[2] = a_loc;
                        /* If necessary check the cgcm distance */
                        if (bRCheck2B &&
                            dd_dist2(pbc_null, cg_cm, la2lc,
                                     tiatoms[1], tiatoms[2]) >= rc2)
                        {
                            bUse = FALSE;
                        }
                    }
                }
            }
            else
            {
                /* Assign this multi-body bonded interaction to
                 * the local node if we have all the atoms involved
                 * (local or communicated) and the minimum zone shift
                 * in each dimension is zero, for dimensions
                 * with 2 DD cells an extra check may be necessary.
                 */
                ivec k_zero, k_plus;
                int  k;

                bUse = TRUE;
                clear_ivec(k_zero);
                clear_ivec(k_plus);
                for (k = 1; k <= nral && bUse; k++)
                {
                    gmx_bool bLocal;
                    int      k_gl, a_loc;
                    int      kz;

                    if (!bInterMolInteractions)
                    {
                        /* Get the global index using the offset in the molecule */
                        k_gl = i_gl + iatoms[k] - i_mol;
                    }
                    else
                    {
                        k_gl = iatoms[k];
                    }
                    bLocal = ga2la_get(dd->ga2la, k_gl, &a_loc, &kz);
                    if (!bLocal || kz >= zones->n)
                    {
                        /* We do not have this atom of this interaction
                         * locally, or it comes from more than one cell
                         * away.
                         */
                        bUse = FALSE;
                    }
                    else
                    {
                        int d;

                        tiatoms[k] = a_loc;
                        for (d = 0; d < DIM; d++)
                        {
                            if (zones->shift[kz][d] == 0)
                            {
                                k_zero[d] = k;
                            }
                            else
                            {
                                k_plus[d] = k;
                            }
                        }
                    }
                }
                bUse = (bUse &&
                        k_zero[XX] && k_zero[YY] && k_zero[ZZ]);
                if (bRCheckMB)
                {
                    int d;

                    for (d = 0; (d < DIM && bUse); d++)
                    {
                        /* Check if the cg_cm distance falls within
                         * the cut-off to avoid possible multiple
                         * assignments of bonded interactions.
                         */
                        if (rcheck[d] &&
                            k_plus[d] &&
                            dd_dist2(pbc_null, cg_cm, la2lc,
                                     tiatoms[k_zero[d]], tiatoms[k_plus[d]]) >= rc2)
                        {
                            bUse = FALSE;
                        }
                    }
                }
            }
            if (bUse)
            {
                /* Add this interaction to the local topology */
                add_ifunc(nral, tiatoms, &idef->il[ftype]);
                /* Sum so we can check in global_stat
                 * if we have everything.
                 */
                if (bBCheck ||
                    !(interaction_function[ftype].flags & IF_LIMZERO))
                {
                    (*nbonded_local)++;
                }
            }
            j += 1 + nral;
        }
    }
}

/*! \brief This function looks up and assigns bonded interactions for zone iz.
 *
 * With thread parallelizing each thread acts on a different atom range:
 * at_start to at_end.
 */
static int make_bondeds_zone(gmx_domdec_t *dd,
                             const gmx_domdec_zones_t *zones,
                             const gmx_molblock_t *molb,
                             gmx_bool bRCheckMB, ivec rcheck, gmx_bool bRCheck2B,
                             real rc2,
                             int *la2lc, t_pbc *pbc_null, rvec *cg_cm,
                             const t_iparams *ip_in,
                             t_idef *idef,
                             int **vsite_pbc,
                             int *vsite_pbc_nalloc,
                             int izone,
                             int at_start, int at_end)
{
    int                i, i_gl, mb, mt, mol, i_mol;
    int               *index, *rtil;
    gmx_bool           bBCheck;
    gmx_reverse_top_t *rt;
    int                nbonded_local;

    rt = dd->reverse_top;

    bBCheck = rt->bBCheck;

    nbonded_local = 0;

    for (i = at_start; i < at_end; i++)
    {
        /* Get the global atom number */
        i_gl = dd->gatindex[i];
        global_atomnr_to_moltype_ind(rt, i_gl, &mb, &mt, &mol, &i_mol);
        /* Check all intramolecular interactions assigned to this atom */
        index = rt->ril_mt[mt].index;
        rtil  = rt->ril_mt[mt].il;

        check_assign_interactions_atom(i, i_gl, mol, i_mol,
                                       index, rtil, FALSE,
                                       index[i_mol], index[i_mol+1],
                                       dd, zones,
                                       &molb[mb],
                                       bRCheckMB, rcheck, bRCheck2B, rc2,
                                       la2lc,
                                       pbc_null,
                                       cg_cm,
                                       ip_in,
                                       idef, vsite_pbc, vsite_pbc_nalloc,
                                       izone,
                                       bBCheck,
                                       &nbonded_local);


        if (rt->bIntermolecularInteractions)
        {
            /* Check all intermolecular interactions assigned to this atom */
            index = rt->ril_intermol.index;
            rtil  = rt->ril_intermol.il;

            check_assign_interactions_atom(i, i_gl, mol, i_mol,
                                           index, rtil, TRUE,
                                           index[i_gl], index[i_gl + 1],
                                           dd, zones,
                                           &molb[mb],
                                           bRCheckMB, rcheck, bRCheck2B, rc2,
                                           la2lc,
                                           pbc_null,
                                           cg_cm,
                                           ip_in,
                                           idef, vsite_pbc, vsite_pbc_nalloc,
                                           izone,
                                           bBCheck,
                                           &nbonded_local);
        }
    }

    return nbonded_local;
}

/*! \brief Set the exclusion data for i-zone \p iz for the case of no exclusions */
static void set_no_exclusions_zone(gmx_domdec_t *dd, gmx_domdec_zones_t *zones,
                                   int iz, t_blocka *lexcls)
{
    int  a0, a1, a;

    a0 = dd->cgindex[zones->cg_range[iz]];
    a1 = dd->cgindex[zones->cg_range[iz+1]];

    for (a = a0+1; a < a1+1; a++)
    {
        lexcls->index[a] = lexcls->nra;
    }
}

/*! \brief Set the exclusion data for i-zone \p iz
 *
 * This is a legacy version for the group scheme of the same routine below.
 * Here charge groups and distance checks to ensure unique exclusions
 * are supported.
 */
static int make_exclusions_zone_cg(gmx_domdec_t *dd, gmx_domdec_zones_t *zones,
                                   const gmx_moltype_t *moltype,
                                   gmx_bool bRCheck, real rc2,
                                   int *la2lc, t_pbc *pbc_null, rvec *cg_cm,
                                   const int *cginfo,
                                   t_blocka *lexcls,
                                   int iz,
                                   int cg_start, int cg_end)
{
    int               n_excl_at_max, n, count, jla0, jla1, jla;
    int               cg, la0, la1, la, a_gl, mb, mt, mol, a_mol, j, aj_mol;
    const t_blocka   *excls;
    gmx_ga2la_t      *ga2la;
    int               cell;

    ga2la = dd->ga2la;

    jla0 = dd->cgindex[zones->izone[iz].jcg0];
    jla1 = dd->cgindex[zones->izone[iz].jcg1];

    n_excl_at_max = dd->reverse_top->n_excl_at_max;

    /* We set the end index, but note that we might not start at zero here */
    lexcls->nr = dd->cgindex[cg_end];

    n     = lexcls->nra;
    count = 0;
    for (cg = cg_start; cg < cg_end; cg++)
    {
        if (n + (cg_end - cg_start)*n_excl_at_max > lexcls->nalloc_a)
        {
            lexcls->nalloc_a = over_alloc_large(n + (cg_end - cg_start)*n_excl_at_max);
            srenew(lexcls->a, lexcls->nalloc_a);
        }
        la0 = dd->cgindex[cg];
        la1 = dd->cgindex[cg+1];
        if (GET_CGINFO_EXCL_INTER(cginfo[cg]) ||
            !GET_CGINFO_EXCL_INTRA(cginfo[cg]))
        {
            /* Copy the exclusions from the global top */
            for (la = la0; la < la1; la++)
            {
                lexcls->index[la] = n;
                a_gl              = dd->gatindex[la];
                global_atomnr_to_moltype_ind(dd->reverse_top, a_gl, &mb, &mt, &mol, &a_mol);
                excls = &moltype[mt].excls;
                for (j = excls->index[a_mol]; j < excls->index[a_mol+1]; j++)
                {
                    aj_mol = excls->a[j];
                    /* This computation of jla is only correct intra-cg */
                    jla = la + aj_mol - a_mol;
                    if (jla >= la0 && jla < la1)
                    {
                        /* This is an intra-cg exclusion. We can skip
                         *  the global indexing and distance checking.
                         */
                        /* Intra-cg exclusions are only required
                         * for the home zone.
                         */
                        if (iz == 0)
                        {
                            lexcls->a[n++] = jla;
                            /* Check to avoid double counts */
                            if (jla > la)
                            {
                                count++;
                            }
                        }
                    }
                    else
                    {
                        /* This is a inter-cg exclusion */
                        /* Since exclusions are pair interactions,
                         * just like non-bonded interactions,
                         * they can be assigned properly up
                         * to the DD cutoff (not cutoff_min as
                         * for the other bonded interactions).
                         */
                        if (ga2la_get(ga2la, a_gl+aj_mol-a_mol, &jla, &cell))
                        {
                            if (iz == 0 && cell == 0)
                            {
                                lexcls->a[n++] = jla;
                                /* Check to avoid double counts */
                                if (jla > la)
                                {
                                    count++;
                                }
                            }
                            else if (jla >= jla0 && jla < jla1 &&
                                     (!bRCheck ||
                                      dd_dist2(pbc_null, cg_cm, la2lc, la, jla) < rc2))
                            {
                                /* jla > la, since jla0 > la */
                                lexcls->a[n++] = jla;
                                count++;
                            }
                        }
                    }
                }
            }
        }
        else
        {
            /* There are no inter-cg excls and this cg is self-excluded.
             * These exclusions are only required for zone 0,
             * since other zones do not see themselves.
             */
            if (iz == 0)
            {
                for (la = la0; la < la1; la++)
                {
                    lexcls->index[la] = n;
                    for (j = la0; j < la1; j++)
                    {
                        lexcls->a[n++] = j;
                    }
                }
                count += ((la1 - la0)*(la1 - la0 - 1))/2;
            }
            else
            {
                /* We don't need exclusions for this cg */
                for (la = la0; la < la1; la++)
                {
                    lexcls->index[la] = n;
                }
            }
        }
    }

    lexcls->index[lexcls->nr] = n;
    lexcls->nra               = n;

    return count;
}

/*! \brief Set the exclusion data for i-zone \p iz */
static void make_exclusions_zone(gmx_domdec_t *dd,
                                 gmx_domdec_zones_t *zones,
                                 const gmx_moltype_t *moltype,
                                 const int *cginfo,
                                 t_blocka *lexcls,
                                 int iz,
                                 int at_start, int at_end)
{
    gmx_ga2la_t *ga2la;
    int          jla0, jla1;
    int          n_excl_at_max, n, at;

    ga2la = dd->ga2la;

    jla0 = dd->cgindex[zones->izone[iz].jcg0];
    jla1 = dd->cgindex[zones->izone[iz].jcg1];

    n_excl_at_max = dd->reverse_top->n_excl_at_max;

    /* We set the end index, but note that we might not start at zero here */
    lexcls->nr = at_end;

    n = lexcls->nra;
    for (at = at_start; at < at_end; at++)
    {
        if (n + 1000 > lexcls->nalloc_a)
        {
            lexcls->nalloc_a = over_alloc_large(n + 1000);
            srenew(lexcls->a, lexcls->nalloc_a);
        }
        if (GET_CGINFO_EXCL_INTER(cginfo[at]))
        {
            int             a_gl, mb, mt, mol, a_mol, j;
            const t_blocka *excls;

            if (n + n_excl_at_max > lexcls->nalloc_a)
            {
                lexcls->nalloc_a = over_alloc_large(n + n_excl_at_max);
                srenew(lexcls->a, lexcls->nalloc_a);
            }

            /* Copy the exclusions from the global top */
            lexcls->index[at] = n;
            a_gl              = dd->gatindex[at];
            global_atomnr_to_moltype_ind(dd->reverse_top, a_gl,
                                         &mb, &mt, &mol, &a_mol);
            excls = &moltype[mt].excls;
            for (j = excls->index[a_mol]; j < excls->index[a_mol + 1]; j++)
            {
                int aj_mol, at_j, cell;

                aj_mol = excls->a[j];

                if (ga2la_get(ga2la, a_gl + aj_mol - a_mol, &at_j, &cell))
                {
                    /* This check is not necessary, but it can reduce
                     * the number of exclusions in the list, which in turn
                     * can speed up the pair list construction a bit.
                     */
                    if (at_j >= jla0 && at_j < jla1)
                    {
                        lexcls->a[n++] = at_j;
                    }
                }
            }
        }
        else
        {
            /* We don't need exclusions for this atom */
            lexcls->index[at] = n;
        }
    }

    lexcls->index[lexcls->nr] = n;
    lexcls->nra               = n;
}


/*! \brief Ensure we have enough space in \p ba for \p nindex_max indices */
static void check_alloc_index(t_blocka *ba, int nindex_max)
{
    if (nindex_max+1 > ba->nalloc_index)
    {
        ba->nalloc_index = over_alloc_dd(nindex_max+1);
        srenew(ba->index, ba->nalloc_index);
    }
}

/*! \brief Ensure that we have enough space for exclusion storate in \p lexcls */
static void check_exclusions_alloc(gmx_domdec_t *dd, gmx_domdec_zones_t *zones,
                                   t_blocka *lexcls)
{
    int nr;
    int thread;

    nr = dd->cgindex[zones->izone[zones->nizone-1].cg1];

    check_alloc_index(lexcls, nr);

    for (thread = 1; thread < dd->reverse_top->nthread; thread++)
    {
        check_alloc_index(&dd->reverse_top->th_work[thread].excl, nr);
    }
}

/*! \brief Set the total count indexes for the local exclusions, needed by several functions */
static void finish_local_exclusions(gmx_domdec_t *dd, gmx_domdec_zones_t *zones,
                                    t_blocka *lexcls)
{
    int la0, la;

    lexcls->nr = dd->cgindex[zones->izone[zones->nizone-1].cg1];

    if (dd->n_intercg_excl == 0)
    {
        /* There are no exclusions involving non-home charge groups,
         * but we need to set the indices for neighborsearching.
         */
        la0 = dd->cgindex[zones->izone[0].cg1];
        for (la = la0; la < lexcls->nr; la++)
        {
            lexcls->index[la] = lexcls->nra;
        }

        /* nr is only used to loop over the exclusions for Ewald and RF,
         * so we can set it to the number of home atoms for efficiency.
         */
        lexcls->nr = dd->cgindex[zones->izone[0].cg1];
    }
}

/*! \brief Clear a t_idef struct */
static void clear_idef(t_idef *idef)
{
    int  ftype;

    /* Clear the counts */
    for (ftype = 0; ftype < F_NRE; ftype++)
    {
        idef->il[ftype].nr = 0;
    }
}

/*! \brief Generate and store all required local bonded interactions in \p idef and local exclusions in \p lexcls */
static int make_local_bondeds_excls(gmx_domdec_t *dd,
                                    gmx_domdec_zones_t *zones,
                                    const gmx_mtop_t *mtop,
                                    const int *cginfo,
                                    gmx_bool bRCheckMB, ivec rcheck, gmx_bool bRCheck2B,
                                    real rc,
                                    int *la2lc, t_pbc *pbc_null, rvec *cg_cm,
                                    t_idef *idef, gmx_vsite_t *vsite, gmx_shellfc_t shellfc,
                                    t_blocka *lexcls, int *excl_count)
{
    int                nzone_bondeds, nzone_excl;
    int                izone, cg0, cg1;
    real               rc2;
    int                nbonded_local;
    int                thread;
    gmx_reverse_top_t *rt;

    if (dd->reverse_top->bInterCGInteractions)
    {
        nzone_bondeds = zones->n;
    }
    else
    {
        /* Only single charge group (or atom) molecules, so interactions don't
         * cross zone boundaries and we only need to assign in the home zone.
         */
        nzone_bondeds = 1;
    }

    if (dd->n_intercg_excl > 0)
    {
        /* We only use exclusions from i-zones to i- and j-zones */
        nzone_excl = zones->nizone;
    }
    else
    {
        /* There are no inter-cg exclusions and only zone 0 sees itself */
        nzone_excl = 1;
    }

    check_exclusions_alloc(dd, zones, lexcls);

    rt = dd->reverse_top;

    rc2 = rc*rc;

    /* Clear the counts */
    clear_idef(idef);
    nbonded_local = 0;

    lexcls->nr    = 0;
    lexcls->nra   = 0;
    *excl_count   = 0;

    for (izone = 0; izone < nzone_bondeds; izone++)
    {
        cg0 = zones->cg_range[izone];
        cg1 = zones->cg_range[izone + 1];

#pragma omp parallel for num_threads(rt->nthread) schedule(static)
        for (thread = 0; thread < rt->nthread; thread++)
        {
            try
            {
                int       cg0t, cg1t;
                t_idef   *idef_t;
                int     **vsite_pbc;
                int      *vsite_pbc_nalloc;
                t_blocka *excl_t;

                cg0t = cg0 + ((cg1 - cg0)* thread   )/rt->nthread;
                cg1t = cg0 + ((cg1 - cg0)*(thread+1))/rt->nthread;

                if (thread == 0)
                {
                    idef_t = idef;
                }
                else
                {
                    idef_t = &rt->th_work[thread].idef;
                    clear_idef(idef_t);
                }

                if (vsite && vsite->bHaveChargeGroups && vsite->n_intercg_vsite > 0)
                {
                    if (thread == 0)
                    {
                        vsite_pbc        = vsite->vsite_pbc_loc;
                        vsite_pbc_nalloc = vsite->vsite_pbc_loc_nalloc;
                    }
                    else
                    {
                        vsite_pbc        = rt->th_work[thread].vsite_pbc;
                        vsite_pbc_nalloc = rt->th_work[thread].vsite_pbc_nalloc;
                    }
                }
                else
                {
                    vsite_pbc        = NULL;
                    vsite_pbc_nalloc = NULL;
                }

                rt->th_work[thread].nbonded =
                    make_bondeds_zone(dd, zones,
                                      mtop->molblock,
                                      bRCheckMB, rcheck, bRCheck2B, rc2,
                                      la2lc, pbc_null, cg_cm, idef->iparams,
                                      idef_t,
                                      vsite_pbc, vsite_pbc_nalloc,
                                      izone,
                                      dd->cgindex[cg0t], dd->cgindex[cg1t]);

                if (izone < nzone_excl)
                {
                    if (thread == 0)
                    {
                        excl_t = lexcls;
                    }
                    else
                    {
                        excl_t      = &rt->th_work[thread].excl;
                        excl_t->nr  = 0;
                        excl_t->nra = 0;
                    }

                    if (dd->cgindex[dd->ncg_tot] == dd->ncg_tot &&
                        !rt->bExclRequired)
                    {
                        /* No charge groups and no distance check required */
                        make_exclusions_zone(dd, zones,
                                             mtop->moltype, cginfo,
                                             excl_t,
                                             izone,
                                             cg0t, cg1t);
                    }
                    else
                    {
                        rt->th_work[thread].excl_count =
                            make_exclusions_zone_cg(dd, zones,
                                                    mtop->moltype, bRCheck2B, rc2,
                                                    la2lc, pbc_null, cg_cm, cginfo,
                                                    excl_t,
                                                    izone,
                                                    cg0t, cg1t);
                    }
                }
            }
            GMX_CATCH_ALL_AND_EXIT_WITH_FATAL_ERROR;
        }

        if (rt->nthread > 1)
        {
            /* TODO: check */
            combine_idef(idef, rt->th_work, rt->nthread, vsite, shellfc); 
        }

        for (thread = 0; thread < rt->nthread; thread++)
        {
            nbonded_local += rt->th_work[thread].nbonded;
        }

        if (izone < nzone_excl)
        {
            if (rt->nthread > 1)
            {
                combine_blocka(lexcls, rt->th_work, rt->nthread);
            }

            for (thread = 0; thread < rt->nthread; thread++)
            {
                *excl_count += rt->th_work[thread].excl_count;
            }
        }
    }

    /* Some zones might not have exclusions, but some code still needs to
     * loop over the index, so we set the indices here.
     */
    for (izone = nzone_excl; izone < zones->nizone; izone++)
    {
        set_no_exclusions_zone(dd, zones, izone, lexcls);
    }

    finish_local_exclusions(dd, zones, lexcls);
    if (debug)
    {
        fprintf(debug, "We have %d exclusions, check count %d\n",
                lexcls->nra, *excl_count);
    }

    return nbonded_local;
}

void dd_make_local_cgs(gmx_domdec_t *dd, t_block *lcgs)
{
    lcgs->nr    = dd->ncg_tot;
    lcgs->index = dd->cgindex;
}

void dd_make_local_top(gmx_domdec_t *dd, gmx_domdec_zones_t *zones,
                       int npbcdim, matrix box,
                       rvec cellsize_min, ivec npulse,
                       t_forcerec *fr,
                       rvec *cgcm_or_x,
                       gmx_vsite_t *vsite,
<<<<<<< HEAD
                       gmx_shellfc_t shellfc,
                       gmx_mtop_t *mtop, gmx_localtop_t *ltop)
=======
                       const gmx_mtop_t *mtop, gmx_localtop_t *ltop)
>>>>>>> 182c8004
{
    gmx_bool bRCheckMB, bRCheck2B;
    real     rc = -1;
    ivec     rcheck;
    int      d, nexcl;
    t_pbc    pbc, *pbc_null = NULL;

    if (debug)
    {
        fprintf(debug, "Making local topology\n");
    }

    dd_make_local_cgs(dd, &ltop->cgs);

    bRCheckMB   = FALSE;
    bRCheck2B   = FALSE;

    if (dd->reverse_top->bInterCGInteractions)
    {
        /* We need to check to which cell bondeds should be assigned */
        rc = dd_cutoff_twobody(dd);
        if (debug)
        {
            fprintf(debug, "Two-body bonded cut-off distance is %g\n", rc);
        }

        /* Should we check cg_cm distances when assigning bonded interactions? */
        for (d = 0; d < DIM; d++)
        {
            rcheck[d] = FALSE;
            /* Only need to check for dimensions where the part of the box
             * that is not communicated is smaller than the cut-off.
             */
            if (d < npbcdim && dd->nc[d] > 1 &&
                (dd->nc[d] - npulse[d])*cellsize_min[d] < 2*rc)
            {
                if (dd->nc[d] == 2)
                {
                    rcheck[d] = TRUE;
                    bRCheckMB = TRUE;
                }
                /* Check for interactions between two atoms,
                 * where we can allow interactions up to the cut-off,
                 * instead of up to the smallest cell dimension.
                 */
                bRCheck2B = TRUE;
            }
            if (debug)
            {
                fprintf(debug,
                        "dim %d cellmin %f bonded rcheck[%d] = %d, bRCheck2B = %d\n",
                        d, cellsize_min[d], d, rcheck[d], bRCheck2B);
            }
        }
        if (bRCheckMB || bRCheck2B)
        {
            make_la2lc(dd);
            if (fr->bMolPBC)
            {
                pbc_null = set_pbc_dd(&pbc, fr->ePBC, dd->nc, TRUE, box);
            }
            else
            {
                pbc_null = NULL;
            }
        }
    }

    dd->nbonded_local =
        make_local_bondeds_excls(dd, zones, mtop, fr->cginfo,
                                 bRCheckMB, rcheck, bRCheck2B, rc,
                                 dd->la2lc,
                                 pbc_null, cgcm_or_x,
                                 &ltop->idef, vsite, shellfc,
                                 &ltop->excls, &nexcl);

    /* The ilist is not sorted yet,
     * we can only do this when we have the charge arrays.
     */
    ltop->idef.ilsort = ilsortUNKNOWN;

    if (dd->reverse_top->bExclRequired)
    {
        dd->nbonded_local += nexcl;

        forcerec_set_excl_load(fr, ltop);
    }

    ltop->atomtypes  = mtop->atomtypes;
}

void dd_sort_local_top(gmx_domdec_t *dd, const t_mdatoms *mdatoms,
                       gmx_localtop_t *ltop)
{
    if (dd->reverse_top->ilsort == ilsortNO_FE)
    {
        ltop->idef.ilsort = ilsortNO_FE;
    }
    else
    {
        gmx_sort_ilist_fe(&ltop->idef, mdatoms->chargeA, mdatoms->chargeB);
    }
}

gmx_localtop_t *dd_init_local_top(const gmx_mtop_t *top_global)
{
    gmx_localtop_t *top;
    int             i;

    snew(top, 1);

    top->idef.ntypes    = top_global->ffparams.ntypes;
    top->idef.atnr      = top_global->ffparams.atnr;
    top->idef.functype  = top_global->ffparams.functype;
    top->idef.iparams   = top_global->ffparams.iparams;
    top->idef.fudgeQQ   = top_global->ffparams.fudgeQQ;
    top->idef.cmap_grid = top_global->ffparams.cmap_grid;

    for (i = 0; i < F_NRE; i++)
    {
        top->idef.il[i].iatoms = NULL;
        top->idef.il[i].nalloc = 0;
    }
    top->idef.ilsort   = ilsortUNKNOWN;

    return top;
}

void dd_init_local_state(gmx_domdec_t *dd,
                         t_state *state_global, t_state *state_local)
{
    int buf[NITEM_DD_INIT_LOCAL_STATE];

    if (DDMASTER(dd))
    {
        buf[0] = state_global->flags;
        buf[1] = state_global->ngtc;
        buf[2] = state_global->nnhpres;
        buf[3] = state_global->nhchainlength;
        buf[4] = state_global->dfhist.nlambda;
    }
    dd_bcast(dd, NITEM_DD_INIT_LOCAL_STATE*sizeof(int), buf);

    init_state(state_local, 0, buf[1], buf[2], buf[3], buf[4]);
    state_local->flags = buf[0];
}

/*! \brief Check if a link is stored in \p link between charge groups \p cg_gl and \p cg_gl_j and if not so, store a link */
static void check_link(t_blocka *link, int cg_gl, int cg_gl_j)
{
    int      k;
    gmx_bool bFound;

    bFound = FALSE;
    for (k = link->index[cg_gl]; k < link->index[cg_gl+1]; k++)
    {
        GMX_RELEASE_ASSERT(link->a, "Inconsistent NULL pointer while making charge-group links");
        if (link->a[k] == cg_gl_j)
        {
            bFound = TRUE;
        }
    }
    if (!bFound)
    {
        GMX_RELEASE_ASSERT(link->a || link->index[cg_gl+1]+1 > link->nalloc_a,
                           "Inconsistent allocation of link");
        /* Add this charge group link */
        if (link->index[cg_gl+1]+1 > link->nalloc_a)
        {
            link->nalloc_a = over_alloc_large(link->index[cg_gl+1]+1);
            srenew(link->a, link->nalloc_a);
        }
        link->a[link->index[cg_gl+1]] = cg_gl_j;
        link->index[cg_gl+1]++;
    }
}

/*! \brief Allocate and return an array of the charge group index for all atoms */
static int *make_at2cg(t_block *cgs)
{
    int *at2cg, cg, a;

    snew(at2cg, cgs->index[cgs->nr]);
    for (cg = 0; cg < cgs->nr; cg++)
    {
        for (a = cgs->index[cg]; a < cgs->index[cg+1]; a++)
        {
            at2cg[a] = cg;
        }
    }

    return at2cg;
}

t_blocka *make_charge_group_links(const gmx_mtop_t *mtop, gmx_domdec_t *dd,
                                  cginfo_mb_t *cginfo_mb)
{
    gmx_bool            bExclRequired;
    int                 mb, cg_offset, cg, cg_gl, a, aj, i, j, ftype, nral, nlink_mol, mol, ncgi;
    gmx_molblock_t     *molb;
    gmx_moltype_t      *molt;
    t_block            *cgs;
    t_blocka           *excls;
    int                *a2c;
    reverse_ilist_t     ril, ril_intermol;
    t_blocka           *link;
    cginfo_mb_t        *cgi_mb;

    /* For each charge group make a list of other charge groups
     * in the system that a linked to it via bonded interactions
     * which are also stored in reverse_top.
     */

    bExclRequired = dd->reverse_top->bExclRequired;

    if (mtop->bIntermolecularInteractions)
    {
        if (ncg_mtop(mtop) < mtop->natoms)
        {
            gmx_fatal(FARGS, "The combination of intermolecular interactions, charge groups and domain decomposition is not supported. Use cutoff-scheme=Verlet (which removes the charge groups) or run without domain decomposition.");
        }

        t_atoms atoms;

        atoms.nr   = mtop->natoms;
        atoms.atom = NULL;

        make_reverse_ilist(mtop->intermolecular_ilist, &atoms,
                           NULL, FALSE, FALSE, FALSE, TRUE, &ril_intermol);
    }

    snew(link, 1);
    snew(link->index, ncg_mtop(mtop)+1);
    link->nalloc_a = 0;
    link->a        = NULL;

    link->index[0] = 0;
    cg_offset      = 0;
    ncgi           = 0;
    for (mb = 0; mb < mtop->nmolblock; mb++)
    {
        molb = &mtop->molblock[mb];
        if (molb->nmol == 0)
        {
            continue;
        }
        molt  = &mtop->moltype[molb->type];
        cgs   = &molt->cgs;
        excls = &molt->excls;
        a2c   = make_at2cg(cgs);
        /* Make a reverse ilist in which the interactions are linked
         * to all atoms, not only the first atom as in gmx_reverse_top.
         * The constraints are discarded here.
         */
        make_reverse_ilist(molt->ilist, &molt->atoms,
                           NULL, FALSE, FALSE, FALSE, TRUE, &ril);

        cgi_mb = &cginfo_mb[mb];

        for (mol = 0; mol < (mtop->bIntermolecularInteractions ? molb->nmol : 1); mol++)
        {
            for (cg = 0; cg < cgs->nr; cg++)
            {
                cg_gl                = cg_offset + cg;
                link->index[cg_gl+1] = link->index[cg_gl];
                for (a = cgs->index[cg]; a < cgs->index[cg+1]; a++)
                {
                    i = ril.index[a];
                    while (i < ril.index[a+1])
                    {
                        ftype = ril.il[i++];
                        nral  = NRAL(ftype);
                        /* Skip the ifunc index */
                        i++;
                        for (j = 0; j < nral; j++)
                        {
                            aj = ril.il[i+j];
                            if (a2c[aj] != cg)
                            {
                                check_link(link, cg_gl, cg_offset+a2c[aj]);
                            }
                        }
                        i += nral_rt(ftype);
                    }
                    if (bExclRequired)
                    {
                        /* Exclusions always go both ways */
                        for (j = excls->index[a]; j < excls->index[a+1]; j++)
                        {
                            aj = excls->a[j];
                            if (a2c[aj] != cg)
                            {
                                check_link(link, cg_gl, cg_offset+a2c[aj]);
                            }
                        }
                    }

                    if (mtop->bIntermolecularInteractions)
                    {
                        i = ril_intermol.index[a];
                        while (i < ril_intermol.index[a+1])
                        {
                            ftype = ril_intermol.il[i++];
                            nral  = NRAL(ftype);
                            /* Skip the ifunc index */
                            i++;
                            for (j = 0; j < nral; j++)
                            {
                                /* Here we assume we have no charge groups;
                                 * this has been checked above.
                                 */
                                aj = ril_intermol.il[i+j];
                                check_link(link, cg_gl, aj);
                            }
                            i += nral_rt(ftype);
                        }
                    }
                }
                if (link->index[cg_gl+1] - link->index[cg_gl] > 0)
                {
                    SET_CGINFO_BOND_INTER(cgi_mb->cginfo[cg]);
                    ncgi++;
                }
            }

            cg_offset += cgs->nr;
        }
        nlink_mol = link->index[cg_offset] - link->index[cg_offset-cgs->nr];

        destroy_reverse_ilist(&ril);
        sfree(a2c);

        if (debug)
        {
            fprintf(debug, "molecule type '%s' %d cgs has %d cg links through bonded interac.\n", *molt->name, cgs->nr, nlink_mol);
        }

        if (molb->nmol > mol)
        {
            /* Copy the data for the rest of the molecules in this block */
            link->nalloc_a += (molb->nmol - mol)*nlink_mol;
            srenew(link->a, link->nalloc_a);
            for (; mol < molb->nmol; mol++)
            {
                for (cg = 0; cg < cgs->nr; cg++)
                {
                    cg_gl                = cg_offset + cg;
                    link->index[cg_gl+1] =
                        link->index[cg_gl+1-cgs->nr] + nlink_mol;
                    for (j = link->index[cg_gl]; j < link->index[cg_gl+1]; j++)
                    {
                        link->a[j] = link->a[j-nlink_mol] + cgs->nr;
                    }
                    if (link->index[cg_gl+1] - link->index[cg_gl] > 0 &&
                        cg_gl - cgi_mb->cg_start < cgi_mb->cg_mod)
                    {
                        SET_CGINFO_BOND_INTER(cgi_mb->cginfo[cg_gl - cgi_mb->cg_start]);
                        ncgi++;
                    }
                }
                cg_offset += cgs->nr;
            }
        }
    }

    if (mtop->bIntermolecularInteractions)
    {
        destroy_reverse_ilist(&ril_intermol);
    }

    if (debug)
    {
        fprintf(debug, "Of the %d charge groups %d are linked via bonded interactions\n", ncg_mtop(mtop), ncgi);
    }

    return link;
}

typedef struct {
    real r2;
    int  ftype;
    int  a1;
    int  a2;
} bonded_distance_t;

/*! \brief Compare distance^2 \p r2 against the distance in \p bd and if larger store it along with \p ftype and atom indices \p a1 and \p a2 */
static void update_max_bonded_distance(real r2, int ftype, int a1, int a2,
                                       bonded_distance_t *bd)
{
    if (r2 > bd->r2)
    {
        bd->r2    = r2;
        bd->ftype = ftype;
        bd->a1    = a1;
        bd->a2    = a2;
    }
}

/*! \brief Set the distance, function type and atom indices for the longest distance between charge-groups of molecule type \p molt for two-body and multi-body bonded interactions */
static void bonded_cg_distance_mol(gmx_moltype_t *molt, int *at2cg,
                                   gmx_bool bBCheck, gmx_bool bExcl, rvec *cg_cm,
                                   bonded_distance_t *bd_2b,
                                   bonded_distance_t *bd_mb)
{
    for (int ftype = 0; ftype < F_NRE; ftype++)
    {
        if (dd_check_ftype(ftype, bBCheck, FALSE, FALSE))
        {
            const t_ilist *il   = &molt->ilist[ftype];
            int            nral = NRAL(ftype);
            if (nral > 1)
            {
                for (int i = 0; i < il->nr; i += 1+nral)
                {
                    for (int ai = 0; ai < nral; ai++)
                    {
                        int cgi = at2cg[il->iatoms[i+1+ai]];
                        for (int aj = ai + 1; aj < nral; aj++)
                        {
                            int cgj = at2cg[il->iatoms[i+1+aj]];
                            if (cgi != cgj)
                            {
                                real rij2 = distance2(cg_cm[cgi], cg_cm[cgj]);

                                update_max_bonded_distance(rij2, ftype,
                                                           il->iatoms[i+1+ai],
                                                           il->iatoms[i+1+aj],
                                                           (nral == 2) ? bd_2b : bd_mb);
                            }
                        }
                    }
                }
            }
        }
    }
    if (bExcl)
    {
        const t_blocka *excls = &molt->excls;
        for (int ai = 0; ai < excls->nr; ai++)
        {
            int cgi = at2cg[ai];
            for (int j = excls->index[ai]; j < excls->index[ai+1]; j++)
            {
                int cgj = at2cg[excls->a[j]];
                if (cgi != cgj)
                {
                    real rij2 = distance2(cg_cm[cgi], cg_cm[cgj]);

                    /* There is no function type for exclusions, use -1 */
                    update_max_bonded_distance(rij2, -1, ai, excls->a[j], bd_2b);
                }
            }
        }
    }
}

/*! \brief Set the distance, function type and atom indices for the longest atom distance involved in intermolecular interactions for two-body and multi-body bonded interactions */
static void bonded_distance_intermol(const t_ilist *ilists_intermol,
                                     gmx_bool bBCheck,
                                     const rvec *x, int ePBC, matrix box,
                                     bonded_distance_t *bd_2b,
                                     bonded_distance_t *bd_mb)
{
    t_pbc pbc;

    set_pbc(&pbc, ePBC, box);

    for (int ftype = 0; ftype < F_NRE; ftype++)
    {
        if (dd_check_ftype(ftype, bBCheck, FALSE, FALSE))
        {
            const t_ilist *il   = &ilists_intermol[ftype];
            int            nral = NRAL(ftype);

            /* No nral>1 check here, since intermol interactions always
             * have nral>=2 (and the code is also correct for nral=1).
             */
            for (int i = 0; i < il->nr; i += 1+nral)
            {
                for (int ai = 0; ai < nral; ai++)
                {
                    int atom_i = il->iatoms[i + 1 + ai];

                    for (int aj = ai + 1; aj < nral; aj++)
                    {
                        rvec dx;
                        real rij2;

                        int  atom_j = il->iatoms[i + 1 + aj];

                        pbc_dx(&pbc, x[atom_i], x[atom_j], dx);

                        rij2 = norm2(dx);

                        update_max_bonded_distance(rij2, ftype,
                                                   atom_i, atom_j,
                                                   (nral == 2) ? bd_2b : bd_mb);
                    }
                }
            }
        }
    }
}

//! Compute charge group centers of mass for molecule \p molt
static void get_cgcm_mol(const gmx_moltype_t *molt,
                         const gmx_ffparams_t *ffparams,
                         int ePBC, t_graph *graph, matrix box,
                         const gmx_vsite_t *vsite,
                         const rvec *x, rvec *xs, rvec *cg_cm)
{
    int n, i;

    if (ePBC != epbcNONE)
    {
        mk_mshift(NULL, graph, ePBC, box, x);

        shift_x(graph, box, x, xs);
        /* By doing an extra mk_mshift the molecules that are broken
         * because they were e.g. imported from another software
         * will be made whole again. Such are the healing powers
         * of GROMACS.
         */
        mk_mshift(NULL, graph, ePBC, box, xs);
    }
    else
    {
        /* We copy the coordinates so the original coordinates remain
         * unchanged, just to be 100% sure that we do not affect
         * binary reproducibility of simulations.
         */
        n = molt->cgs.index[molt->cgs.nr];
        for (i = 0; i < n; i++)
        {
            copy_rvec(x[i], xs[i]);
        }
    }

    if (vsite)
    {
        construct_vsites(vsite, xs, 0.0, NULL,
                         ffparams->iparams, molt->ilist,
                         epbcNONE, TRUE, NULL, NULL);
    }

    calc_cgcm(NULL, 0, molt->cgs.nr, &molt->cgs, xs, cg_cm);
}

//! Returns whether \p molt has a virtual site
static int have_vsite_molt(gmx_moltype_t *molt)
{
    int      i;
    gmx_bool bVSite;

    bVSite = FALSE;
    for (i = 0; i < F_NRE; i++)
    {
        if ((interaction_function[i].flags & IF_VSITE) &&
            molt->ilist[i].nr > 0)
        {
            bVSite = TRUE;
        }
    }

    return bVSite;
}

void dd_bonded_cg_distance(FILE *fplog,
                           const gmx_mtop_t *mtop,
                           const t_inputrec *ir,
                           const rvec *x, matrix box,
                           gmx_bool bBCheck,
                           real *r_2b, real *r_mb)
{
    gmx_bool           bExclRequired;
    int                mb, at_offset, *at2cg, mol;
    t_graph            graph;
    gmx_vsite_t       *vsite;
    gmx_molblock_t    *molb;
    gmx_moltype_t     *molt;
    rvec              *xs, *cg_cm;
    bonded_distance_t  bd_2b = { 0, -1, -1, -1 };
    bonded_distance_t  bd_mb = { 0, -1, -1, -1 };

    bExclRequired = inputrecExclForces(ir);

    vsite = init_vsite(mtop, NULL, TRUE);

    *r_2b     = 0;
    *r_mb     = 0;
    at_offset = 0;
    for (mb = 0; mb < mtop->nmolblock; mb++)
    {
        molb = &mtop->molblock[mb];
        molt = &mtop->moltype[molb->type];
        if (molt->cgs.nr == 1 || molb->nmol == 0)
        {
            at_offset += molb->nmol*molt->atoms.nr;
        }
        else
        {
            if (ir->ePBC != epbcNONE)
            {
                mk_graph_ilist(NULL, molt->ilist, 0, molt->atoms.nr, FALSE, FALSE,
                               &graph);
            }

            at2cg = make_at2cg(&molt->cgs);
            snew(xs, molt->atoms.nr);
            snew(cg_cm, molt->cgs.nr);
            for (mol = 0; mol < molb->nmol; mol++)
            {
                get_cgcm_mol(molt, &mtop->ffparams, ir->ePBC, &graph, box,
                             have_vsite_molt(molt) ? vsite : NULL,
                             x+at_offset, xs, cg_cm);

                bonded_distance_t bd_mol_2b = { 0, -1, -1, -1 };
                bonded_distance_t bd_mol_mb = { 0, -1, -1, -1 };

                bonded_cg_distance_mol(molt, at2cg, bBCheck, bExclRequired, cg_cm,
                                       &bd_mol_2b, &bd_mol_mb);

                /* Process the mol data adding the atom index offset */
                update_max_bonded_distance(bd_mol_2b.r2, bd_mol_2b.ftype,
                                           at_offset + bd_mol_2b.a1,
                                           at_offset + bd_mol_2b.a2,
                                           &bd_2b);
                update_max_bonded_distance(bd_mol_mb.r2, bd_mol_mb.ftype,
                                           at_offset + bd_mol_mb.a1,
                                           at_offset + bd_mol_mb.a2,
                                           &bd_mb);

                at_offset += molt->atoms.nr;
            }
            sfree(cg_cm);
            sfree(xs);
            sfree(at2cg);
            if (ir->ePBC != epbcNONE)
            {
                done_graph(&graph);
            }
        }
    }

    /* We should have a vsite free routine, but here we can simply free */
    sfree(vsite);

    if (mtop->bIntermolecularInteractions)
    {
        if (ncg_mtop(mtop) < mtop->natoms)
        {
            gmx_fatal(FARGS, "The combination of intermolecular interactions, charge groups and domain decomposition is not supported. Use cutoff-scheme=Verlet (which removes the charge groups) or run without domain decomposition.");
        }

        bonded_distance_intermol(mtop->intermolecular_ilist,
                                 bBCheck,
                                 x, ir->ePBC, box,
                                 &bd_2b, &bd_mb);
    }

    *r_2b = sqrt(bd_2b.r2);
    *r_mb = sqrt(bd_mb.r2);

    if (fplog && (*r_2b > 0 || *r_mb > 0))
    {
        fprintf(fplog,
                "Initial maximum inter charge-group distances:\n");
        if (*r_2b > 0)
        {
            fprintf(fplog,
                    "    two-body bonded interactions: %5.3f nm, %s, atoms %d %d\n",
                    *r_2b, (bd_2b.ftype >= 0) ? interaction_function[bd_2b.ftype].longname : "Exclusion",
                    bd_2b.a1 + 1, bd_2b.a2 + 1);
        }
        if (*r_mb > 0)
        {
            fprintf(fplog,
                    "  multi-body bonded interactions: %5.3f nm, %s, atoms %d %d\n",
                    *r_mb, interaction_function[bd_mb.ftype].longname,
                    bd_mb.a1 + 1, bd_mb.a2 + 1);
        }
    }
}<|MERGE_RESOLUTION|>--- conflicted
+++ resolved
@@ -132,21 +132,6 @@
     /* Work data structures for multi-threading */
     int         nthread;
     thread_work_t *th_work;           /**< Thread work array for local topology generation */
-<<<<<<< HEAD
-    t_idef     *idef_thread;
-    int      ***vsite_pbc;
-    int       **vsite_pbc_nalloc;
-    int      ***shell_pbc;
-    int       **shell_pbc_nalloc; 
-    int        *nbonded_thread;
-    t_blocka   *excl_thread;
-    int        *excl_count_thread;
-
-    /* Pointers only used for an error message */
-    gmx_mtop_t     *err_top_global; /**< Pointer to the global top, only used for error reporting */
-    gmx_localtop_t *err_top_local;  /**< Pointer to the local top, only used for error reporting */
-=======
->>>>>>> 182c8004
     //! @endcond
 };
 
@@ -674,13 +659,9 @@
 }
 
 /*! \brief Generate the reverse topology */
-<<<<<<< HEAD
-static gmx_reverse_top_t *make_reverse_top(gmx_mtop_t *mtop, gmx_bool bFE,
-                                           int ***vsite_pbc_molt, int gmx_unused ***shell_pbc_molt,
-=======
 static gmx_reverse_top_t *make_reverse_top(const gmx_mtop_t *mtop, gmx_bool bFE,
                                            const int * const * const * vsite_pbc_molt,
->>>>>>> 182c8004
+                                           const int * const * const * shell_pbc_molt,
                                            gmx_bool bConstr, gmx_bool bSettle,
                                            gmx_bool bBCheck, int *nint)
 {
@@ -785,33 +766,21 @@
     /* TODO: check */
     if (shell_pbc_molt != NULL)
     {
-        snew(rt->shell_pbc, rt->nthread);
-        snew(rt->shell_pbc_nalloc, rt->nthread);
         for (thread = 0; thread < rt->nthread; thread++)
         {
-            snew(rt->shell_pbc[thread], F_ANHARM_POL-F_POLARIZATION+2);
-            snew(rt->shell_pbc_nalloc[thread], F_ANHARM_POL-F_POLARIZATION+2);
-        }
-    }
-
-    snew(rt->nbonded_thread, rt->nthread);
-    snew(rt->excl_thread, rt->nthread);
-    snew(rt->excl_count_thread, rt->nthread);
+            snew(rt->th_work[thread].shell_pbc, F_ANHARM_POL-F_POLARIZATION+2);
+            snew(rt->th_work[thread].shell_pbc_nalloc, F_ANHARM_POL-F_POLARIZATION+2);
+        }
+    }
 
     return rt;
 }
 
 /* WIP: jal */
 void dd_make_reverse_top(FILE *fplog,
-<<<<<<< HEAD
-                         gmx_domdec_t *dd, gmx_mtop_t *mtop,
-                         gmx_vsite_t *vsite, gmx_shellfc_t shellfc,
-                         t_inputrec *ir, gmx_bool bBCheck)
-=======
                          gmx_domdec_t *dd, const gmx_mtop_t *mtop,
-                         const gmx_vsite_t *vsite,
+                         const gmx_vsite_t *vsite, gmx_shellfc_t shellfc,
                          const t_inputrec *ir, gmx_bool bBCheck)
->>>>>>> 182c8004
 {
     if (fplog)
     {
@@ -2220,12 +2189,8 @@
                        t_forcerec *fr,
                        rvec *cgcm_or_x,
                        gmx_vsite_t *vsite,
-<<<<<<< HEAD
                        gmx_shellfc_t shellfc,
-                       gmx_mtop_t *mtop, gmx_localtop_t *ltop)
-=======
                        const gmx_mtop_t *mtop, gmx_localtop_t *ltop)
->>>>>>> 182c8004
 {
     gmx_bool bRCheckMB, bRCheck2B;
     real     rc = -1;
