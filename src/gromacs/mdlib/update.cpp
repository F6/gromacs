/*
 * This file is part of the GROMACS molecular simulation package.
 *
 * Copyright (c) 1991-2000, University of Groningen, The Netherlands.
 * Copyright (c) 2001-2004, The GROMACS development team.
 * Copyright (c) 2013,2014,2015, by the GROMACS development team, led by
 * Mark Abraham, David van der Spoel, Berk Hess, and Erik Lindahl,
 * and including many others, as listed in the AUTHORS file in the
 * top-level source directory and at http://www.gromacs.org.
 *
 * GROMACS is free software; you can redistribute it and/or
 * modify it under the terms of the GNU Lesser General Public License
 * as published by the Free Software Foundation; either version 2.1
 * of the License, or (at your option) any later version.
 *
 * GROMACS is distributed in the hope that it will be useful,
 * but WITHOUT ANY WARRANTY; without even the implied warranty of
 * MERCHANTABILITY or FITNESS FOR A PARTICULAR PURPOSE.  See the GNU
 * Lesser General Public License for more details.
 *
 * You should have received a copy of the GNU Lesser General Public
 * License along with GROMACS; if not, see
 * http://www.gnu.org/licenses, or write to the Free Software Foundation,
 * Inc., 51 Franklin Street, Fifth Floor, Boston, MA  02110-1301  USA.
 *
 * If you want to redistribute modifications to GROMACS, please
 * consider that scientific software is very special. Version
 * control is crucial - bugs must be traceable. We will be happy to
 * consider code for inclusion in the official distribution, but
 * derived work must not be called official GROMACS. Details are found
 * in the README & COPYING files - if they are missing, get the
 * official version at http://www.gromacs.org.
 *
 * To help us fund GROMACS development, we humbly ask that you cite
 * the research papers on the package. Check out http://www.gromacs.org.
 */
#include "gmxpre.h"

#include "update.h"

#include <math.h>
#include <stdio.h>

#include <algorithm>

#include "gromacs/domdec/domdec_struct.h"
#include "gromacs/fileio/confio.h"
#include "gromacs/gmxlib/network.h"
#include "gromacs/gmxlib/nrnb.h"
#include "gromacs/listed-forces/disre.h"
#include "gromacs/listed-forces/orires.h"
#include "gromacs/math/functions.h"
#include "gromacs/math/units.h"
#include "gromacs/math/vec.h"
#include "gromacs/math/vecdump.h"
#include "gromacs/mdlib/constr.h"
#include "gromacs/mdlib/force.h"
#include "gromacs/mdlib/gmx_omp_nthreads.h"
#include "gromacs/mdlib/mdrun.h"
#include "gromacs/mdlib/sim_util.h"
#include "gromacs/mdlib/tgroup.h"
#include "gromacs/mdtypes/commrec.h"
#include "gromacs/mdtypes/group.h"
#include "gromacs/mdtypes/inputrec.h"
#include "gromacs/mdtypes/md_enums.h"
#include "gromacs/pbcutil/boxutilities.h"
#include "gromacs/pbcutil/mshift.h"
#include "gromacs/pbcutil/pbc.h"
#include "gromacs/pulling/pull.h"
#include "gromacs/random/random.h"
#include "gromacs/timing/wallcycle.h"
#include "gromacs/utility/exceptions.h"
#include "gromacs/utility/fatalerror.h"
#include "gromacs/utility/futil.h"
#include "gromacs/utility/gmxassert.h"
#include "gromacs/utility/gmxomp.h"
#include "gromacs/utility/smalloc.h"

/*For debugging, start at v(-dt/2) for velolcity verlet -- uncomment next line */
/*#define STARTFROMDT2*/

typedef struct {
    double gdt;
    double eph;
    double emh;
    double em;
    double b;
    double c;
    double d;
} gmx_sd_const_t;

typedef struct {
    real V;
    real X;
    real Yv;
    real Yx;
} gmx_sd_sigma_t;

typedef struct {
    /* BD stuff */
    real           *bd_rf;
    /* SD stuff */
    gmx_sd_const_t *sdc;
    gmx_sd_sigma_t *sdsig;
    rvec           *sd_V;
    int             sd_V_nalloc;
    /* andersen temperature control stuff */
    gmx_bool       *randomize_group;
    real           *boltzfac;
} gmx_stochd_t;

typedef struct gmx_update
{
    gmx_stochd_t *sd;
    /* xprime for constraint algorithms */
    rvec         *xp;
    int           xp_nalloc;

    /* Variables for the deform algorithm */
    gmx_int64_t     deformref_step;
    matrix          deformref_box;
} t_gmx_update;


static void do_update_md(int start, int nrend, double dt,
                         t_grp_tcstat *tcstat,
                         double nh_vxi[],
                         gmx_bool bNEMD, t_grp_acc *gstat, rvec accel[],
                         ivec nFreeze[],
                         real invmass[],
                         unsigned short ptype[], unsigned short cFREEZE[],
                         unsigned short cACC[], unsigned short cTC[],
                         rvec x[], rvec xprime[], rvec v[],
                         rvec f[], matrix M,
                         gmx_bool bNH, gmx_bool bPR)
{
    double imass, w_dt;
    int    gf = 0, ga = 0, gt = 0;
    rvec   vrel;
    real   vn, vv, va, vb, vnrel;
    real   lg, vxi = 0, u;
    int    n, d;

    if (bNH || bPR)
    {
        /* Update with coupling to extended ensembles, used for
         * Nose-Hoover and Parrinello-Rahman coupling
         * Nose-Hoover uses the reversible leap-frog integrator from
         * Holian et al. Phys Rev E 52(3) : 2338, 1995
         */
        for (n = start; n < nrend; n++)
        {
            imass = invmass[n];
            if (cFREEZE)
            {
                gf   = cFREEZE[n];
            }
            if (cACC)
            {
                ga   = cACC[n];
            }
            if (cTC)
            {
                gt   = cTC[n];
            }
            lg   = tcstat[gt].lambda;
            if (bNH)
            {
                vxi   = nh_vxi[gt];
            }
            rvec_sub(v[n], gstat[ga].u, vrel);

            for (d = 0; d < DIM; d++)
            {
                if ((ptype[n] != eptVSite) && (ptype[n] != eptShell) && !nFreeze[gf][d])
                {
                    vnrel = (lg*vrel[d] + dt*(imass*f[n][d] - 0.5*vxi*vrel[d]
                                              - iprod(M[d], vrel)))/(1 + 0.5*vxi*dt);
                    /* do not scale the mean velocities u */
                    vn             = gstat[ga].u[d] + accel[ga][d]*dt + vnrel;
                    v[n][d]        = vn;
                    xprime[n][d]   = x[n][d]+vn*dt;
                }
                else
                {
                    v[n][d]        = 0.0;
                    xprime[n][d]   = x[n][d];
                }
            }
        }
    }
    else if (cFREEZE != NULL ||
             nFreeze[0][XX] || nFreeze[0][YY] || nFreeze[0][ZZ] ||
             bNEMD)
    {
        /* Update with Berendsen/v-rescale coupling and freeze or NEMD */
        for (n = start; n < nrend; n++)
        {
            w_dt = invmass[n]*dt;
            if (cFREEZE)
            {
                gf   = cFREEZE[n];
            }
            if (cACC)
            {
                ga   = cACC[n];
            }
            if (cTC)
            {
                gt   = cTC[n];
            }
            lg   = tcstat[gt].lambda;

            for (d = 0; d < DIM; d++)
            {
                vn             = v[n][d];
                if ((ptype[n] != eptVSite) && (ptype[n] != eptShell) && !nFreeze[gf][d])
                {
                    vv             = lg*vn + f[n][d]*w_dt;

                    /* do not scale the mean velocities u */
                    u              = gstat[ga].u[d];
                    va             = vv + accel[ga][d]*dt;
                    vb             = va + (1.0-lg)*u;
                    v[n][d]        = vb;
                    xprime[n][d]   = x[n][d]+vb*dt;
                }
                else
                {
                    v[n][d]        = 0.0;
                    xprime[n][d]   = x[n][d];
                }
            }
        }
    }
    else
    {
        /* Plain update with Berendsen/v-rescale coupling */
        for (n = start; n < nrend; n++)
        {
            if ((ptype[n] != eptVSite) && (ptype[n] != eptShell))
            {
                w_dt = invmass[n]*dt;
                if (cTC)
                {
                    gt = cTC[n];
                }
                lg = tcstat[gt].lambda;

                for (d = 0; d < DIM; d++)
                {
                    vn           = lg*v[n][d] + f[n][d]*w_dt;
                    v[n][d]      = vn;
                    xprime[n][d] = x[n][d] + vn*dt;
                }
            }
            else
            {
                for (d = 0; d < DIM; d++)
                {
                    v[n][d]        = 0.0;
                    xprime[n][d]   = x[n][d];
                }
            }
        }
    }
}

static void do_update_vv_vel(int start, int nrend, double dt,
                             rvec accel[], ivec nFreeze[], real invmass[],
                             unsigned short ptype[], unsigned short cFREEZE[],
                             unsigned short cACC[], real m[], rvec v[], rvec f[],
                             gmx_bool bExtended, real veta, real alpha)
{
    double w_dt;
    int    gf = 0, ga = 0;
    int    n, d;
    double g, mv1, mv2;

    if (bExtended)
    {
        g        = 0.25*dt*veta*alpha;
        mv1      = exp(-g);
        mv2      = series_sinhx(g);
    }
    else
    {
        mv1      = 1.0;
        mv2      = 1.0;
    }
    for (n = start; n < nrend; n++)
    {
        w_dt = invmass[n]*dt;
        if (cFREEZE)
        {
            gf   = cFREEZE[n];
        }
        if (cACC)
        {
            ga   = cACC[n];
        }

        for (d = 0; d < DIM; d++)
        {
            if ((ptype[n] != eptVSite) && (ptype[n] != eptShell) && !nFreeze[gf][d])
            {
                v[n][d] = mv1*(mv1*v[n][d] + 0.5*(w_dt*mv2*f[n][d]))+0.5*accel[ga][d]*dt;
            }
            /* Drudes with mass will have velocities in the case of extended Lagrangian, so
             * they get updated here, as well */
            else if ((ptype[n] == eptShell) && (m[n] > 0) && !nFreeze[gf][d])
            {
                v[n][d] = mv1*(mv1*v[n][d] + 0.5*(w_dt*mv2*f[n][d]))+0.5*accel[ga][d]*dt;
            }
            else
            {
                v[n][d] = 0.0;
            }
        }

        if (debug)
        {
            fprintf(debug, "VV VEL: v[%d] after update = %f %f %f\n", n, v[n][XX], v[n][YY], v[n][ZZ]);
        }

    }
} /* do_update_vv_vel */

static void do_update_vv_pos(int start, int nrend, double dt,
                             ivec nFreeze[],
                             unsigned short ptype[], unsigned short cFREEZE[],
                             rvec x[], rvec xprime[], real m[], rvec v[],
                             gmx_bool bExtended, real veta)
{
    int    gf = 0;
    int    n, d;
    double g, mr1, mr2;

    /* Would it make more sense if Parrinello-Rahman was put here? */
    if (bExtended)
    {
        g        = 0.5*dt*veta;
        mr1      = exp(g);
        mr2      = series_sinhx(g);
    }
    else
    {
        mr1      = 1.0;
        mr2      = 1.0;
    }

    for (n = start; n < nrend; n++)
    {

        if (cFREEZE)
        {
            gf   = cFREEZE[n];
        }

        for (d = 0; d < DIM; d++)
        {
            if ((ptype[n] != eptVSite) && (ptype[n] != eptShell) && !nFreeze[gf][d])
            {
                xprime[n][d]   = mr1*(mr1*x[n][d]+mr2*dt*v[n][d]);
            }
            /* Drude update in case of extended Lagrangian */
            else if ((ptype[n] == eptShell) && (m[n] > 0.0) && !nFreeze[gf][d])
            {
                xprime[n][d]   = mr1*(mr1*x[n][d]+mr2*dt*v[n][d]);
            }
            else
            {
                xprime[n][d]   = x[n][d];
            }
        }
    }
} /* do_update_vv_pos */

static void do_update_visc(int start, int nrend, double dt,
                           t_grp_tcstat *tcstat,
                           double nh_vxi[],
                           real invmass[],
                           unsigned short ptype[], unsigned short cTC[],
                           rvec x[], rvec xprime[], rvec v[],
                           rvec f[], matrix M, matrix box, real
                           cos_accel, real vcos,
                           gmx_bool bNH, gmx_bool bPR)
{
    double imass, w_dt;
    int    gt = 0;
    real   vn, vc;
    real   lg, vxi = 0, vv;
    real   fac, cosz;
    rvec   vrel;
    int    n, d;

    fac = 2*M_PI/(box[ZZ][ZZ]);

    if (bNH || bPR)
    {
        /* Update with coupling to extended ensembles, used for
         * Nose-Hoover and Parrinello-Rahman coupling
         */
        for (n = start; n < nrend; n++)
        {
            imass = invmass[n];
            if (cTC)
            {
                gt   = cTC[n];
            }
            lg   = tcstat[gt].lambda;
            cosz = cos(fac*x[n][ZZ]);

            copy_rvec(v[n], vrel);

            vc            = cosz*vcos;
            vrel[XX]     -= vc;
            if (bNH)
            {
                vxi        = nh_vxi[gt];
            }
            for (d = 0; d < DIM; d++)
            {
                if ((ptype[n] != eptVSite) && (ptype[n] != eptShell))
                {
                    vn  = (lg*vrel[d] + dt*(imass*f[n][d] - 0.5*vxi*vrel[d]
                                            - iprod(M[d], vrel)))/(1 + 0.5*vxi*dt);
                    if (d == XX)
                    {
                        vn += vc + dt*cosz*cos_accel;
                    }
                    v[n][d]        = vn;
                    xprime[n][d]   = x[n][d]+vn*dt;
                }
                else
                {
                    xprime[n][d]   = x[n][d];
                }
            }
        }
    }
    else
    {
        /* Classic version of update, used with berendsen coupling */
        for (n = start; n < nrend; n++)
        {
            w_dt = invmass[n]*dt;
            if (cTC)
            {
                gt   = cTC[n];
            }
            lg   = tcstat[gt].lambda;
            cosz = cos(fac*x[n][ZZ]);

            for (d = 0; d < DIM; d++)
            {
                vn             = v[n][d];

                if ((ptype[n] != eptVSite) && (ptype[n] != eptShell))
                {
                    if (d == XX)
                    {
                        vc           = cosz*vcos;
                        /* Do not scale the cosine velocity profile */
                        vv           = vc + lg*(vn - vc + f[n][d]*w_dt);
                        /* Add the cosine accelaration profile */
                        vv          += dt*cosz*cos_accel;
                    }
                    else
                    {
                        vv           = lg*(vn + f[n][d]*w_dt);
                    }
                    v[n][d]        = vv;
                    xprime[n][d]   = x[n][d]+vv*dt;
                }
                else
                {
                    v[n][d]        = 0.0;
                    xprime[n][d]   = x[n][d];
                }
            }
        }
    }
}

static gmx_stochd_t *init_stochd(t_inputrec *ir)
{
    gmx_stochd_t   *sd;
    gmx_sd_const_t *sdc;
    int             ngtc, n;
    real            y;

    snew(sd, 1);

    ngtc = ir->opts.ngtc;

    if (ir->eI == eiBD)
    {
        snew(sd->bd_rf, ngtc);
    }
    else if (EI_SD(ir->eI))
    {
        snew(sd->sdc, ngtc);
        snew(sd->sdsig, ngtc);

        sdc = sd->sdc;
        for (n = 0; n < ngtc; n++)
        {
            if (ir->opts.tau_t[n] > 0)
            {
                sdc[n].gdt = ir->delta_t/ir->opts.tau_t[n];
                sdc[n].eph = exp(sdc[n].gdt/2);
                sdc[n].emh = exp(-sdc[n].gdt/2);
                sdc[n].em  = exp(-sdc[n].gdt);
            }
            else
            {
                /* No friction and noise on this group */
                sdc[n].gdt = 0;
                sdc[n].eph = 1;
                sdc[n].emh = 1;
                sdc[n].em  = 1;
            }
            if (sdc[n].gdt >= 0.05)
            {
                sdc[n].b = sdc[n].gdt*(sdc[n].eph*sdc[n].eph - 1)
                    - 4*(sdc[n].eph - 1)*(sdc[n].eph - 1);
                sdc[n].c = sdc[n].gdt - 3 + 4*sdc[n].emh - sdc[n].em;
                sdc[n].d = 2 - sdc[n].eph - sdc[n].emh;
            }
            else
            {
                y = sdc[n].gdt/2;
                /* Seventh order expansions for small y */
                sdc[n].b = y*y*y*y*(1/3.0+y*(1/3.0+y*(17/90.0+y*7/9.0)));
                sdc[n].c = y*y*y*(2/3.0+y*(-1/2.0+y*(7/30.0+y*(-1/12.0+y*31/1260.0))));
                sdc[n].d = y*y*(-1+y*y*(-1/12.0-y*y/360.0));
            }
            if (debug)
            {
                fprintf(debug, "SD const tc-grp %d: b %g  c %g  d %g\n",
                        n, sdc[n].b, sdc[n].c, sdc[n].d);
            }
        }
    }
    else if (ETC_ANDERSEN(ir->etc))
    {
        int        ngtc;
        t_grpopts *opts;
        real       reft;

        opts = &ir->opts;
        ngtc = opts->ngtc;

        snew(sd->randomize_group, ngtc);
        snew(sd->boltzfac, ngtc);

        /* for now, assume that all groups, if randomized, are randomized at the same rate, i.e. tau_t is the same. */
        /* since constraint groups don't necessarily match up with temperature groups! This is checked in readir.c */

        for (n = 0; n < ngtc; n++)
        {
            reft = std::max<real>(0, opts->ref_t[n]);
            if ((opts->tau_t[n] > 0) && (reft > 0))  /* tau_t or ref_t = 0 means that no randomization is done */
            {
                sd->randomize_group[n] = TRUE;
                sd->boltzfac[n]        = BOLTZ*opts->ref_t[n];
            }
            else
            {
                sd->randomize_group[n] = FALSE;
            }
        }
    }
    return sd;
}

gmx_update_t init_update(t_inputrec *ir)
{
    t_gmx_update *upd;

    snew(upd, 1);

    if (ir->eI == eiBD || EI_SD(ir->eI) || ir->etc == etcVRESCALE || ETC_ANDERSEN(ir->etc))
    {
        upd->sd    = init_stochd(ir);
    }

    upd->xp        = NULL;
    upd->xp_nalloc = 0;

    return upd;
}

static void do_update_sd1(gmx_stochd_t *sd,
                          int start, int nrend, double dt,
                          rvec accel[], ivec nFreeze[],
                          real invmass[], unsigned short ptype[],
                          unsigned short cFREEZE[], unsigned short cACC[],
                          unsigned short cTC[],
                          rvec x[], rvec xprime[], rvec v[], rvec f[],
                          int ngtc, real ref_t[],
                          gmx_bool bDoConstr,
                          gmx_bool bFirstHalfConstr,
                          gmx_int64_t step, int seed, int* gatindex)
{
    gmx_sd_const_t *sdc;
    gmx_sd_sigma_t *sig;
    real            kT;
    int             gf = 0, ga = 0, gt = 0;
    real            ism;
    int             n, d;

    sdc = sd->sdc;
    sig = sd->sdsig;

    for (n = 0; n < ngtc; n++)
    {
        kT = BOLTZ*ref_t[n];
        /* The mass is encounted for later, since this differs per atom */
        sig[n].V  = std::sqrt(kT*(1 - sdc[n].em*sdc[n].em));
    }

    if (!bDoConstr)
    {
        for (n = start; n < nrend; n++)
        {
            real rnd[3];
            int  ng = gatindex ? gatindex[n] : n;

            ism = std::sqrt(invmass[n]);
            if (cFREEZE)
            {
                gf  = cFREEZE[n];
            }
            if (cACC)
            {
                ga  = cACC[n];
            }
            if (cTC)
            {
                gt  = cTC[n];
            }

            gmx_rng_cycle_3gaussian_table(step, ng, seed, RND_SEED_UPDATE, rnd);

            for (d = 0; d < DIM; d++)
            {
                if ((ptype[n] != eptVSite) && (ptype[n] != eptShell) && !nFreeze[gf][d])
                {
                    real sd_V, vn;

                    sd_V         = ism*sig[gt].V*rnd[d];
                    vn           = v[n][d] + (invmass[n]*f[n][d] + accel[ga][d])*dt;
                    v[n][d]      = vn*sdc[gt].em + sd_V;
                    /* Here we include half of the friction+noise
                     * update of v into the integration of x.
                     */
                    xprime[n][d] = x[n][d] + 0.5*(vn + v[n][d])*dt;
                }
                else
                {
                    v[n][d]      = 0.0;
                    xprime[n][d] = x[n][d];
                }
            }
        }
    }
    else
    {
        /* We do have constraints */
        if (bFirstHalfConstr)
        {
            /* First update without friction and noise */
            real im;

            for (n = start; n < nrend; n++)
            {
                im = invmass[n];

                if (cFREEZE)
                {
                    gf  = cFREEZE[n];
                }
                if (cACC)
                {
                    ga  = cACC[n];
                }

                for (d = 0; d < DIM; d++)
                {
                    if ((ptype[n] != eptVSite) && (ptype[n] != eptShell) && !nFreeze[gf][d])
                    {
                        v[n][d]      = v[n][d] + (im*f[n][d] + accel[ga][d])*dt;
                        xprime[n][d] = x[n][d] +  v[n][d]*dt;
                    }
                    else
                    {
                        v[n][d]      = 0.0;
                        xprime[n][d] = x[n][d];
                    }
                }
            }
        }
        else
        {
            /* Update friction and noise only */
            for (n = start; n < nrend; n++)
            {
                real rnd[3];
                int  ng = gatindex ? gatindex[n] : n;

                ism = std::sqrt(invmass[n]);
                if (cFREEZE)
                {
                    gf  = cFREEZE[n];
                }
                if (cTC)
                {
                    gt  = cTC[n];
                }

                gmx_rng_cycle_3gaussian_table(step, ng, seed, RND_SEED_UPDATE, rnd);

                for (d = 0; d < DIM; d++)
                {
                    if ((ptype[n] != eptVSite) && (ptype[n] != eptShell) && !nFreeze[gf][d])
                    {
                        real sd_V, vn;

                        sd_V         = ism*sig[gt].V*rnd[d];
                        vn           = v[n][d];
                        v[n][d]      = vn*sdc[gt].em + sd_V;
                        /* Add the friction and noise contribution only */
                        xprime[n][d] = xprime[n][d] + 0.5*(v[n][d] - vn)*dt;
                    }
                }
            }
        }
    }
}

static void check_sd2_work_data_allocation(gmx_stochd_t *sd, int nrend)
{
    if (nrend > sd->sd_V_nalloc)
    {
        sd->sd_V_nalloc = over_alloc_dd(nrend);
        srenew(sd->sd_V, sd->sd_V_nalloc);
    }
}

static void do_update_sd2_Tconsts(gmx_stochd_t *sd,
                                  int           ngtc,
                                  const real    tau_t[],
                                  const real    ref_t[])
{
    /* This is separated from the update below, because it is single threaded */
    gmx_sd_const_t *sdc;
    gmx_sd_sigma_t *sig;
    int             gt;
    real            kT;

    sdc = sd->sdc;
    sig = sd->sdsig;

    for (gt = 0; gt < ngtc; gt++)
    {
        kT = BOLTZ*ref_t[gt];
        /* The mass is encounted for later, since this differs per atom */
        sig[gt].V  = std::sqrt(kT*(1-sdc[gt].em));
        sig[gt].X  = std::sqrt(kT*gmx::square(tau_t[gt])*sdc[gt].c);
        sig[gt].Yv = std::sqrt(kT*sdc[gt].b/sdc[gt].c);
        sig[gt].Yx = std::sqrt(kT*gmx::square(tau_t[gt])*sdc[gt].b/(1-sdc[gt].em));
    }
}

static void do_update_sd2(gmx_stochd_t *sd,
                          gmx_bool bInitStep,
                          int start, int nrend,
                          rvec accel[], ivec nFreeze[],
                          real invmass[], unsigned short ptype[],
                          unsigned short cFREEZE[], unsigned short cACC[],
                          unsigned short cTC[],
                          rvec x[], rvec xprime[], rvec v[], rvec f[],
                          rvec sd_X[],
                          const real tau_t[],
                          gmx_bool bFirstHalf, gmx_int64_t step, int seed,
                          int* gatindex)
{
    gmx_sd_const_t *sdc;
    gmx_sd_sigma_t *sig;
    /* The random part of the velocity update, generated in the first
     * half of the update, needs to be remembered for the second half.
     */
    rvec  *sd_V;
    int    gf = 0, ga = 0, gt = 0;
    real   vn = 0, Vmh, Xmh;
    real   ism;
    int    n, d, ng;

    sdc  = sd->sdc;
    sig  = sd->sdsig;
    sd_V = sd->sd_V;

    for (n = start; n < nrend; n++)
    {
        real rnd[6], rndi[3];
        ng  = gatindex ? gatindex[n] : n;
        ism = std::sqrt(invmass[n]);
        if (cFREEZE)
        {
            gf  = cFREEZE[n];
        }
        if (cACC)
        {
            ga  = cACC[n];
        }
        if (cTC)
        {
            gt  = cTC[n];
        }

        gmx_rng_cycle_6gaussian_table(step*2+(bFirstHalf ? 1 : 2), ng, seed, RND_SEED_UPDATE, rnd);
        if (bInitStep)
        {
            gmx_rng_cycle_3gaussian_table(step*2, ng, seed, RND_SEED_UPDATE, rndi);
        }
        for (d = 0; d < DIM; d++)
        {
            if (bFirstHalf)
            {
                vn             = v[n][d];
            }
            if ((ptype[n] != eptVSite) && (ptype[n] != eptShell) && !nFreeze[gf][d])
            {
                if (bFirstHalf)
                {
                    if (bInitStep)
                    {
                        sd_X[n][d] = ism*sig[gt].X*rndi[d];
                    }
                    Vmh = sd_X[n][d]*sdc[gt].d/(tau_t[gt]*sdc[gt].c)
                        + ism*sig[gt].Yv*rnd[d*2];
                    sd_V[n][d] = ism*sig[gt].V*rnd[d*2+1];

                    v[n][d] = vn*sdc[gt].em
                        + (invmass[n]*f[n][d] + accel[ga][d])*tau_t[gt]*(1 - sdc[gt].em)
                        + sd_V[n][d] - sdc[gt].em*Vmh;

                    xprime[n][d] = x[n][d] + v[n][d]*tau_t[gt]*(sdc[gt].eph - sdc[gt].emh);
                }
                else
                {
                    /* Correct the velocities for the constraints.
                     * This operation introduces some inaccuracy,
                     * since the velocity is determined from differences in coordinates.
                     */
                    v[n][d] =
                        (xprime[n][d] - x[n][d])/(tau_t[gt]*(sdc[gt].eph - sdc[gt].emh));

                    Xmh = sd_V[n][d]*tau_t[gt]*sdc[gt].d/(sdc[gt].em-1)
                        + ism*sig[gt].Yx*rnd[d*2];
                    sd_X[n][d] = ism*sig[gt].X*rnd[d*2+1];

                    xprime[n][d] += sd_X[n][d] - Xmh;

                }
            }
            else
            {
                if (bFirstHalf)
                {
                    v[n][d]        = 0.0;
                    xprime[n][d]   = x[n][d];
                }
            }
        }
    }
}

static void do_update_bd_Tconsts(double dt, real friction_coefficient,
                                 int ngtc, const real ref_t[],
                                 real *rf)
{
    /* This is separated from the update below, because it is single threaded */
    int gt;

    if (friction_coefficient != 0)
    {
        for (gt = 0; gt < ngtc; gt++)
        {
            rf[gt] = std::sqrt(2.0*BOLTZ*ref_t[gt]/(friction_coefficient*dt));
        }
    }
    else
    {
        for (gt = 0; gt < ngtc; gt++)
        {
            rf[gt] = std::sqrt(2.0*BOLTZ*ref_t[gt]);
        }
    }
}

static void do_update_bd(int start, int nrend, double dt,
                         ivec nFreeze[],
                         real invmass[], unsigned short ptype[],
                         unsigned short cFREEZE[], unsigned short cTC[],
                         rvec x[], rvec xprime[], rvec v[],
                         rvec f[], real friction_coefficient,
                         real *rf, gmx_int64_t step, int seed,
                         int* gatindex)
{
    /* note -- these appear to be full step velocities . . .  */
    int    gf = 0, gt = 0;
    real   vn;
    real   invfr = 0;
    int    n, d;

    if (friction_coefficient != 0)
    {
        invfr = 1.0/friction_coefficient;
    }

    for (n = start; (n < nrend); n++)
    {
        real rnd[3];
        int  ng  = gatindex ? gatindex[n] : n;

        if (cFREEZE)
        {
            gf = cFREEZE[n];
        }
        if (cTC)
        {
            gt = cTC[n];
        }
        gmx_rng_cycle_3gaussian_table(step, ng, seed, RND_SEED_UPDATE, rnd);
        for (d = 0; (d < DIM); d++)
        {
            if ((ptype[n] != eptVSite) && (ptype[n] != eptShell) && !nFreeze[gf][d])
            {
                if (friction_coefficient != 0)
                {
                    vn = invfr*f[n][d] + rf[gt]*rnd[d];
                }
                else
                {
                    /* NOTE: invmass = 2/(mass*friction_constant*dt) */
                    vn = 0.5*invmass[n]*f[n][d]*dt
                        + std::sqrt(0.5*invmass[n])*rf[gt]*rnd[d];
                }

                v[n][d]      = vn;
                xprime[n][d] = x[n][d]+vn*dt;
            }
            else
            {
                v[n][d]      = 0.0;
                xprime[n][d] = x[n][d];
            }
        }
    }
}

static void dump_it_all(FILE gmx_unused *fp, const char gmx_unused *title,
                        int gmx_unused natoms, rvec gmx_unused x[], rvec gmx_unused xp[],
                        rvec gmx_unused v[], rvec gmx_unused f[])
{
#ifdef DEBUG
    if (fp)
    {
        fprintf(fp, "%s\n", title);
        pr_rvecs(fp, 0, "x", x, natoms);
        pr_rvecs(fp, 0, "xp", xp, natoms);
        pr_rvecs(fp, 0, "v", v, natoms);
        pr_rvecs(fp, 0, "f", f, natoms);
    }
#endif
}

static void calc_ke_part_normal(rvec v[], t_grpopts *opts, t_mdatoms *md,
                                gmx_ekindata_t *ekind, t_nrnb *nrnb, gmx_bool bEkinAveVel)
{
    int           g;
    t_grp_tcstat *tcstat  = ekind->tcstat;
    t_grp_acc    *grpstat = ekind->grpstat;
    int           nthread, thread;

    /* three main: VV with AveVel, vv with AveEkin, leap with AveEkin.  Leap with AveVel is also
       an option, but not supported now.
       bEkinAveVel: If TRUE, we sum into ekin, if FALSE, into ekinh.
     */

    /* group velocities are calculated in update_ekindata and
     * accumulated in acumulate_groups.
     * Now the partial global and groups ekin.
     */
    for (g = 0; (g < opts->ngtc); g++)
    {
        copy_mat(tcstat[g].ekinh, tcstat[g].ekinh_old);
        if (bEkinAveVel)
        {
            clear_mat(tcstat[g].ekinf);
            tcstat[g].ekinscalef_nhc = 1.0;   /* need to clear this -- logic is complicated! */
        }
        else
        {
            clear_mat(tcstat[g].ekinh);
        }
    }
    ekind->dekindl_old = ekind->dekindl;
    nthread            = gmx_omp_nthreads_get(emntUpdate);

#pragma omp parallel for num_threads(nthread) schedule(static)
    for (thread = 0; thread < nthread; thread++)
    {
        // This OpenMP only loops over arrays and does not call any functions
        // or memory allocation. It should not be able to throw, so for now
        // we do not need a try/catch wrapper.
        int     start_t, end_t, n;
        int     ga, gt;
        rvec    v_corrt;
        real    hm;
        int     d, m;
        matrix *ekin_sum;
        real   *dekindl_sum;

        start_t = ((thread+0)*md->homenr)/nthread;
        end_t   = ((thread+1)*md->homenr)/nthread;

        ekin_sum    = ekind->ekin_work[thread];
        dekindl_sum = ekind->dekindl_work[thread];

        for (gt = 0; gt < opts->ngtc; gt++)
        {
            clear_mat(ekin_sum[gt]);
        }
        *dekindl_sum = 0.0;

        ga = 0;
        gt = 0;
        for (n = start_t; n < end_t; n++)
        {
            if (md->cACC)
            {
                ga = md->cACC[n];
            }
            if (md->cTC)
            {
                gt = md->cTC[n];
            }
            hm   = 0.5*md->massT[n];

            for (d = 0; (d < DIM); d++)
            {
                v_corrt[d]  = v[n][d]  - grpstat[ga].u[d];
            }

            for (d = 0; (d < DIM); d++)
            {
                for (m = 0; (m < DIM); m++)
                {
                    /* if we're computing a full step velocity, v_corrt[d] has v(t).  Otherwise, v(t+dt/2) */
                    ekin_sum[gt][m][d] += hm*v_corrt[m]*v_corrt[d];
                }
            }
            if (md->nMassPerturbed && md->bPerturbed[n])
            {
                *dekindl_sum +=
                    0.5*(md->massB[n] - md->massA[n])*iprod(v_corrt, v_corrt);
            }
        }
    }

    ekind->dekindl = 0;
    for (thread = 0; thread < nthread; thread++)
    {
        for (g = 0; g < opts->ngtc; g++)
        {
            if (bEkinAveVel)
            {
                m_add(tcstat[g].ekinf, ekind->ekin_work[thread][g],
                      tcstat[g].ekinf);
            }
            else
            {
                m_add(tcstat[g].ekinh, ekind->ekin_work[thread][g],
                      tcstat[g].ekinh);
            }
        }

        ekind->dekindl += *ekind->dekindl_work[thread];
    }

    inc_nrnb(nrnb, eNR_EKIN, md->homenr);
}

static void calc_ke_part_visc(matrix box, rvec x[], rvec v[],
                              t_grpopts *opts, t_mdatoms *md,
                              gmx_ekindata_t *ekind,
                              t_nrnb *nrnb, gmx_bool bEkinAveVel)
{
    int           start = 0, homenr = md->homenr;
    int           g, d, n, m, gt = 0;
    rvec          v_corrt;
    real          hm;
    t_grp_tcstat *tcstat = ekind->tcstat;
    t_cos_acc    *cosacc = &(ekind->cosacc);
    real          dekindl;
    real          fac, cosz;
    double        mvcos;

    for (g = 0; g < opts->ngtc; g++)
    {
        copy_mat(ekind->tcstat[g].ekinh, ekind->tcstat[g].ekinh_old);
        clear_mat(ekind->tcstat[g].ekinh);
    }
    ekind->dekindl_old = ekind->dekindl;

    fac     = 2*M_PI/box[ZZ][ZZ];
    mvcos   = 0;
    dekindl = 0;
    for (n = start; n < start+homenr; n++)
    {
        if (md->cTC)
        {
            gt = md->cTC[n];
        }
        hm   = 0.5*md->massT[n];

        /* Note that the times of x and v differ by half a step */
        /* MRS -- would have to be changed for VV */
        cosz         = cos(fac*x[n][ZZ]);
        /* Calculate the amplitude of the new velocity profile */
        mvcos       += 2*cosz*md->massT[n]*v[n][XX];

        copy_rvec(v[n], v_corrt);
        /* Subtract the profile for the kinetic energy */
        v_corrt[XX] -= cosz*cosacc->vcos;
        for (d = 0; (d < DIM); d++)
        {
            for (m = 0; (m < DIM); m++)
            {
                /* if we're computing a full step velocity, v_corrt[d] has v(t).  Otherwise, v(t+dt/2) */
                if (bEkinAveVel)
                {
                    tcstat[gt].ekinf[m][d] += hm*v_corrt[m]*v_corrt[d];
                }
                else
                {
                    tcstat[gt].ekinh[m][d] += hm*v_corrt[m]*v_corrt[d];
                }
            }
        }
        if (md->nPerturbed && md->bPerturbed[n])
        {
            /* The minus sign here might be confusing.
             * The kinetic contribution from dH/dl doesn't come from
             * d m(l)/2 v^2 / dl, but rather from d p^2/2m(l) / dl,
             * where p are the momenta. The difference is only a minus sign.
             */
            dekindl -= 0.5*(md->massB[n] - md->massA[n])*iprod(v_corrt, v_corrt);
        }
    }
    ekind->dekindl = dekindl;
    cosacc->mvcos  = mvcos;

    inc_nrnb(nrnb, eNR_EKIN, homenr);
}

void calc_ke_part(t_inputrec *ir, t_state *state, t_mdatoms *md,
                  gmx_ekindata_t *ekind, t_nrnb *nrnb, t_idef *idef, 
                  gmx_bool bEkinAveVel)
{
    /* TODO: remove */
    int         i, ngtc;
    t_grpopts  *opts;
    opts = &(ir->opts);
    ngtc = opts->ngtc;

    /* TODO: remove */
    if (debug)
    {
        for (i=0; i<ngtc; i++)
        {
            fprintf(debug, "GLOBALS: start of calc_ke_part, ekinh[%d] = %f, ekinf[%d] = %f\n", i,
                    trace(ekind->tcstat[i].ekinh),
                    i, trace(ekind->tcstat[i].ekinf));
        }
    }

    if (ekind->cosacc.cos_accel == 0)
    {
        if (ir->bDrude && ir->drude->drudemode == edrudeLagrangian)
        {
            nosehoover_KE(ir, idef, md, state, ekind, nrnb, bEkinAveVel);
            /* Note: summation of ekind occurs in compute_globals(), no need to do it here */
        }
        else
        {
            calc_ke_part_normal(state->v, &(ir->opts), md, ekind, nrnb, bEkinAveVel);
        }
    }
    else
    {
        calc_ke_part_visc(state->box, state->x, state->v, &(ir->opts), md, ekind, nrnb, bEkinAveVel);
    }

    /* TODO: remove */
    if (debug)
    {
        for (i=0; i<ngtc; i++)
        {
            fprintf(debug, "GLOBALS: end of calc_ke_part, ekinh[%d] = %f, ekinf[%d] = %f\n", i,
                    trace(ekind->tcstat[i].ekinh),
                    i, trace(ekind->tcstat[i].ekinf));
        }
    }
}

extern void init_ekinstate(ekinstate_t *ekinstate, const t_inputrec *ir)
{
    ekinstate->ekin_n = ir->opts.ngtc;
    snew(ekinstate->ekinh, ekinstate->ekin_n);
    snew(ekinstate->ekinf, ekinstate->ekin_n);
    snew(ekinstate->ekinh_old, ekinstate->ekin_n);
    snew(ekinstate->ekinscalef_nhc, ekinstate->ekin_n);
    snew(ekinstate->ekinscaleh_nhc, ekinstate->ekin_n);
    snew(ekinstate->vscale_nhc, ekinstate->ekin_n);
    ekinstate->dekindl = 0;
    ekinstate->mvcos   = 0;
}

void update_ekinstate(ekinstate_t *ekinstate, gmx_ekindata_t *ekind)
{
    int i;

    for (i = 0; i < ekinstate->ekin_n; i++)
    {
        copy_mat(ekind->tcstat[i].ekinh, ekinstate->ekinh[i]);
        copy_mat(ekind->tcstat[i].ekinf, ekinstate->ekinf[i]);
        copy_mat(ekind->tcstat[i].ekinh_old, ekinstate->ekinh_old[i]);
        ekinstate->ekinscalef_nhc[i] = ekind->tcstat[i].ekinscalef_nhc;
        ekinstate->ekinscaleh_nhc[i] = ekind->tcstat[i].ekinscaleh_nhc;
        ekinstate->vscale_nhc[i]     = ekind->tcstat[i].vscale_nhc;
    }

    copy_mat(ekind->ekin, ekinstate->ekin_total);
    ekinstate->dekindl = ekind->dekindl;
    ekinstate->mvcos   = ekind->cosacc.mvcos;

}

void restore_ekinstate_from_state(t_commrec *cr,
                                  gmx_ekindata_t *ekind, const ekinstate_t *ekinstate)
{
    int i, n;

    if (MASTER(cr))
    {
        for (i = 0; i < ekinstate->ekin_n; i++)
        {
            copy_mat(ekinstate->ekinh[i], ekind->tcstat[i].ekinh);
            copy_mat(ekinstate->ekinf[i], ekind->tcstat[i].ekinf);
            copy_mat(ekinstate->ekinh_old[i], ekind->tcstat[i].ekinh_old);
            ekind->tcstat[i].ekinscalef_nhc = ekinstate->ekinscalef_nhc[i];
            ekind->tcstat[i].ekinscaleh_nhc = ekinstate->ekinscaleh_nhc[i];
            ekind->tcstat[i].vscale_nhc     = ekinstate->vscale_nhc[i];
        }

        copy_mat(ekinstate->ekin_total, ekind->ekin);

        ekind->dekindl      = ekinstate->dekindl;
        ekind->cosacc.mvcos = ekinstate->mvcos;
        n                   = ekinstate->ekin_n;
    }

    if (PAR(cr))
    {
        gmx_bcast(sizeof(n), &n, cr);
        for (i = 0; i < n; i++)
        {
            gmx_bcast(DIM*DIM*sizeof(ekind->tcstat[i].ekinh[0][0]),
                      ekind->tcstat[i].ekinh[0], cr);
            gmx_bcast(DIM*DIM*sizeof(ekind->tcstat[i].ekinf[0][0]),
                      ekind->tcstat[i].ekinf[0], cr);
            gmx_bcast(DIM*DIM*sizeof(ekind->tcstat[i].ekinh_old[0][0]),
                      ekind->tcstat[i].ekinh_old[0], cr);

            gmx_bcast(sizeof(ekind->tcstat[i].ekinscalef_nhc),
                      &(ekind->tcstat[i].ekinscalef_nhc), cr);
            gmx_bcast(sizeof(ekind->tcstat[i].ekinscaleh_nhc),
                      &(ekind->tcstat[i].ekinscaleh_nhc), cr);
            gmx_bcast(sizeof(ekind->tcstat[i].vscale_nhc),
                      &(ekind->tcstat[i].vscale_nhc), cr);
        }
        gmx_bcast(DIM*DIM*sizeof(ekind->ekin[0][0]),
                  ekind->ekin[0], cr);

        gmx_bcast(sizeof(ekind->dekindl), &ekind->dekindl, cr);
        gmx_bcast(sizeof(ekind->cosacc.mvcos), &ekind->cosacc.mvcos, cr);
    }
}

void set_deform_reference_box(gmx_update_t upd, gmx_int64_t step, matrix box)
{
    upd->deformref_step = step;
    copy_mat(box, upd->deformref_box);
}

static void deform(gmx_update_t upd,
                   int start, int homenr, rvec x[], matrix box,
                   const t_inputrec *ir, gmx_int64_t step)
{
    matrix bnew, invbox, mu;
    real   elapsed_time;
    int    i, j;

    elapsed_time = (step + 1 - upd->deformref_step)*ir->delta_t;
    copy_mat(box, bnew);
    for (i = 0; i < DIM; i++)
    {
        for (j = 0; j < DIM; j++)
        {
            if (ir->deform[i][j] != 0)
            {
                bnew[i][j] =
                    upd->deformref_box[i][j] + elapsed_time*ir->deform[i][j];
            }
        }
    }
    /* We correct the off-diagonal elements,
     * which can grow indefinitely during shearing,
     * so the shifts do not get messed up.
     */
    for (i = 1; i < DIM; i++)
    {
        for (j = i-1; j >= 0; j--)
        {
            while (bnew[i][j] - box[i][j] > 0.5*bnew[j][j])
            {
                rvec_dec(bnew[i], bnew[j]);
            }
            while (bnew[i][j] - box[i][j] < -0.5*bnew[j][j])
            {
                rvec_inc(bnew[i], bnew[j]);
            }
        }
    }
    m_inv_ur0(box, invbox);
    copy_mat(bnew, box);
    mmul_ur0(box, invbox, mu);

    for (i = start; i < start+homenr; i++)
    {
        x[i][XX] = mu[XX][XX]*x[i][XX]+mu[YY][XX]*x[i][YY]+mu[ZZ][XX]*x[i][ZZ];
        x[i][YY] = mu[YY][YY]*x[i][YY]+mu[ZZ][YY]*x[i][ZZ];
        x[i][ZZ] = mu[ZZ][ZZ]*x[i][ZZ];
    }
}

void update_tcouple(gmx_int64_t       step,
                    t_inputrec       *inputrec,
                    t_state          *state,
                    gmx_ekindata_t   *ekind,
                    t_extmass        *MassQ,
                    t_mdatoms        *md)

{
    gmx_bool   bTCouple = FALSE;
    real       dttc;
    int        i, offset;

    /* if using vv with trotter decomposition methods, we do this elsewhere in the code */
    if (inputrec->etc != etcNO &&
        !(inputrecNvtTrotter(inputrec) || inputrecNptTrotter(inputrec) || inputrecNphTrotter(inputrec)))
    {
        /* We should only couple after a step where energies were determined (for leapfrog versions)
           or the step energies are determined, for velocity verlet versions */

        if (EI_VV(inputrec->eI))
        {
            offset = 0;
        }
        else
        {
            offset = 1;
        }
        bTCouple = (inputrec->nsttcouple == 1 ||
                    do_per_step(step+inputrec->nsttcouple-offset,
                                inputrec->nsttcouple));
    }

    if (bTCouple)
    {
        dttc = inputrec->nsttcouple*inputrec->delta_t;

        switch (inputrec->etc)
        {
            case etcNO:
                break;
            case etcBERENDSEN:
                berendsen_tcoupl(inputrec, ekind, dttc);
                break;
            case etcNOSEHOOVER:
                nosehoover_tcoupl(&(inputrec->opts), ekind, dttc,
                                  state->nosehoover_xi, state->nosehoover_vxi, MassQ);
                break;
            case etcVRESCALE:
                vrescale_tcoupl(inputrec, step, ekind, dttc,
                                state->therm_integral);
                break;
        }
        /* rescale in place here */
        if (EI_VV(inputrec->eI))
        {
            rescale_velocities(ekind, md, 0, md->homenr, state->v);
        }
    }
    else
    {
        /* Set the T scaling lambda to 1 to have no scaling */
        for (i = 0; (i < inputrec->opts.ngtc); i++)
        {
            ekind->tcstat[i].lambda = 1.0;
        }
    }
}

void update_pcouple(FILE             *fplog,
                    gmx_int64_t       step,
                    t_inputrec       *inputrec,
                    t_state          *state,
                    matrix            pcoupl_mu,
                    matrix            M,
                    gmx_bool          bInitStep)
{
    gmx_bool   bPCouple = FALSE;
    real       dtpc     = 0;
    int        i;

    /* if using Trotter pressure, we do this in coupling.c, so we leave it false. */
    if (inputrec->epc != epcNO && (!(inputrecNptTrotter(inputrec) || inputrecNphTrotter(inputrec))))
    {
        /* We should only couple after a step where energies were determined */
        bPCouple = (inputrec->nstpcouple == 1 ||
                    do_per_step(step+inputrec->nstpcouple-1,
                                inputrec->nstpcouple));
    }

    clear_mat(pcoupl_mu);
    for (i = 0; i < DIM; i++)
    {
        pcoupl_mu[i][i] = 1.0;
    }

    clear_mat(M);

    if (bPCouple)
    {
        dtpc = inputrec->nstpcouple*inputrec->delta_t;

        switch (inputrec->epc)
        {
            /* We can always pcoupl, even if we did not sum the energies
             * the previous step, since state->pres_prev is only updated
             * when the energies have been summed.
             */
            case (epcNO):
                break;
            case (epcBERENDSEN):
                if (!bInitStep)
                {
                    berendsen_pcoupl(fplog, step, inputrec, dtpc, state->pres_prev, state->box,
                                     pcoupl_mu);
                }
                break;
            case (epcPARRINELLORAHMAN):
                parrinellorahman_pcoupl(fplog, step, inputrec, dtpc, state->pres_prev,
                                        state->box, state->box_rel, state->boxv,
                                        M, pcoupl_mu, bInitStep);
                break;
            default:
                break;
        }
    }
}

static rvec *get_xprime(const t_state *state, gmx_update_t upd)
{
    if (state->nalloc > upd->xp_nalloc)
    {
        upd->xp_nalloc = state->nalloc;
        /* We need to allocate one element extra, since we might use
         * (unaligned) 4-wide SIMD loads to access rvec entries.
         */
        srenew(upd->xp, upd->xp_nalloc + 1);
    }

    return upd->xp;
}

void update_constraints(FILE             *fplog,
                        gmx_int64_t       step,
                        real             *dvdlambda, /* the contribution to be added to the bonded interactions */
                        t_inputrec       *inputrec,  /* input record and box stuff	*/
                        t_mdatoms        *md,
                        t_state          *state,
                        gmx_bool          bMolPBC,
                        t_graph          *graph,
                        rvec              force[],   /* forces on home particles */
                        t_idef           *idef,
                        tensor            vir_part,
                        t_commrec        *cr,
                        t_nrnb           *nrnb,
                        gmx_wallcycle_t   wcycle,
                        gmx_update_t      upd,
                        gmx_constr_t      constr,
                        gmx_bool          bFirstHalf,
                        gmx_bool          bCalcVir)
{
    gmx_bool             bLastStep, bLog = FALSE, bEner = FALSE, bDoConstr = FALSE;
    double               dt;
    int                  start, homenr, nrend, i, m;
    tensor               vir_con;
    rvec                *xprime = NULL;
    int                  nth, th;

    if (constr)
    {
        bDoConstr = TRUE;
    }
    if (bFirstHalf && !EI_VV(inputrec->eI))
    {
        bDoConstr = FALSE;
    }

    /* for now, SD update is here -- though it really seems like it
       should be reformulated as a velocity verlet method, since it has two parts */

    start  = 0;
    homenr = md->homenr;
    nrend  = start+homenr;

    dt   = inputrec->delta_t;

    /*
     *  Steps (7C, 8C)
     *  APPLY CONSTRAINTS:
     *  BLOCK SHAKE

     * When doing PR pressure coupling we have to constrain the
     * bonds in each iteration. If we are only using Nose-Hoover tcoupling
     * it is enough to do this once though, since the relative velocities
     * after this will be normal to the bond vector
     */

    if (bDoConstr)
    {
        /* clear out constraints before applying */
        clear_mat(vir_part);

        xprime = get_xprime(state, upd);

        bLastStep = (step == inputrec->init_step+inputrec->nsteps);
        bLog      = (do_per_step(step, inputrec->nstlog) || bLastStep || (step < 0));
        bEner     = (do_per_step(step, inputrec->nstenergy) || bLastStep);
        /* Constrain the coordinates xprime */
        wallcycle_start(wcycle, ewcCONSTR);
        if (EI_VV(inputrec->eI) && bFirstHalf)
        {
            constrain(NULL, bLog, bEner, constr, idef,
                      inputrec, cr, step, 1, 1.0, md,
                      state->x, state->v, state->v,
                      bMolPBC, state->box,
                      state->lambda[efptBONDED], dvdlambda,
                      NULL, bCalcVir ? &vir_con : NULL, nrnb, econqVeloc);
        }
        else
        {
            constrain(NULL, bLog, bEner, constr, idef,
                      inputrec, cr, step, 1, 1.0, md,
                      state->x, xprime, NULL,
                      bMolPBC, state->box,
                      state->lambda[efptBONDED], dvdlambda,
                      state->v, bCalcVir ? &vir_con : NULL, nrnb, econqCoord);
        }
        wallcycle_stop(wcycle, ewcCONSTR);

        where();

        dump_it_all(fplog, "After Shake",
                    state->natoms, state->x, xprime, state->v, force);

        if (bCalcVir)
        {
            if (inputrec->eI == eiSD2)
            {
                /* A correction factor eph is needed for the SD constraint force */
                /* Here we can, unfortunately, not have proper corrections
                 * for different friction constants, so we use the first one.
                 */
                for (i = 0; i < DIM; i++)
                {
                    for (m = 0; m < DIM; m++)
                    {
                        vir_part[i][m] += upd->sd->sdc[0].eph*vir_con[i][m];
                    }
                }
            }
            else
            {
                m_add(vir_part, vir_con, vir_part);
            }
            if (debug)
            {
                pr_rvecs(debug, 0, "constraint virial", vir_part, DIM);
            }
        }
    }

    where();

    if (inputrec->eI == eiSD1 && bDoConstr && !bFirstHalf)
    {
        wallcycle_start(wcycle, ewcUPDATE);
        xprime = get_xprime(state, upd);

        nth = gmx_omp_nthreads_get(emntUpdate);

#pragma omp parallel for num_threads(nth) schedule(static)
        for (th = 0; th < nth; th++)
        {
            try
            {
                int start_th, end_th;

                start_th = start + ((nrend-start)* th   )/nth;
                end_th   = start + ((nrend-start)*(th+1))/nth;

                /* The second part of the SD integration */
                do_update_sd1(upd->sd,
                              start_th, end_th, dt,
                              inputrec->opts.acc, inputrec->opts.nFreeze,
                              md->invmass, md->ptype,
                              md->cFREEZE, md->cACC, md->cTC,
                              state->x, xprime, state->v, force,
                              inputrec->opts.ngtc, inputrec->opts.ref_t,
                              bDoConstr, FALSE,
                              step, inputrec->ld_seed,
                              DOMAINDECOMP(cr) ? cr->dd->gatindex : NULL);
            }
            GMX_CATCH_ALL_AND_EXIT_WITH_FATAL_ERROR;
        }
        inc_nrnb(nrnb, eNR_UPDATE, homenr);
        wallcycle_stop(wcycle, ewcUPDATE);

        if (bDoConstr)
        {
            /* Constrain the coordinates xprime for half a time step */
            wallcycle_start(wcycle, ewcCONSTR);

            constrain(NULL, bLog, bEner, constr, idef,
                      inputrec, cr, step, 1, 0.5, md,
                      state->x, xprime, NULL,
                      bMolPBC, state->box,
                      state->lambda[efptBONDED], dvdlambda,
                      state->v, NULL, nrnb, econqCoord);

            wallcycle_stop(wcycle, ewcCONSTR);
        }
    }

    if ((inputrec->eI == eiSD2) && !(bFirstHalf))
    {
        wallcycle_start(wcycle, ewcUPDATE);
        xprime = get_xprime(state, upd);

        nth = gmx_omp_nthreads_get(emntUpdate);

#pragma omp parallel for num_threads(nth) schedule(static)
        for (th = 0; th < nth; th++)
        {
            try
            {
                int start_th, end_th;

                start_th = start + ((nrend-start)* th   )/nth;
                end_th   = start + ((nrend-start)*(th+1))/nth;

                /* The second part of the SD integration */
                do_update_sd2(upd->sd,
                              FALSE, start_th, end_th,
                              inputrec->opts.acc, inputrec->opts.nFreeze,
                              md->invmass, md->ptype,
                              md->cFREEZE, md->cACC, md->cTC,
                              state->x, xprime, state->v, force, state->sd_X,
                              inputrec->opts.tau_t,
                              FALSE, step, inputrec->ld_seed,
                              DOMAINDECOMP(cr) ? cr->dd->gatindex : NULL);
            }
            GMX_CATCH_ALL_AND_EXIT_WITH_FATAL_ERROR;
        }
        inc_nrnb(nrnb, eNR_UPDATE, homenr);
        wallcycle_stop(wcycle, ewcUPDATE);

        if (bDoConstr)
        {
            /* Constrain the coordinates xprime */
            wallcycle_start(wcycle, ewcCONSTR);
            constrain(NULL, bLog, bEner, constr, idef,
                      inputrec, cr, step, 1, 1.0, md,
                      state->x, xprime, NULL,
                      bMolPBC, state->box,
                      state->lambda[efptBONDED], dvdlambda,
                      NULL, NULL, nrnb, econqCoord);
            wallcycle_stop(wcycle, ewcCONSTR);
        }
    }


    /* We must always unshift after updating coordinates; if we did not shake
       x was shifted in do_force */

    if (!(bFirstHalf)) /* in the first half of vv, no shift. */
    {
        /* NOTE This part of the update actually does not belong with
         * the constraints, since we also call it without constraints.
         * But currently we always integrate to a temporary buffer and
         * then copy the results back here.
         */
        wallcycle_start_nocount(wcycle, ewcUPDATE);

        if (graph && (graph->nnodes > 0))
        {
            unshift_x(graph, state->box, state->x, upd->xp);
            if (TRICLINIC(state->box))
            {
                inc_nrnb(nrnb, eNR_SHIFTX, 2*graph->nnodes);
            }
            else
            {
                inc_nrnb(nrnb, eNR_SHIFTX, graph->nnodes);
            }
        }
        else
        {
#ifndef __clang_analyzer__
            // cppcheck-suppress unreadVariable
            nth = gmx_omp_nthreads_get(emntUpdate);
#endif
#pragma omp parallel for num_threads(nth) schedule(static)
            for (i = start; i < nrend; i++)
            {
                // Trivial statement, does not throw
                copy_rvec(upd->xp[i], state->x[i]);
            }
        }
        wallcycle_stop(wcycle, ewcUPDATE);

        dump_it_all(fplog, "After unshift",
                    state->natoms, state->x, upd->xp, state->v, force);
    }
/* ############# END the update of velocities and positions ######### */
}

void update_box(FILE             *fplog,
                gmx_int64_t       step,
                t_inputrec       *inputrec,  /* input record and box stuff	*/
                t_mdatoms        *md,
                t_state          *state,
                rvec              force[],   /* forces on home particles */
                matrix            pcoupl_mu,
                t_nrnb           *nrnb,
                gmx_update_t      upd)
{
    double               dt;
    int                  start, homenr, i, n, m;

    start  = 0;
    homenr = md->homenr;

    dt = inputrec->delta_t;

    where();

    /* now update boxes */
    switch (inputrec->epc)
    {
        case (epcNO):
            break;
        case (epcBERENDSEN):
            /* We should only scale after a step where the pressure (kinetic
             * energy and virial) was calculated. This happens after the
             * coordinate update, whereas the current routine is called before
             * that, so we scale when step % nstpcouple = 1 instead of 0.
             */
            if (inputrec->nstpcouple == 1 || (step % inputrec->nstpcouple == 1))
            {
                berendsen_pscale(inputrec, pcoupl_mu, state->box, state->box_rel,
                                 start, homenr, state->x, md->cFREEZE, nrnb);
            }
            break;
        case (epcPARRINELLORAHMAN):
            /* The box velocities were updated in do_pr_pcoupl in the update
             * iteration, but we dont change the box vectors until we get here
             * since we need to be able to shift/unshift above.
             */
            for (i = 0; i < DIM; i++)
            {
                for (m = 0; m <= i; m++)
                {
                    state->box[i][m] += dt*state->boxv[i][m];
                }
            }
            preserve_box_shape(inputrec, state->box_rel, state->box);

            /* Scale the coordinates */
            for (n = start; (n < start+homenr); n++)
            {
                tmvmul_ur0(pcoupl_mu, state->x[n], state->x[n]);
            }
            break;
        case (epcMTTK):
            switch (inputrec->epct)
            {
                case (epctISOTROPIC):
                    /* DIM * eta = ln V.  so DIM*eta_new = DIM*eta_old + DIM*dt*veta =>
                       ln V_new = ln V_old + 3*dt*veta => V_new = V_old*exp(3*dt*veta) =>
                       Side length scales as exp(veta*dt) */

                    msmul(state->box, exp(state->veta*dt), state->box);

                    /* Relate veta to boxv.  veta = d(eta)/dT = (1/DIM)*1/V dV/dT.
                       o               If we assume isotropic scaling, and box length scaling
                       factor L, then V = L^DIM (det(M)).  So dV/dt = DIM
                       L^(DIM-1) dL/dt det(M), and veta = (1/L) dL/dt.  The
                       determinant of B is L^DIM det(M), and the determinant
                       of dB/dt is (dL/dT)^DIM det (M).  veta will be
                       (det(dB/dT)/det(B))^(1/3).  Then since M =
                       B_new*(vol_new)^(1/3), dB/dT_new = (veta_new)*B(new). */

                    msmul(state->box, state->veta, state->boxv);
                    break;
                default:
                    break;
            }
            break;
        default:
            break;
    }

    if (inputrecDeform(inputrec))
    {
        deform(upd, start, homenr, state->x, state->box, inputrec, step);
    }
    where();
    dump_it_all(fplog, "After update",
                state->natoms, state->x, upd->xp, state->v, force);
}

void update_coords(FILE             *fplog,
                   gmx_int64_t       step,
                   t_inputrec       *inputrec,  /* input record and box stuff	*/
                   t_mdatoms        *md,
                   t_state          *state,
                   rvec             *f,    /* forces on home particles */
                   t_fcdata         *fcd,
                   gmx_ekindata_t   *ekind,
                   matrix            M,
                   gmx_update_t      upd,
                   gmx_bool          bInitStep,
                   int               UpdatePart,
                   t_commrec        *cr, /* these shouldn't be here -- need to think about it */
                   gmx_constr_t      constr)
{
    gmx_bool          bNH, bPR, bDoConstr = FALSE;
    double            dt, alpha;
    int               start, homenr, nrend;
    rvec             *xprime;
    int               nth, th;

    bDoConstr = (NULL != constr);

    /* Running the velocity half does nothing except for velocity verlet */
    if ((UpdatePart == etrtVELOCITY1 || UpdatePart == etrtVELOCITY2) &&
        !EI_VV(inputrec->eI))
    {
        gmx_incons("update_coords called for velocity without VV integrator");
    }

    start  = 0;
    homenr = md->homenr;
    nrend  = start+homenr;

    xprime = get_xprime(state, upd);

    dt   = inputrec->delta_t;

    /* We need to update the NMR restraint history when time averaging is used */
    if (state->flags & (1<<estDISRE_RM3TAV))
    {
        update_disres_history(fcd, &state->hist);
    }
    if (state->flags & (1<<estORIRE_DTAV))
    {
        update_orires_history(fcd, &state->hist);
    }


    bNH = inputrec->etc == etcNOSEHOOVER;
    bPR = ((inputrec->epc == epcPARRINELLORAHMAN) || (inputrec->epc == epcMTTK));

    /* ############# START The update of velocities and positions ######### */
    where();
    dump_it_all(fplog, "Before update",
                state->natoms, state->x, xprime, state->v, f);

    if (inputrec->eI == eiSD2)
    {
        check_sd2_work_data_allocation(upd->sd, nrend);

        do_update_sd2_Tconsts(upd->sd,
                              inputrec->opts.ngtc,
                              inputrec->opts.tau_t,
                              inputrec->opts.ref_t);
    }
    if (inputrec->eI == eiBD)
    {
        do_update_bd_Tconsts(dt, inputrec->bd_fric,
                             inputrec->opts.ngtc, inputrec->opts.ref_t,
                             upd->sd->bd_rf);
    }

    nth = gmx_omp_nthreads_get(emntUpdate);

#pragma omp parallel for num_threads(nth) schedule(static) private(alpha)
    for (th = 0; th < nth; th++)
    {
        try
        {
            int start_th, end_th;

            start_th = start + ((nrend-start)* th   )/nth;
            end_th   = start + ((nrend-start)*(th+1))/nth;

            switch (inputrec->eI)
            {
                case (eiMD):
                    if (ekind->cosacc.cos_accel == 0)
                    {
                        do_update_md(start_th, end_th, dt,
                                     ekind->tcstat, state->nosehoover_vxi,
                                     ekind->bNEMD, ekind->grpstat, inputrec->opts.acc,
                                     inputrec->opts.nFreeze,
                                     md->invmass, md->ptype,
                                     md->cFREEZE, md->cACC, md->cTC,
                                     state->x, xprime, state->v, f, M,
                                     bNH, bPR);
                    }
                    else
                    {
                        do_update_visc(start_th, end_th, dt,
                                       ekind->tcstat, state->nosehoover_vxi,
                                       md->invmass, md->ptype,
                                       md->cTC, state->x, xprime, state->v, f, M,
                                       state->box,
                                       ekind->cosacc.cos_accel,
                                       ekind->cosacc.vcos,
                                       bNH, bPR);
                    }
                    break;
                case (eiSD1):
                    /* With constraints, the SD1 update is done in 2 parts */
                    do_update_sd1(upd->sd,
                                  start_th, end_th, dt,
                                  inputrec->opts.acc, inputrec->opts.nFreeze,
                                  md->invmass, md->ptype,
                                  md->cFREEZE, md->cACC, md->cTC,
                                  state->x, xprime, state->v, f,
                                  inputrec->opts.ngtc, inputrec->opts.ref_t,
                                  bDoConstr, TRUE,
                                  step, inputrec->ld_seed, DOMAINDECOMP(cr) ? cr->dd->gatindex : NULL);
                    break;
                case (eiSD2):
                    /* The SD2 update is always done in 2 parts,
                     * because an extra constraint step is needed
                     */
                    do_update_sd2(upd->sd,
                                  bInitStep, start_th, end_th,
                                  inputrec->opts.acc, inputrec->opts.nFreeze,
                                  md->invmass, md->ptype,
                                  md->cFREEZE, md->cACC, md->cTC,
                                  state->x, xprime, state->v, f, state->sd_X,
                                  inputrec->opts.tau_t,
                                  TRUE, step, inputrec->ld_seed,
                                  DOMAINDECOMP(cr) ? cr->dd->gatindex : NULL);
                    break;
                case (eiBD):
                    do_update_bd(start_th, end_th, dt,
                                 inputrec->opts.nFreeze, md->invmass, md->ptype,
                                 md->cFREEZE, md->cTC,
                                 state->x, xprime, state->v, f,
                                 inputrec->bd_fric,
                                 upd->sd->bd_rf,
                                 step, inputrec->ld_seed, DOMAINDECOMP(cr) ? cr->dd->gatindex : NULL);
                    break;
                case (eiVV):
                case (eiVVAK):
                    alpha = 1.0 + DIM/((double)inputrec->opts.nrdf[0]); /* assuming barostat coupled to group 0. */
                    switch (UpdatePart)
                    {
                        case etrtVELOCITY1:
                        case etrtVELOCITY2:
                            do_update_vv_vel(start_th, end_th, dt,
                                             inputrec->opts.acc, inputrec->opts.nFreeze,
                                             md->invmass, md->ptype,
                                             md->cFREEZE, md->cACC,
<<<<<<< HEAD
                                             md->massT, state->v, force,
=======
                                             state->v, f,
>>>>>>> 5a7bb7e2
                                             (bNH || bPR), state->veta, alpha);
                            break;
                        case etrtPOSITION:
                            do_update_vv_pos(start_th, end_th, dt,
                                             inputrec->opts.nFreeze,
                                             md->ptype, md->cFREEZE,
                                             state->x, xprime, md->massT, state->v,
                                             (bNH || bPR), state->veta);
                            break;
                    }
                    break;
                default:
                    gmx_fatal(FARGS, "Don't know how to update coordinates");
                    break;
            }
        }
        GMX_CATCH_ALL_AND_EXIT_WITH_FATAL_ERROR;
    }

}


void correct_ekin(FILE *log, int start, int end, rvec v[], rvec vcm, real mass[],
                  real tmass, tensor ekin)
{
    /*
     * This is a debugging routine. It should not be called for production code
     *
     * The kinetic energy should calculated according to:
     *   Ekin = 1/2 m (v-vcm)^2
     * However the correction is not always applied, since vcm may not be
     * known in time and we compute
     *   Ekin' = 1/2 m v^2 instead
     * This can be corrected afterwards by computing
     *   Ekin = Ekin' + 1/2 m ( -2 v vcm + vcm^2)
     * or in hsorthand:
     *   Ekin = Ekin' - m v vcm + 1/2 m vcm^2
     */
    int    i, j, k;
    real   m, tm;
    rvec   hvcm, mv;
    tensor dekin;

    /* Local particles */
    clear_rvec(mv);

    /* Processor dependent part. */
    tm = 0;
    for (i = start; (i < end); i++)
    {
        m      = mass[i];
        tm    += m;
        for (j = 0; (j < DIM); j++)
        {
            mv[j] += m*v[i][j];
        }
    }
    /* Shortcut */
    svmul(1/tmass, vcm, vcm);
    svmul(0.5, vcm, hvcm);
    clear_mat(dekin);
    for (j = 0; (j < DIM); j++)
    {
        for (k = 0; (k < DIM); k++)
        {
            dekin[j][k] += vcm[k]*(tm*hvcm[j]-mv[j]);
        }
    }
    pr_rvecs(log, 0, "dekin", dekin, DIM);
    pr_rvecs(log, 0, " ekin", ekin, DIM);
    fprintf(log, "dekin = %g, ekin = %g  vcm = (%8.4f %8.4f %8.4f)\n",
            trace(dekin), trace(ekin), vcm[XX], vcm[YY], vcm[ZZ]);
    fprintf(log, "mv = (%8.4f %8.4f %8.4f)\n",
            mv[XX], mv[YY], mv[ZZ]);
}

extern gmx_bool update_randomize_velocities(t_inputrec *ir, gmx_int64_t step, const t_commrec *cr,
                                            t_mdatoms *md, t_state *state, gmx_update_t upd, gmx_constr_t constr)
{

    real rate = (ir->delta_t)/ir->opts.tau_t[0];

    if (ir->etc == etcANDERSEN && constr != NULL)
    {
        /* Currently, Andersen thermostat does not support constrained
           systems. Functionality exists in the andersen_tcoupl
           function in GROMACS 4.5.7 to allow this combination. That
           code could be ported to the current random-number
           generation approach, but has not yet been done because of
           lack of time and resources. */
        gmx_fatal(FARGS, "Normal Andersen is currently not supported with constraints, use massive Andersen instead");
    }

    /* proceed with andersen if 1) it's fixed probability per
       particle andersen or 2) it's massive andersen and it's tau_t/dt */
    if ((ir->etc == etcANDERSEN) || do_per_step(step, (int)(1.0/rate)))
    {
        andersen_tcoupl(ir, step, cr, md, state, rate,
                        upd->sd->randomize_group, upd->sd->boltzfac);
        return TRUE;
    }
    return FALSE;
}<|MERGE_RESOLUTION|>--- conflicted
+++ resolved
@@ -2016,11 +2016,7 @@
                                              inputrec->opts.acc, inputrec->opts.nFreeze,
                                              md->invmass, md->ptype,
                                              md->cFREEZE, md->cACC,
-<<<<<<< HEAD
-                                             md->massT, state->v, force,
-=======
-                                             state->v, f,
->>>>>>> 5a7bb7e2
+                                             md->massT, state->v, f,
                                              (bNH || bPR), state->veta, alpha);
                             break;
                         case etrtPOSITION:
