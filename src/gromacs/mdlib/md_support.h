/*
 * This file is part of the GROMACS molecular simulation package.
 *
 * Copyright (c) 1991-2000, University of Groningen, The Netherlands.
 * Copyright (c) 2001-2004, The GROMACS development team.
 * Copyright (c) 2013,2014,2015,2016, by the GROMACS development team, led by
 * Mark Abraham, David van der Spoel, Berk Hess, and Erik Lindahl,
 * and including many others, as listed in the AUTHORS file in the
 * top-level source directory and at http://www.gromacs.org.
 *
 * GROMACS is free software; you can redistribute it and/or
 * modify it under the terms of the GNU Lesser General Public License
 * as published by the Free Software Foundation; either version 2.1
 * of the License, or (at your option) any later version.
 *
 * GROMACS is distributed in the hope that it will be useful,
 * but WITHOUT ANY WARRANTY; without even the implied warranty of
 * MERCHANTABILITY or FITNESS FOR A PARTICULAR PURPOSE.  See the GNU
 * Lesser General Public License for more details.
 *
 * You should have received a copy of the GNU Lesser General Public
 * License along with GROMACS; if not, see
 * http://www.gnu.org/licenses, or write to the Free Software Foundation,
 * Inc., 51 Franklin Street, Fifth Floor, Boston, MA  02110-1301  USA.
 *
 * If you want to redistribute modifications to GROMACS, please
 * consider that scientific software is very special. Version
 * control is crucial - bugs must be traceable. We will be happy to
 * consider code for inclusion in the official distribution, but
 * derived work must not be called official GROMACS. Details are found
 * in the README & COPYING files - if they are missing, get the
 * official version at http://www.gromacs.org.
 *
 * To help us fund GROMACS development, we humbly ask that you cite
 * the research papers on the package. Check out http://www.gromacs.org.
 */
#ifndef GMX_MDLIB_MD_SUPPORT_H
#define GMX_MDLIB_MD_SUPPORT_H

#include "gromacs/mdlib/vcm.h"
#include "gromacs/timing/wallcycle.h"

struct gmx_constr;
struct gmx_ekindata_t;
struct gmx_enerdata_t;
struct gmx_global_stat;
struct gmx_multisim_t;
struct gmx_signalling_t;
struct t_extmass;
struct t_forcerec;
struct t_grpopts;
struct t_lambda;
struct t_nrnb;
struct t_state;
struct t_trxframe;

/* Define a number of flags to better control the information
 * passed to compute_globals in md.c and global_stat.
 */

/* we are computing the kinetic energy from average velocities */
#define CGLO_EKINAVEVEL     (1<<2)
/* we are removing the center of mass momenta */
#define CGLO_STOPCM         (1<<3)
/* bGStat is defined in do_md */
#define CGLO_GSTAT          (1<<4)
/* Sum the energy terms in global computation */
#define CGLO_ENERGY         (1<<6)
/* Sum the kinetic energy terms in global computation */
#define CGLO_TEMPERATURE    (1<<7)
/* Sum the kinetic energy terms in global computation */
#define CGLO_PRESSURE       (1<<8)
/* Sum the constraint term in global computation */
#define CGLO_CONSTRAINT     (1<<9)
/* Reading ekin from the trajectory */
#define CGLO_READEKIN       (1<<10)
/* we need to reset the ekin rescaling factor here */
#define CGLO_SCALEEKIN      (1<<11)
/* After a new DD partitioning, we need to set a flag to schedule
 * global reduction of the total number of bonded interactions that
 * will be computed, to check none are missing. */
#define CGLO_CHECK_NUMBER_OF_BONDED_INTERACTIONS (1<<12)


/* return the number of steps between global communcations */
int check_nstglobalcomm(FILE *fplog, t_commrec *cr,
                        int nstglobalcomm, t_inputrec *ir);

/* check whether an 'nst'-style parameter p is a multiple of nst, and
   set it to be one if not, with a warning. */
void check_nst_param(FILE *fplog, t_commrec *cr,
                     const char *desc_nst, int nst,
                     const char *desc_p, int *p);

/* check which of the multisim simulations has the shortest number of
   steps and return that number of nsteps */
gmx_int64_t get_multisim_nsteps(const t_commrec *cr,
                                gmx_int64_t      nsteps);

void rerun_parallel_comm(t_commrec *cr, t_trxframe *fr,
                         gmx_bool *bNotLastFrame);

/* get the conserved energy associated with the ensemble type*/
real compute_conserved_from_auxiliary(t_inputrec *ir, t_state *state,
                                      t_extmass *MassQ);

/* set the lambda values at each step of mdrun when they change */
void set_current_lambdas(gmx_int64_t step, t_lambda *fepvals, gmx_bool bRerunMD,
                         t_trxframe *rerun_fr, t_state *state_global, t_state *state, double lam0[]);

int multisim_min(const gmx_multisim_t *ms, int nmin, int n);
/* Set an appropriate value for n across the whole multi-simulation */

int multisim_nstsimsync(const t_commrec *cr,
                        const t_inputrec *ir, int repl_ex_nst);
/* Determine the interval for inter-simulation communication */

void copy_coupling_state(t_state *statea, t_state *stateb,
                         gmx_ekindata_t *ekinda, gmx_ekindata_t *ekindb, t_grpopts* opts);
/* Copy stuff from state A to state B */

void compute_globals(FILE *fplog, gmx_global_stat *gstat, t_commrec *cr, t_inputrec *ir,
                     t_forcerec *fr, gmx_ekindata_t *ekind,
                     t_state *state, t_mdatoms *mdatoms,
                     t_nrnb *nrnb, t_vcm *vcm, gmx_wallcycle_t wcycle,
                     gmx_enerdata_t *enerd, tensor force_vir, tensor shake_vir, tensor total_vir,
                     tensor pres, rvec mu_tot, gmx_constr *constr,
<<<<<<< HEAD
                     struct gmx_signalling_t *gs, gmx_bool bInterSimGS,
                     matrix box, gmx_mtop_t *top_global, t_idef *idef, gmx_bool *bSumEkinhOld, int flags);
=======
                     gmx_signalling_t *gs, gmx_bool bInterSimGS,
                     matrix box, int *totalNumberOfBondedInteractions,
                     gmx_bool *bSumEkinhOld, int flags);
>>>>>>> 182c8004
/* Compute global variables during integration */

#endif<|MERGE_RESOLUTION|>--- conflicted
+++ resolved
@@ -49,6 +49,7 @@
 struct t_extmass;
 struct t_forcerec;
 struct t_grpopts;
+struct t_idef;
 struct t_lambda;
 struct t_nrnb;
 struct t_state;
@@ -125,14 +126,10 @@
                      t_nrnb *nrnb, t_vcm *vcm, gmx_wallcycle_t wcycle,
                      gmx_enerdata_t *enerd, tensor force_vir, tensor shake_vir, tensor total_vir,
                      tensor pres, rvec mu_tot, gmx_constr *constr,
-<<<<<<< HEAD
-                     struct gmx_signalling_t *gs, gmx_bool bInterSimGS,
-                     matrix box, gmx_mtop_t *top_global, t_idef *idef, gmx_bool *bSumEkinhOld, int flags);
-=======
                      gmx_signalling_t *gs, gmx_bool bInterSimGS,
-                     matrix box, int *totalNumberOfBondedInteractions,
+                     matrix box, t_idef *idef,
+                     int *totalNumberOfBondedInteractions,
                      gmx_bool *bSumEkinhOld, int flags);
->>>>>>> 182c8004
 /* Compute global variables during integration */
 
 #endif