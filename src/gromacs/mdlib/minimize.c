--- conflicted
+++ resolved
@@ -78,13 +78,10 @@
 #include "gromacs/pbcutil/pbc.h"
 #include "gromacs/timing/wallcycle.h"
 #include "gromacs/timing/walltime_accounting.h"
-<<<<<<< HEAD
 #include "gromacs/mdlib/minimize.h"
-=======
 #include "gromacs/utility/cstringutil.h"
 #include "gromacs/utility/fatalerror.h"
 #include "gromacs/utility/smalloc.h"
->>>>>>> a7251dfa
 
 em_state_t *init_em_state()
 {
@@ -671,7 +668,6 @@
     wallcycle_stop(wcycle, ewcDOMDEC);
 }
 
-<<<<<<< HEAD
 void evaluate_energy(FILE *fplog, t_commrec *cr,
                      gmx_mtop_t *top_global,
                      em_state_t *ems, gmx_localtop_t *top,
@@ -683,21 +679,7 @@
                      t_graph *graph, t_mdatoms *mdatoms,
                      t_forcerec *fr, rvec mu_tot,
                      gmx_enerdata_t *enerd, tensor vir, tensor pres,
-                     gmx_large_int_t count, gmx_bool bFirst)
-=======
-static void evaluate_energy(FILE *fplog, t_commrec *cr,
-                            gmx_mtop_t *top_global,
-                            em_state_t *ems, gmx_localtop_t *top,
-                            t_inputrec *inputrec,
-                            t_nrnb *nrnb, gmx_wallcycle_t wcycle,
-                            gmx_global_stat_t gstat,
-                            gmx_vsite_t *vsite, gmx_constr_t constr,
-                            t_fcdata *fcd,
-                            t_graph *graph, t_mdatoms *mdatoms,
-                            t_forcerec *fr, rvec mu_tot,
-                            gmx_enerdata_t *enerd, tensor vir, tensor pres,
-                            gmx_int64_t count, gmx_bool bFirst)
->>>>>>> a7251dfa
+                     gmx_int64_t count, gmx_bool bFirst)
 {
     real     t;
     gmx_bool bNS;
