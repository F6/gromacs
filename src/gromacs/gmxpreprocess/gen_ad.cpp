/*
 * This file is part of the GROMACS molecular simulation package.
 *
 * Copyright (c) 1991-2000, University of Groningen, The Netherlands.
 * Copyright (c) 2001-2004, The GROMACS development team.
 * Copyright (c) 2013,2014,2015, by the GROMACS development team, led by
 * Mark Abraham, David van der Spoel, Berk Hess, and Erik Lindahl,
 * and including many others, as listed in the AUTHORS file in the
 * top-level source directory and at http://www.gromacs.org.
 *
 * GROMACS is free software; you can redistribute it and/or
 * modify it under the terms of the GNU Lesser General Public License
 * as published by the Free Software Foundation; either version 2.1
 * of the License, or (at your option) any later version.
 *
 * GROMACS is distributed in the hope that it will be useful,
 * but WITHOUT ANY WARRANTY; without even the implied warranty of
 * MERCHANTABILITY or FITNESS FOR A PARTICULAR PURPOSE.  See the GNU
 * Lesser General Public License for more details.
 *
 * You should have received a copy of the GNU Lesser General Public
 * License along with GROMACS; if not, see
 * http://www.gnu.org/licenses, or write to the Free Software Foundation,
 * Inc., 51 Franklin Street, Fifth Floor, Boston, MA  02110-1301  USA.
 *
 * If you want to redistribute modifications to GROMACS, please
 * consider that scientific software is very special. Version
 * control is crucial - bugs must be traceable. We will be happy to
 * consider code for inclusion in the official distribution, but
 * derived work must not be called official GROMACS. Details are found
 * in the README & COPYING files - if they are missing, get the
 * official version at http://www.gromacs.org.
 *
 * To help us fund GROMACS development, we humbly ask that you cite
 * the research papers on the package. Check out http://www.gromacs.org.
 */
/* This file is completely threadsafe - keep it that way! */
#include "gmxpre.h"

#include "gen_ad.h"

#include <ctype.h>
#include <stdlib.h>
#include <string.h>

#include <cmath>

#include <algorithm>

#include "gromacs/fileio/confio.h"
#include "gromacs/gmxpreprocess/gpp_nextnb.h"
#include "gromacs/gmxpreprocess/notset.h"
#include "gromacs/gmxpreprocess/pgutil.h"
#include "gromacs/gmxpreprocess/resall.h"
#include "gromacs/gmxpreprocess/topio.h"
#include "gromacs/gmxpreprocess/toputil.h"
#include "gromacs/math/vec.h"
#include "gromacs/topology/ifunc.h"
#include "gromacs/utility/cstringutil.h"
#include "gromacs/utility/fatalerror.h"
#include "gromacs/utility/smalloc.h"

static gmx_bool is_hydro(t_atoms *atoms, int ai)
{
    return ((*(atoms->atomname[ai]))[0] == 'H');
}

static gmx_bool is_d(t_atoms *atoms, int ai)
{
    return ((*(atoms->atomname[ai]))[0] == 'D');
}

static gmx_bool is_lp(t_atoms *atoms, int ai)
{
    return ((*(atoms->atomname[ai]))[0] == 'L');
}

#define DIHEDRAL_WAS_SET_IN_RTP 0
static gmx_bool was_dihedral_set_in_rtp(t_param *dih)
{
    return dih->c[MAXFORCEPARAM-1] == DIHEDRAL_WAS_SET_IN_RTP;
}

typedef gmx_bool (*peq)(t_param *p1, t_param *p2);

static int acomp(const void *a1, const void *a2)
{
    t_param *p1, *p2;
    int      ac;

    p1 = (t_param *)a1;
    p2 = (t_param *)a2;
    if ((ac = (p1->aj()-p2->aj())) != 0)
    {
        return ac;
    }
    else if ((ac = (p1->ai()-p2->ai())) != 0)
    {
        return ac;
    }
    else
    {
        return (p1->ak()-p2->ak());
    }
}

static int pcomp(const void *a1, const void *a2)
{
    t_param *p1, *p2;
    int      pc;

    p1 = (t_param *)a1;
    p2 = (t_param *)a2;
    if ((pc = (p1->ai()-p2->ai())) != 0)
    {
        return pc;
    }
    else
    {
        return (p1->aj()-p2->aj());
    }
}

static int dcomp(const void *d1, const void *d2)
{
    t_param *p1, *p2;
    int      dc;

    p1 = (t_param *)d1;
    p2 = (t_param *)d2;
    /* First sort by J & K (the two central) atoms */
    if ((dc = (p1->aj()-p2->aj())) != 0)
    {
        return dc;
    }
    else if ((dc = (p1->ak()-p2->ak())) != 0)
    {
        return dc;
    }
    /* Then make sure to put rtp dihedrals before generated ones */
    else if (was_dihedral_set_in_rtp(p1) &&
             !was_dihedral_set_in_rtp(p2))
    {
        return -1;
    }
    else if (!was_dihedral_set_in_rtp(p1) &&
             was_dihedral_set_in_rtp(p2))
    {
        return 1;
    }
    /* Finally, sort by I and J (two outer) atoms */
    else if ((dc = (p1->ai()-p2->ai())) != 0)
    {
        return dc;
    }
    else
    {
        return (p1->al()-p2->al());
    }
}


static gmx_bool is_dihedral_on_same_bond(t_param *p1, t_param *p2)
{
    if (((p1->aj() == p2->aj()) && (p1->ak() == p2->ak())) ||
        ((p1->aj() == p2->ak()) && (p1->ak() == p2->aj())))
    {
        return TRUE;
    }
    else
    {
        return FALSE;
    }
}


static gmx_bool preq(t_param *p1, t_param *p2)
{
    if ((p1->ai() == p2->ai()) && (p1->aj() == p2->aj()))
    {
        return TRUE;
    }
    else
    {
        return FALSE;
    }
}

static void rm2par(t_param p[], int *np, peq eq)
{
    int *index, nind;
    int  i, j;

    if ((*np) == 0)
    {
        return;
    }

    snew(index, *np);
    nind          = 0;
    index[nind++] = 0;
    for (i = 1; (i < (*np)); i++)
    {
        if (!eq(&p[i], &p[i-1]))
        {
            index[nind++] = i;
        }
    }
    /* Index now holds pointers to all the non-equal params,
     * this only works when p is sorted of course
     */
    for (i = 0; (i < nind); i++)
    {
        for (j = 0; (j < MAXATOMLIST); j++)
        {
            p[i].a[j] = p[index[i]].a[j];
        }
        for (j = 0; (j < MAXFORCEPARAM); j++)
        {
            p[i].c[j] = p[index[i]].c[j];
        }
        if (p[index[i]].a[0] == p[index[i]].a[1])
        {
            if (debug)
            {
                fprintf(debug,
                        "Something VERY strange is going on in rm2par (gen_ad.c)\n"
                        "a[0] %d a[1] %d a[2] %d a[3] %d\n",
                        p[i].a[0], p[i].a[1], p[i].a[2], p[i].a[3]);
            }
            strcpy(p[i].s, "");
        }
        else if (index[i] > i)
        {
            /* Copy the string only if it comes from somewhere else
             * otherwise we will end up copying a random (newly freed) pointer.
             * Since the index is sorted we only have to test for index[i] > i.
             */
            strcpy(p[i].s, p[index[i]].s);
        }
    }
    (*np) = nind;

    sfree(index);
}

static void cppar(t_param p[], int np, t_params plist[], int ftype)
{
    int       i, j, nral, nrfp;
    t_params *ps;

    ps   = &plist[ftype];
    nral = NRAL(ftype);
    nrfp = NRFP(ftype);

    /* Keep old stuff */
    pr_alloc(np, ps);
    for (i = 0; (i < np); i++)
    {
        for (j = 0; (j < nral); j++)
        {
            ps->param[ps->nr].a[j] = p[i].a[j];
        }
        for (j = 0; (j < nrfp); j++)
        {
            ps->param[ps->nr].c[j] = p[i].c[j];
        }
        for (j = 0; (j < MAXSLEN); j++)
        {
            ps->param[ps->nr].s[j] = p[i].s[j];
        }
        ps->nr++;
    }
}

static void cpparam(t_param *dest, t_param *src)
{
    int j;

    for (j = 0; (j < MAXATOMLIST); j++)
    {
        dest->a[j] = src->a[j];
    }
    for (j = 0; (j < MAXFORCEPARAM); j++)
    {
        dest->c[j] = src->c[j];
    }
    for (j = 0; (j < MAXSLEN); j++)
    {
        dest->s[j] = src->s[j];
    }
}

static void set_p(t_param *p, int ai[4], real *c, char *s)
{
    int j;

    for (j = 0; (j < 4); j++)
    {
        p->a[j] = ai[j];
    }
    for (j = 0; (j < MAXFORCEPARAM); j++)
    {
        if (c)
        {
            p->c[j] = c[j];
        }
        else
        {
            p->c[j] = NOTSET;
        }
    }

    set_p_string(p, s);
}

/* generalized version of set_p() for other bonded interactions */
static void set_p_tdb(t_param *p, atom_id ai[MAXATOMLIST], real *c, char *s, int n)
{
    int j;

    for (j = 0; (j < n); j++)
    {
        if (debug)
        {
            fprintf(debug, "In set_p_tdb: j = %d, ai[j] = %d\n", j, ai[j]);
        }
        p->a[j] = ai[j];
    }
    for (j = 0; (j < MAXFORCEPARAM); j++)
    {
        if (c)
        {
            p->c[j] = c[j];
        }
        else
        {
            p->c[j] = NOTSET;
        }
    }

    set_p_string(p, s);
}

static int int_comp(const void *a, const void *b)
{
    return (*(int *)a) - (*(int *)b);
}

static int idcomp(const void *a, const void *b)
{
    t_param *pa, *pb;
    int      d;

    pa = (t_param *)a;
    pb = (t_param *)b;
    if ((d = (pa->a[0]-pb->a[0])) != 0)
    {
        return d;
    }
    else if ((d = (pa->a[3]-pb->a[3])) != 0)
    {
        return d;
    }
    else if ((d = (pa->a[1]-pb->a[1])) != 0)
    {
        return d;
    }
    else
    {
        return (int) (pa->a[2]-pb->a[2]);
    }
}

static void sort_id(int nr, t_param ps[])
{
    int i, tmp;

    /* First swap order of atoms around if necessary */
    for (i = 0; (i < nr); i++)
    {
        if (ps[i].a[3] < ps[i].a[0])
        {
            tmp = ps[i].a[3]; ps[i].a[3] = ps[i].a[0]; ps[i].a[0] = tmp;
            tmp = ps[i].a[2]; ps[i].a[2] = ps[i].a[1]; ps[i].a[1] = tmp;
        }
    }
    /* Now sort it */
    if (nr > 1)
    {
        qsort(ps, nr, (size_t)sizeof(ps[0]), idcomp);
    }
}

static int n_hydro(int a[], char ***atomname)
{
    int  i, nh = 0;
    char c0, c1, *aname;

    for (i = 0; (i < 4); i += 3)
    {
        aname = *atomname[a[i]];
        c0    = toupper(aname[0]);
        if (c0 == 'H')
        {
            nh++;
        }
        else if (((int)strlen(aname) > 1) && (c0 >= '0') && (c0 <= '9'))
        {
            c1 = toupper(aname[1]);
            if (c1 == 'H')
            {
                nh++;
            }
        }
    }
    return nh;
}

/* Clean up angles - only really necessary for Drude FF */
static void clean_ang(t_param *ang, int *nang, t_atoms *atoms)
{

    int i, j;
    int *index, nind;

    /* construct list of angle indices */
    snew(index, *nang+1);
    nind = *nang;
    for (i = 0; i < nind; i++)
    {
        index[i] = i;
    }
    index[nind] = *nang;

    /* loop over angles and remove any we don't want to keep,
     * i.e. those with a Drude or LP at atom ai or ak */
    j = 0;
    for (i = 0; i < nind; i++)
    {
        gmx_bool    bKeep = TRUE;

        if (is_d(atoms, ang[index[i]].ai()) || is_d(atoms, ang[index[i]].ak()) ||
            is_lp(atoms, ang[index[i]].ai()) || is_lp(atoms, ang[index[i]].ak()))
        {
            bKeep = FALSE;
        }

        if (bKeep)
        {
            cpparam(&ang[j], &ang[index[i]]);
            j++;
        }
    }

    for (i = j; i < *nang; i++)
    {
        strcpy(ang[i].s, "");
    }
    *nang = j;

    sfree(index);
}

/* Clean up pairs - only really necessary for Drude FF */
static void clean_pairs(t_param *pai, int *npai, t_atoms *atoms)
{

    int i, j;
    int *index, nind;

    /* construct list of pair indices */
    snew(index, *npai+1);
    nind = *npai;
    for (i = 0; i < nind; i++)
    {
        index[i] = i;
    }
    index[nind] = *npai;

    /* loop over pairs and remove any we don't want to keep,
     * i.e. those with a Drude or LP at atom ai or aj */
    j = 0;
    for (i = 0; i < nind; i++)
    {
        gmx_bool    bKeep = TRUE;

        if (is_d(atoms, pai[index[i]].ai()) || is_d(atoms, pai[index[i]].aj()) ||
            is_lp(atoms, pai[index[i]].ai()) || is_lp(atoms, pai[index[i]].aj()))
        {
            bKeep = FALSE;
        }

        if (bKeep)
        {
            cpparam(&pai[j], &pai[index[i]]);
            j++;
        }
    }

    for (i = j; i < *npai; i++)
    {
        strcpy(pai[i].s, "");
    }
    *npai = j;

    sfree(index);
}

/* Clean up the dihedrals (both generated and read from the .rtp
 * file). */
static void clean_dih(t_param *dih, int *ndih, t_param improper[], int nimproper,
                      t_atoms *atoms, gmx_bool bKeepAllGeneratedDihedrals,
                      gmx_bool bRemoveDihedralIfWithImproper)
{
    int   i, j, k, l;
    int  *index, nind;

    /* Construct the list of the indices of the dihedrals
     * (i.e. generated or read) that might be kept. */
    snew(index, *ndih+1);
    if (bKeepAllGeneratedDihedrals)
    {
        fprintf(stderr, "Keeping all generated dihedrals\n");
        nind = *ndih;
        for (i = 0; i < nind; i++)
        {
            index[i] = i;
        }
        index[nind] = *ndih;
    }
    else
    {
        nind = 0;
        /* Check if generated dihedral i should be removed. The
         * dihedrals have been sorted by dcomp() above, so all those
         * on the same two central atoms are together, with those from
         * the .rtp file preceding those that were automatically
         * generated. We remove the latter if the former exist. */
        for (i = 0; i < *ndih; i++)
        {
            /* Keep the dihedrals that were defined in the .rtp file,
             * and the dihedrals that were generated and different
             * from the last one (whether it was generated or not). */
            if (was_dihedral_set_in_rtp(&dih[i]) ||
                0 == i ||
                !is_dihedral_on_same_bond(&dih[i], &dih[i-1]))
            {
                index[nind++] = i;
            }
        }
        index[nind] = *ndih;
    }

    k = 0;
    for (i = 0; i < nind; i++)
    {
        gmx_bool bWasSetInRTP = was_dihedral_set_in_rtp(&dih[index[i]]);
        gmx_bool bKeep        = TRUE;
        if (!bWasSetInRTP && bRemoveDihedralIfWithImproper)
        {
            /* Remove the dihedral if there is an improper on the same
             * bond. */
            for (j = 0; j < nimproper && bKeep; j++)
            {
                bKeep = !is_dihedral_on_same_bond(&dih[index[i]], &improper[j]);
            }
        }

        /* remove dihedral if ai or al is a Drude or LP */
        if (is_d(atoms, dih[index[i]].ai()) || is_d(atoms, dih[index[i]].al()) ||
            is_lp(atoms, dih[index[i]].ai()) || is_lp(atoms, dih[index[i]].al()))
        {
            bKeep = FALSE;
        }

        if (bKeep)
        {
            /* If we don't want all dihedrals, we want to select the
             * ones with the fewest hydrogens. Note that any generated
             * dihedrals on the same bond as an .rtp dihedral may have
             * been already pruned above in the construction of
             * index[]. However, their parameters are still present,
             * and l is looping over this dihedral and all of its
             * pruned siblings. */
            int bestl = index[i];
            if (!bKeepAllGeneratedDihedrals && !bWasSetInRTP)
            {
                /* Minimum number of hydrogens for i and l atoms */
                int minh = 2;
                for (l = index[i];
                     (l < index[i+1] &&
                      is_dihedral_on_same_bond(&dih[index[i]], &dih[l]));
                     l++)
                {
                    int nh = n_hydro(dih[l].a, atoms->atomname);
                    if (nh < minh)
                    {
                        minh  = nh;
                        bestl = l;
                    }
                    if (0 == minh)
                    {
                        break;
                    }
                }
            }
            if (k != bestl)
            {
                cpparam(&dih[k], &dih[bestl]);
            }
            k++;
        }
    }

    for (i = k; i < *ndih; i++)
    {
        strcpy(dih[i].s, "");
    }
    *ndih = k;

    sfree(index);
}

/* In reality, this could probably be merged with get_impropers, but most people
 * probably aren't using polarizable FF, so to keep things separate and clean, I
 * added this as a separate function - jal */
static int get_tdb_bonded(t_atoms *atoms, t_hackblock hb[], t_param **p, int ftype)
{

    const char *ptr;
    int         nbonded, i, j, k, start, ninc, nalloc;
    int         btype;
    int         natoms;
    t_rbondeds *bondeds;
    atom_id     ai[MAXATOMLIST];
    gmx_bool    bStop;

    ninc = 100;     /* There should usually be very few of these to deal with */
    nalloc = ninc;
    snew(*p, nalloc);

    nbonded = 0;
    start = 0;

    /* determine how many atoms to look for in each of the possible bonded types */
    switch (ftype)
    {
        case F_THOLE_POL:
            natoms = 4;
            btype = ebtsTHOLE;
            ptr = "thole polarization";
            break;
        case F_ANISO_POL:
            natoms = 5;
            btype = ebtsANISO;
            ptr = "anisotropic polarization";
            break;
        case F_POLARIZATION:
            natoms = 2;
            btype = ebtsPOL;
            ptr = "polarization";
            break;
        case F_VSITE3:
            natoms = 4;
            btype = ebtsVSITE3;
            ptr = "virtual sites";
            break;
        default:
            gmx_fatal(FARGS, "Unknown function type passed to get_tdb_bonded().\n");
    }

    if (debug)
    {
        ptr = ptr;
    }
    else
    {
        ptr = "check";
    }

    if (hb != NULL)
    {
        for (i = 0; (i < atoms->nres); i++)
        {
            bondeds = &hb[i].rb[btype];
            for (j = 0; (j < bondeds->nb); j++)
            {
                bStop = FALSE;
                for (k = 0; (k < natoms) && !bStop; k++)
                {
                    /* allow for missing atoms */
                    ai[k] = search_atom(bondeds->b[j].a[k], start, atoms, ptr, TRUE);
                    if (ai[k] == NO_ATID)
                    {
                        bStop = TRUE;
                    }
                    if (debug)
                    {
                        if (!bStop)
                        {
                            fprintf(debug, "Atom found in get_tdb_bonded: k = %d, ai[k] = %d\n", k, ai[k]);
                        }
                    }
                }
                if (!bStop)
                {
                    if (nbonded == nalloc)
                    {
                        nalloc += ninc;
                        srenew(*p, nalloc);
                    }
                    set_p_tdb(&((*p)[nbonded]), ai, NULL, bondeds->b[j].s, natoms);
                    nbonded++;
                }
            }
            while ((start < atoms->nr) && (atoms->atom[start].resind == i))
            {
                start++;
            }
        }
    }

    return(nbonded);
}

static int get_impropers(t_atoms *atoms, t_hackblock hb[], t_param **improper,
                         gmx_bool bAllowMissing)
{
    t_rbondeds   *impropers;
    int           nimproper, i, j, k, start, ninc, nalloc;
    int           ai[MAXATOMLIST];
    gmx_bool      bStop;

    ninc   = 500;
    nalloc = ninc;
    snew(*improper, nalloc);

    /* Add all the impropers from the residue database to the list. */
    nimproper = 0;
    start     = 0;
    if (hb != NULL)
    {
        for (i = 0; (i < atoms->nres); i++)
        {
            impropers = &hb[i].rb[ebtsIDIHS];
            for (j = 0; (j < impropers->nb); j++)
            {
                bStop = FALSE;
                for (k = 0; (k < 4) && !bStop; k++)
                {
                    ai[k] = search_atom(impropers->b[j].a[k], start,
                                        atoms,
                                        "improper", bAllowMissing);
                    if (ai[k] == -1)
                    {
                        bStop = TRUE;
                    }
                }
                if (!bStop)
                {
                    if (nimproper == nalloc)
                    {
                        nalloc += ninc;
                        srenew(*improper, nalloc);
                    }
                    /* Not broken out */
                    set_p(&((*improper)[nimproper]), ai, NULL, impropers->b[j].s);
                    nimproper++;
                }
            }
            while ((start < atoms->nr) && (atoms->atom[start].resind == i))
            {
                start++;
            }
        }
    }

    return nimproper;
}

static int nb_dist(t_nextnb *nnb, int ai, int aj)
{
    int  nre, nrx, NRE;
    int *nrexcl;
    int *a;

    if (ai == aj)
    {
        return 0;
    }

    NRE    = -1;
    nrexcl = nnb->nrexcl[ai];
    for (nre = 1; (nre < nnb->nrex); nre++)
    {
        a = nnb->a[ai][nre];
        for (nrx = 0; (nrx < nrexcl[nre]); nrx++)
        {
            if ((aj == a[nrx]) && (NRE == -1))
            {
                NRE = nre;
            }
        }
    }
    return NRE;
}

static void get_atomnames_min(int n, char **anm,
                              int resind, t_atoms *atoms, int *a)
{
    int m;

    /* Assume ascending residue numbering */
    for (m = 0; m < n; m++)
    {
        if (atoms->atom[a[m]].resind < resind)
        {
            strcpy(anm[m], "-");
        }
        else if (atoms->atom[a[m]].resind > resind)
        {
            strcpy(anm[m], "+");
        }
        else
        {
            strcpy(anm[m], "");
        }
        strcat(anm[m], *(atoms->atomname[a[m]]));
    }
}

static void add_drude_ssbonds_excl(t_atoms *atoms, t_excls *excls,
                                   int nssbonds, t_ssbond *ssbonds, 
                                   gmx_bool bAllowMissing)
{

    int         i, ri, rj;
    atom_id     ai, aj;

    /* loop over all special bonds and use those atoms to generate exclusions */ 
    for (i = 0; (i < nssbonds); i++)
    {
        ri = ssbonds[i].res1;
        rj = ssbonds[i].res2;
        ai = search_res_atom(ssbonds[i].a1, ri, atoms,
                             "check", bAllowMissing);
        aj = search_res_atom(ssbonds[i].a2, rj, atoms,
                             "check", bAllowMissing);
        if ((ai == NO_ATID) || (aj == NO_ATID))
        {
            gmx_fatal(FARGS, "Trying to make impossible exclusion (%s-%s)!",
                      ssbonds[i].a1, ssbonds[i].a2);
        }

        /* only do this for disulfides */
        if ((strncmp(*(atoms->atomname[ai]),"SG",2)==0) &&
            (strncmp(*(atoms->atomname[aj]),"SG",2)==0))
        {
            /* Exclusions within each residue are handled in .rtp entry, but those
             *  between the CYS residues need to be added separately, after the
             *  disulfides have been detected and added.  Need to exclude (D)SG from
             *  LPSA, LPSB, DSG, SG, CB, and DCB in linked residue */

            /* 1SG - 2SG */
            srenew(excls[ai].e, excls[ai].nr+1);
            excls[ai].e[excls[ai].nr] = aj;
            excls[ai].nr++;

            /* 1SG - 2DSG */
            srenew(excls[ai].e, excls[ai].nr+1);
            excls[ai].e[excls[ai].nr] = aj+1;
            excls[ai].nr++;

            /* 1SG - 2LPSA */
            srenew(excls[ai].e, excls[ai].nr+1);
            excls[ai].e[excls[ai].nr] = aj+2;
            excls[ai].nr++;

            /* 1SG - 2LPSB */
            srenew(excls[ai].e, excls[ai].nr+1);
            excls[ai].e[excls[ai].nr] = aj+3;
            excls[ai].nr++;

            /* 1SG - 2CB */
            srenew(excls[ai].e, excls[ai].nr+1);
            excls[ai].e[excls[ai].nr] = aj-4;
            excls[ai].nr++;

            /* 1SG - 2DCB */
            srenew(excls[ai].e, excls[ai].nr+1);
            excls[ai].e[excls[ai].nr] = aj-3;
            excls[ai].nr++;

            /* 1DSG - 2SG */
            srenew(excls[ai+1].e, excls[ai+1].nr+1);
            excls[ai+1].e[excls[ai+1].nr] = aj;
            excls[ai+1].nr++;

            /* 1DSG - 2DSG */
            srenew(excls[ai+1].e, excls[ai+1].nr+1);
            excls[ai+1].e[excls[ai+1].nr] = aj+1;
            excls[ai+1].nr++;

            /* 1DSG - 2LPSA */
            srenew(excls[ai+1].e, excls[ai+1].nr+1);
            excls[ai+1].e[excls[ai+1].nr] = aj+2;
            excls[ai+1].nr++;

            /* 1DSG - 2LPSB */
            srenew(excls[ai+1].e, excls[ai+1].nr+1);
            excls[ai+1].e[excls[ai+1].nr] = aj+3;
            excls[ai+1].nr++;

            /* 1DSG - 2CB */
            srenew(excls[ai+1].e, excls[ai+1].nr+1);
            excls[ai+1].e[excls[ai+1].nr] = aj-4;
            excls[ai+1].nr++;

            /* 1DSG - 2DCB */
            srenew(excls[ai+1].e, excls[ai+1].nr+1);
            excls[ai+1].e[excls[ai+1].nr] = aj-3;
            excls[ai+1].nr++;

            /* 1CB - 2SG */
            srenew(excls[ai-4].e, excls[ai-4].nr+1);
            excls[ai-4].e[excls[ai-4].nr] = aj;
            excls[ai-4].nr++;

            /* 1CB - 2DSG */
            srenew(excls[ai-4].e, excls[ai-4].nr+1);
            excls[ai-4].e[excls[ai-4].nr] = aj+1;
            excls[ai-4].nr++;

            /* 1CB - 2LPSA */
            srenew(excls[ai-4].e, excls[ai-4].nr+1);
            excls[ai-4].e[excls[ai-4].nr] = aj+2;
            excls[ai-4].nr++;

            /* 1CB - 2LPSB */
            srenew(excls[ai-4].e, excls[ai-4].nr+1);
            excls[ai-4].e[excls[ai-4].nr] = aj+3;
            excls[ai-4].nr++;

            /* 1DCB - 2SG */
            srenew(excls[ai-3].e, excls[ai-3].nr+1);
            excls[ai-3].e[excls[ai-3].nr] = aj;
            excls[ai-3].nr++;

            /* 1DCB - 2DSG */
            srenew(excls[ai-3].e, excls[ai-3].nr+1);
            excls[ai-3].e[excls[ai-3].nr] = aj+1;
            excls[ai-3].nr++;

            /* 1DCB - 2LPSA */
            srenew(excls[ai-3].e, excls[ai-3].nr+1);
            excls[ai-3].e[excls[ai-3].nr] = aj+2;
            excls[ai-3].nr++;

            /* 1DCB - 2LPSB */
            srenew(excls[ai-3].e, excls[ai-3].nr+1);
            excls[ai-3].e[excls[ai-3].nr] = aj+3;
            excls[ai-3].nr++;

            /* 1LPSA - 2LPSA */
            srenew(excls[ai+2].e, excls[ai+2].nr+1);
            excls[ai+2].e[excls[ai+2].nr] = aj+2;
            excls[ai+2].nr++;

            /* 1LPSA - 2LPSB */
            srenew(excls[ai+2].e, excls[ai+2].nr+1);
            excls[ai+2].e[excls[ai+2].nr] = aj+3;
            excls[ai+2].nr++;

            /* 1LPSB - 2LPSA */
            srenew(excls[ai+3].e, excls[aj+2].nr+1);
            excls[ai+3].e[excls[ai+3].nr] = aj+2;
            excls[ai+3].nr++;

            /* 1LPSB - 2LPSB */
            srenew(excls[ai+3].e, excls[ai+3].nr+1);
            excls[ai+3].e[excls[ai+3].nr] = aj+3;
            excls[ai+3].nr++;

            /* 2LPSA - 1SG */
            srenew(excls[aj+2].e, excls[aj+2].nr+1);
            excls[aj+2].e[excls[aj+2].nr] = ai;
            excls[aj+2].nr++;

            /* 2LPSA - 1DSG */
            srenew(excls[aj+2].e, excls[aj+2].nr+1);
            excls[aj+2].e[excls[aj+2].nr] = ai+1;
            excls[aj+2].nr++;

            /* 2LPSA - 1CB */
            srenew(excls[aj+2].e, excls[aj+2].nr+1);
            excls[aj+2].e[excls[aj+2].nr] = ai-4;
            excls[aj+2].nr++;

            /* 2LPSA - 1DCB */
            srenew(excls[aj+2].e, excls[aj+2].nr+1);
            excls[aj+2].e[excls[aj+2].nr] = ai-3;
            excls[aj+2].nr++;

            /* 2LPSB - 1SG */
            srenew(excls[aj+3].e, excls[aj+3].nr+1);
            excls[aj+3].e[excls[aj+3].nr] = ai;
            excls[aj+3].nr++;

            /* 2LPSB - 1DSG */
            srenew(excls[aj+3].e, excls[aj+3].nr+1);
            excls[aj+3].e[excls[aj+3].nr] = ai+1;
            excls[aj+3].nr++;

            /* 2LPSB - 1CB */
            srenew(excls[aj+3].e, excls[aj+3].nr+1);
            excls[aj+3].e[excls[aj+3].nr] = ai-4;
            excls[aj+3].nr++;

            /* 2LPSB - 1DCB */
            srenew(excls[aj+3].e, excls[aj+3].nr+1);
            excls[aj+3].e[excls[aj+3].nr] = ai-3;
            excls[aj+3].nr++;
        }
    }
}

static void gen_excls(t_atoms *atoms, t_excls *excls, t_hackblock hb[],
                      int nssbonds, t_ssbond *ssbonds,
                      gmx_bool bAllowMissing, gmx_bool bDrude)
{

    int         r;
    int         a, astart, i1, i2, itmp;
    t_rbondeds *hbexcl;
    int         e;
    char       *anm;
    const char *ptr;

    /* need to allow for missing atoms due to the complexity of the bonded
     * interactions specified in both the .rtp and .tdb files */
    if (bDrude)
    {
        bAllowMissing = TRUE;
    }

    if (debug)
    {
        ptr = "exclusions";
    }
    else
    {
        ptr = "check";
    }

    astart = 0;
    for (a = 0; a < atoms->nr; a++)
    {
        r = atoms->atom[a].resind;
        if (a == atoms->nr-1 || atoms->atom[a+1].resind != r)
        {
            hbexcl = &hb[r].rb[ebtsEXCLS];

            for (e = 0; e < hbexcl->nb; e++)
            {
                anm = hbexcl->b[e].a[0];
                i1  = search_atom(anm, astart, atoms,
                                  ptr, bAllowMissing);
                anm = hbexcl->b[e].a[1];
                i2  = search_atom(anm, astart, atoms,
<<<<<<< HEAD
                                  ptr, bAllowMissing);
                if (i1 != NO_ATID && i2 != NO_ATID)
=======
                                  "exclusion", bAllowMissing);
                if (i1 != -1 && i2 != -1)
>>>>>>> 5a7bb7e2
                {
                    if (i1 > i2)
                    {
                        itmp = i1;
                        i1   = i2;
                        i2   = itmp;
                    }
                    srenew(excls[i1].e, excls[i1].nr+1);
                    excls[i1].e[excls[i1].nr] = i2;
                    excls[i1].nr++;
                }
            }

            astart = a+1;
        }
    }

    /* special Drude exclusions in case of disulfides */
    if (bDrude)
    {
        add_drude_ssbonds_excl(atoms, excls, nssbonds, ssbonds, bAllowMissing);
    }

    for (a = 0; a < atoms->nr; a++)
    {
        if (excls[a].nr > 1)
        {
            qsort(excls[a].e, excls[a].nr, (size_t)sizeof(int), int_comp);
        }
    }

     if (debug)
    {
        fprintf(debug, "At end of gen_excl:\n");
        for (a = 0; a < atoms->nr; a++)
        {
            if (excls[a].nr > 1)
            {
                int q;
                fprintf(debug, "excluded from %d: ", a+1);
                for (q = 0; q < excls[a].nr; q++)
                {
                    fprintf(debug, "%5d", excls[a].e[q]+1);
                }
                fprintf(debug, "\n");
            }
        }
    }
}

static void remove_excl(t_excls *excls, int remove)
{
    int i;

    for (i = remove+1; i < excls->nr; i++)
    {
        excls->e[i-1] = excls->e[i];
    }

    excls->nr--;
}

void clean_excls(t_nextnb *nnb, int nrexcl, t_excls excls[])
{
    int      i, j, j1, k, k1, l, l1, e;
    t_excls *excl;

    if (nrexcl >= 1)
    {
        /* extract all i-j-k-l neighbours from nnb struct */
        for (i = 0; (i < nnb->nr); i++)
        {
            /* For all particles */
            excl = &excls[i];

            for (j = 0; (j < nnb->nrexcl[i][1]); j++)
            {
                /* For all first neighbours */
                j1 = nnb->a[i][1][j];

                for (e = 0; e < excl->nr; e++)
                {
                    if (excl->e[e] == j1)
                    {
                        remove_excl(excl, e);
                    }
                }

                if (nrexcl >= 2)
                {
                    for (k = 0; (k < nnb->nrexcl[j1][1]); k++)
                    {
                        /* For all first neighbours of j1 */
                        k1 = nnb->a[j1][1][k];

                        for (e = 0; e < excl->nr; e++)
                        {
                            if (excl->e[e] == k1)
                            {
                                remove_excl(excl, e);
                            }
                        }

                        if (nrexcl >= 3)
                        {
                            for (l = 0; (l < nnb->nrexcl[k1][1]); l++)
                            {
                                /* For all first neighbours of k1 */
                                l1 = nnb->a[k1][1][l];

                                for (e = 0; e < excl->nr; e++)
                                {
                                    if (excl->e[e] == l1)
                                    {
                                        remove_excl(excl, e);
                                    }
                                }
                            }
                        }
                    }
                }
            }
        }
    }
}

void generate_excls(t_nextnb *nnb, int nrexcl, t_excls excls[])
{
    int      i, j, n, N;
    t_excls *excl;

    for (N = 1; (N < std::min(nrexcl, nnb->nrex)); N++)
    {
        /* extract all i-j-k-l neighbours from nnb struct */
        for (i = 0; (i < nnb->nr); i++)
        {
            /* For all particles */
            excl      = &excls[i];
            n         = excl->nr;
            excl->nr += nnb->nrexcl[i][N];
            srenew(excl->e, excl->nr);
            for (j = 0; (j < nnb->nrexcl[i][N]); j++)
            {
                /* For all first neighbours */
                if (nnb->a[i][N][j] != i)
                {
                    excl->e[n++] = nnb->a[i][N][j];
                }
            }
        }
    }
}

/* Generate pairs, angles and dihedrals from .rtp settings */
void gen_pad(t_nextnb *nnb, t_atoms *atoms, t_restp rtp[],
             t_params plist[], t_excls excls[], t_hackblock hb[],
             int nssbonds, t_ssbond *ssbonds,
             gmx_bool bAllowMissing, gmx_bool bDrude)
{
    t_param    *ang, *dih, *pai, *improper;
    t_param    *thole, *aniso, *pol, *vsites;   /* these are only needed with Drude FF */
    t_rbondeds *hbang, *hbdih;
    char      **anm;
    const char *p;
    int         res, minres, maxres;
    int         i, j, j1, k, k1, l, l1, m, n, i1, i2;
    int         ninc, maxang, maxdih, maxpai;
    int         nang, ndih, npai, nimproper, nbd;
    int         nthole, naniso, npol, nvsites = 0;
    int         nFound;
    gmx_bool    bFound, bExcl;

    /* These are the angles, dihedrals and pairs that we generate
     * from the bonds. The ones that are already there from the rtp file
     * will be retained.
     */
    nang   = 0;
    npai   = 0;
    ndih   = 0;
    ninc   = 500;
    maxang = maxdih = maxpai = ninc;
    snew(ang, maxang);
    snew(dih, maxdih);
    snew(pai, maxpai);

    /* only allocate memory for these structures if needed */
    if (bDrude)
    {
        snew(thole, ninc);
        snew(aniso, ninc);
        snew(pol, ninc);
        snew(vsites, ninc);
    }

    snew(anm, 4);
    for (i = 0; i < 4; i++)
    {
        snew(anm[i], 12);
    }

    if (hb)
    {
        gen_excls(atoms, excls, hb, nssbonds, ssbonds, bAllowMissing, bDrude);
        /* mark all entries as not matched yet */
        for (i = 0; i < atoms->nres; i++)
        {
            for (j = 0; j < ebtsNR; j++)
            {
                for (k = 0; k < hb[i].rb[j].nb; k++)
                {
                    hb[i].rb[j].b[k].match = FALSE;
                }
            }
        }
    }

    /* Extract all i-j-k-l neighbours from nnb struct to generate all
     * angles and dihedrals. */
    for (i = 0; (i < nnb->nr); i++)
    {
        /* For all particles */
        for (j = 0; (j < nnb->nrexcl[i][1]); j++)
        {
            /* For all first neighbours */
            j1 = nnb->a[i][1][j];
            for (k = 0; (k < nnb->nrexcl[j1][1]); k++)
            {
                /* For all first neighbours of j1 */
                k1 = nnb->a[j1][1][k];
                if (k1 != i)
                {
                    /* Generate every angle only once */
                    if (i < k1)
                    {
                        if (nang == maxang)
                        {
                            maxang += ninc;
                            srenew(ang, maxang);
                        }
                        ang[nang].ai() = i;
                        ang[nang].aj() = j1;
                        ang[nang].ak() = k1;
                        ang[nang].c0() = NOTSET;
                        ang[nang].c1() = NOTSET;
                        set_p_string(&(ang[nang]), "");
                        if (hb)
                        {
                            minres = atoms->atom[ang[nang].a[0]].resind;
                            maxres = minres;
                            for (m = 1; m < 3; m++)
                            {
                                minres = std::min(minres, atoms->atom[ang[nang].a[m]].resind);
                                maxres = std::max(maxres, atoms->atom[ang[nang].a[m]].resind);
                            }
                            res = 2*minres-maxres;
                            do
                            {
                                res += maxres-minres;
                                get_atomnames_min(3, anm, res, atoms, ang[nang].a);
                                hbang = &hb[res].rb[ebtsANGLES];
                                for (l = 0; (l < hbang->nb); l++)
                                {
                                    if (strcmp(anm[1], hbang->b[l].aj()) == 0)
                                    {
                                        bFound = FALSE;
                                        for (m = 0; m < 3; m += 2)
                                        {
                                            bFound = (bFound ||
                                                      ((strcmp(anm[m], hbang->b[l].ai()) == 0) &&
                                                       (strcmp(anm[2-m], hbang->b[l].ak()) == 0)));
                                        }
                                        if (bFound)
                                        {
                                            set_p_string(&(ang[nang]), hbang->b[l].s);
                                            /* Mark that we found a match for this entry */
                                            hbang->b[l].match = TRUE;
                                        }
                                    }
                                }
                            }
                            while (res < maxres);
                        }
                        nang++;
                    }
                    /* Generate every dihedral, 1-4 exclusion and 1-4 interaction
                       only once */
                    if (j1 < k1)
                    {
                        for (l = 0; (l < nnb->nrexcl[k1][1]); l++)
                        {
                            /* For all first neighbours of k1 */
                            l1 = nnb->a[k1][1][l];
                            if ((l1 != i) && (l1 != j1))
                            {
                                if (ndih == maxdih)
                                {
                                    maxdih += ninc;
                                    srenew(dih, maxdih);
                                }
                                dih[ndih].ai() = i;
                                dih[ndih].aj() = j1;
                                dih[ndih].ak() = k1;
                                dih[ndih].al() = l1;
                                for (m = 0; m < MAXFORCEPARAM; m++)
                                {
                                    dih[ndih].c[m] = NOTSET;
                                }
                                set_p_string(&(dih[ndih]), "");
                                nFound = 0;
                                if (hb)
                                {
                                    minres = atoms->atom[dih[ndih].a[0]].resind;
                                    maxres = minres;
                                    for (m = 1; m < 4; m++)
                                    {
                                        minres = std::min(minres, atoms->atom[dih[ndih].a[m]].resind);
                                        maxres = std::max(maxres, atoms->atom[dih[ndih].a[m]].resind);
                                    }
                                    res = 2*minres-maxres;
                                    do
                                    {
                                        res += maxres-minres;
                                        get_atomnames_min(4, anm, res, atoms, dih[ndih].a);
                                        hbdih = &hb[res].rb[ebtsPDIHS];
                                        for (n = 0; (n < hbdih->nb); n++)
                                        {
                                            bFound = FALSE;
                                            for (m = 0; m < 2; m++)
                                            {
                                                bFound = (bFound ||
                                                          ((strcmp(anm[3*m],  hbdih->b[n].ai()) == 0) &&
                                                           (strcmp(anm[1+m],  hbdih->b[n].aj()) == 0) &&
                                                           (strcmp(anm[2-m],  hbdih->b[n].ak()) == 0) &&
                                                           (strcmp(anm[3-3*m], hbdih->b[n].al()) == 0)));
                                            }
                                            if (bFound)
                                            {
                                                set_p_string(&dih[ndih], hbdih->b[n].s);
                                                /* Mark that we found a match for this entry */
                                                hbdih->b[n].match = TRUE;

                                                /* Set the last parameter to be able to see
                                                   if the dihedral was in the rtp list.
                                                 */
                                                dih[ndih].c[MAXFORCEPARAM-1] = DIHEDRAL_WAS_SET_IN_RTP;
                                                nFound++;
                                                ndih++;
                                                /* Set the next direct in case the rtp contains
                                                   multiple entries for this dihedral.
                                                 */
                                                if (ndih == maxdih)
                                                {
                                                    maxdih += ninc;
                                                    srenew(dih, maxdih);
                                                }
                                                dih[ndih].ai() = i;
                                                dih[ndih].aj() = j1;
                                                dih[ndih].ak() = k1;
                                                dih[ndih].al() = l1;
                                                for (m = 0; m < MAXFORCEPARAM; m++)
                                                {
                                                    dih[ndih].c[m] = NOTSET;
                                                }
                                            }
                                        }
                                    }
                                    while (res < maxres);
                                }
                                if (nFound == 0)
                                {
                                    if (ndih == maxdih)
                                    {
                                        maxdih += ninc;
                                        srenew(dih, maxdih);
                                    }
                                    dih[ndih].ai() = i;
                                    dih[ndih].aj() = j1;
                                    dih[ndih].ak() = k1;
                                    dih[ndih].al() = l1;
                                    for (m = 0; m < MAXFORCEPARAM; m++)
                                    {
                                        dih[ndih].c[m] = NOTSET;
                                    }
                                    set_p_string(&(dih[ndih]), "");
                                    ndih++;
                                }

                                nbd = nb_dist(nnb, i, l1);
                                if (debug)
                                {
                                    fprintf(debug, "Distance (%d-%d) = %d\n", i+1, l1+1, nbd);
                                }
                                if (nbd == 3)
                                {
                                    i1    = std::min(i, l1);
                                    i2    = std::max(i, l1);
                                    bExcl = FALSE;
                                    for (m = 0; m < excls[i1].nr; m++)
                                    {
                                        bExcl = bExcl || excls[i1].e[m] == i2;
                                    }
                                    if (!bExcl)
                                    {
                                        if (rtp[0].bGenerateHH14Interactions ||
                                            !(is_hydro(atoms, i1) && is_hydro(atoms, i2)))
                                        {
                                            if (npai == maxpai)
                                            {
                                                maxpai += ninc;
                                                srenew(pai, maxpai);
                                            }
                                            pai[npai].ai() = i1;
                                            pai[npai].aj() = i2;
                                            pai[npai].c0() = NOTSET;
                                            pai[npai].c1() = NOTSET;
                                            set_p_string(&(pai[npai]), "");
                                            npai++;
                                        }
                                    }
                                }
                            }
                        }
                    }
                }
            }
        }
    }

    if (hb)
    {
        /* The above approach is great in that we double-check that e.g. an angle
         * really corresponds to three atoms connected by bonds, but this is not
         * generally true. Go through the angle and dihedral hackblocks to add
         * entries that we have not yet marked as matched when going through bonds.
         */
        for (i = 0; i < atoms->nres; i++)
        {
            /* Add remaining angles from hackblock */
            hbang = &hb[i].rb[ebtsANGLES];
            for (j = 0; j < hbang->nb; j++)
            {
                if (hbang->b[j].match == TRUE)
                {
                    /* We already used this entry, continue to the next */
                    continue;
                }
                /* Hm - entry not used, let's see if we can find all atoms */
                if (nang == maxang)
                {
                    maxang += ninc;
                    srenew(ang, maxang);
                }
                bFound = TRUE;
                for (k = 0; k < 3 && bFound; k++)
                {
                    p   = hbang->b[j].a[k];
                    res = i;
                    if (p[0] == '-')
                    {
                        p++;
                        res--;
                    }
                    else if (p[0] == '+')
                    {
                        p++;
                        res++;
                    }
                    ang[nang].a[k] = search_res_atom(p, res, atoms, "angle", TRUE);
                    bFound         = (ang[nang].a[k] != -1);
                }
                ang[nang].c0() = NOTSET;
                ang[nang].c1() = NOTSET;

                if (bFound)
                {
                    set_p_string(&(ang[nang]), hbang->b[j].s);
                    hbang->b[j].match = TRUE;
                    /* Incrementing nang means we save this angle */
                    nang++;
                }
            }

            /* Add remaining dihedrals from hackblock */
            hbdih = &hb[i].rb[ebtsPDIHS];
            for (j = 0; j < hbdih->nb; j++)
            {
                if (hbdih->b[j].match == TRUE)
                {
                    /* We already used this entry, continue to the next */
                    continue;
                }
                /* Hm - entry not used, let's see if we can find all atoms */
                if (ndih == maxdih)
                {
                    maxdih += ninc;
                    srenew(dih, maxdih);
                }
                bFound = TRUE;
                for (k = 0; k < 4 && bFound; k++)
                {
                    p   = hbdih->b[j].a[k];
                    res = i;
                    if (p[0] == '-')
                    {
                        p++;
                        res--;
                    }
                    else if (p[0] == '+')
                    {
                        p++;
                        res++;
                    }
                    dih[ndih].a[k] = search_res_atom(p, res, atoms, "dihedral", TRUE);
                    bFound         = (dih[ndih].a[k] != -1);
                }
                for (m = 0; m < MAXFORCEPARAM; m++)
                {
                    dih[ndih].c[m] = NOTSET;
                }

                if (bFound)
                {
                    set_p_string(&(dih[ndih]), hbdih->b[j].s);
                    hbdih->b[j].match = TRUE;
                    /* Incrementing ndih means we save this dihedral */
                    ndih++;
                }
            }
        }
    }

    /* Sort angles with respect to j-i-k (middle atom first) */
    if (nang > 1)
    {
        qsort(ang, nang, (size_t)sizeof(ang[0]), acomp);
    }

    /* Sort dihedrals with respect to j-k-i-l (middle atoms first) */
    if (ndih > 1)
    {
        qsort(dih, ndih, (size_t)sizeof(dih[0]), dcomp);
    }

    /* Sort the pairs */
    if (npai > 1)
    {
        qsort(pai, npai, (size_t)sizeof(pai[0]), pcomp);
    }
    if (npai > 0)
    {
        /* Remove doubles, could occur in 6-rings, such as phenyls,
           maybe one does not want this when fudgeQQ < 1.
         */
        fprintf(stderr, "Before cleaning: %d pairs\n", npai);
        rm2par(pai, &npai, preq);

        /* removes pairs with Drudes or LP */
        clean_pairs(pai, &npai, atoms);
    }

    /* Get the impropers from the database */
    nimproper = get_impropers(atoms, hb, &improper, bAllowMissing);

    /* Sort the impropers */
    sort_id(nimproper, improper);

    if (ndih > 0)
    {
        fprintf(stderr, "Before cleaning: %d dihedrals\n", ndih);
        clean_dih(dih, &ndih, improper, nimproper, atoms,
                  rtp[0].bKeepAllGeneratedDihedrals,
                  rtp[0].bRemoveDihedralIfWithImproper);
    }

    /* clean angles - used only for Drude FF */
    if (nang > 1)
    {
        fprintf(stderr, "Before cleaning: %d angles\n", nang);
        clean_ang(ang, &nang, atoms);
    }

    /* get bondeds that are present in the .tdb files and
     * add them to plist */
    if (bDrude)
    {
        /* call a generalized routine here to get bondeds from hackblocks */
        fprintf(stderr, "Generating Thole pairs...");
        nthole = get_tdb_bonded(atoms, hb, &thole, F_THOLE_POL);
        fprintf(stderr, "wrote %d pairs.\n", nthole);

        fprintf(stderr, "Generating anisotropic polarization...");
        naniso = get_tdb_bonded(atoms, hb, &aniso, F_ANISO_POL);
        fprintf(stderr, "wrote %d entries.\n", naniso);
        
        fprintf(stderr, "Generating isotropic polarization...");
        npol = get_tdb_bonded(atoms, hb, &pol, F_POLARIZATION);
        fprintf(stderr, "wrote %d entries.\n", npol);

        fprintf(stderr, "Generating virtual sites from lone pairs...");
        nvsites = get_tdb_bonded(atoms, hb, &vsites, F_VSITE3);
        fprintf(stderr, "wrote %d virtual sites.\n", nvsites);

        cppar(thole, nthole, plist, F_THOLE_POL);
        cppar(aniso, naniso, plist, F_ANISO_POL);
        cppar(pol, npol, plist, F_POLARIZATION);
        cppar(vsites, nvsites, plist, F_VSITE3);
    }

    /* Now we have unique lists of angles and dihedrals
     * Copy them into the destination struct
     */
    cppar(ang, nang, plist, F_ANGLES);
    cppar(dih, ndih, plist, F_PDIHS);
    cppar(improper, nimproper, plist, F_IDIHS);
    cppar(pai, npai, plist, F_LJ14);

    /* Remove all exclusions which are within nrexcl */
    /* Leave all assigned exclusions in case of Drude? TESTING */
    if (!bDrude)
    {
        clean_excls(nnb, rtp[0].nrexcl, excls);
    }

    sfree(ang);
    sfree(dih);
    sfree(improper);
    sfree(pai);
}<|MERGE_RESOLUTION|>--- conflicted
+++ resolved
@@ -315,7 +315,7 @@
 }
 
 /* generalized version of set_p() for other bonded interactions */
-static void set_p_tdb(t_param *p, atom_id ai[MAXATOMLIST], real *c, char *s, int n)
+static void set_p_tdb(t_param *p, int ai[MAXATOMLIST], real *c, char *s, int n)
 {
     int j;
 
@@ -633,7 +633,7 @@
     int         btype;
     int         natoms;
     t_rbondeds *bondeds;
-    atom_id     ai[MAXATOMLIST];
+    int         ai[MAXATOMLIST];
     gmx_bool    bStop;
 
     ninc = 100;     /* There should usually be very few of these to deal with */
@@ -691,7 +691,7 @@
                 {
                     /* allow for missing atoms */
                     ai[k] = search_atom(bondeds->b[j].a[k], start, atoms, ptr, TRUE);
-                    if (ai[k] == NO_ATID)
+                    if (ai[k] == -1)
                     {
                         bStop = TRUE;
                     }
@@ -836,7 +836,7 @@
 {
 
     int         i, ri, rj;
-    atom_id     ai, aj;
+    int         ai, aj;
 
     /* loop over all special bonds and use those atoms to generate exclusions */ 
     for (i = 0; (i < nssbonds); i++)
@@ -847,7 +847,7 @@
                              "check", bAllowMissing);
         aj = search_res_atom(ssbonds[i].a2, rj, atoms,
                              "check", bAllowMissing);
-        if ((ai == NO_ATID) || (aj == NO_ATID))
+        if ((ai == -1) || (aj == -1))
         {
             gmx_fatal(FARGS, "Trying to make impossible exclusion (%s-%s)!",
                       ssbonds[i].a1, ssbonds[i].a2);
@@ -1068,13 +1068,8 @@
                                   ptr, bAllowMissing);
                 anm = hbexcl->b[e].a[1];
                 i2  = search_atom(anm, astart, atoms,
-<<<<<<< HEAD
-                                  ptr, bAllowMissing);
-                if (i1 != NO_ATID && i2 != NO_ATID)
-=======
                                   "exclusion", bAllowMissing);
                 if (i1 != -1 && i2 != -1)
->>>>>>> 5a7bb7e2
                 {
                     if (i1 > i2)
                     {
