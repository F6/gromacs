--- conflicted
+++ resolved
@@ -356,15 +356,9 @@
 
 bool bshakef(FILE *log,gmx_shakedata_t shaked,
              int natoms,real invmass[],int nblocks,int sblock[],
-<<<<<<< HEAD
-             t_idef *idef,t_inputrec *ir,matrix box,rvec x_s[],rvec xp[],
+             t_idef *idef,t_inputrec *ir,matrix box,rvec x_s[],rvec prime[],
              t_nrnb *nrnb,real *lagr,real lambda,real *dvdl,
-             real invdt,rvec *v,bool bCalcVir,tensor rmdr,bool bDumpOnError)
-=======
-             t_idef *idef,t_inputrec *ir,matrix box,rvec x_s[],rvec prime[],
-             t_nrnb *nrnb,real *lagr,real lambda,real *dvdlambda,
              real invdt,rvec *v,bool bCalcVir,tensor rmdr,bool bDumpOnError,int econq,t_vetavars *vetavar)
->>>>>>> a40476a3
 {
   t_iatom *iatoms;
   real    *lam,dt_2,dvdl_term;
@@ -408,17 +402,6 @@
     lam    += blen;
     i++;
   }
-<<<<<<< HEAD
-  if (ir->efep != efepNO) {
-    dt_2 = 1/sqr(ir->delta_t);
-    dvdl_term = 0;
-    for(i=0; i<ncons; i++) {
-      type = idef->il[F_CONSTR].iatoms[3*i];
-      dvdl_term += lagr[i]*dt_2*
-	(idef->iparams[type].constr.dB-idef->iparams[type].constr.dA);
-    }
-    *dvdl += dvdl_term;
-=======
   /* only for position part? */
   if (econq == econqCoord) {
       if (ir->efep != efepNO) {
@@ -426,12 +409,11 @@
           dvdl = 0;
           for(i=0; i<ncons; i++) {
               type = idef->il[F_CONSTR].iatoms[3*i];
-              dvdl += lagr[i]*dt_2*
+              dvdl_term += lagr[i]*dt_2*
                   (idef->iparams[type].constr.dB-idef->iparams[type].constr.dA);
           }
-          *dvdlambda += dvdl;
+          *dvdl += dvdl_term;
       }
->>>>>>> a40476a3
   }
 #ifdef DEBUG
   fprintf(log,"tnit: %5d  omega: %10.5f\n",tnit,omega);
