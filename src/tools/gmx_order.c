--- conflicted
+++ resolved
@@ -336,13 +336,9 @@
 void calc_order(const char *fn, atom_id *index, atom_id *a, rvec **order,
 		real ***slOrder, real *slWidth, int nslices, bool bSliced, 
 		bool bUnsat, t_topology *top, int ePBC, int ngrps, int axis, 
-<<<<<<< HEAD
 		bool permolecule, bool radial, bool distcalc, char *radfn,
-		real ***distvals)
-=======
-		bool permolecule, bool radial, const char *radfn, 
+		real ***distvals,
                 const output_env_t oenv)
->>>>>>> 040fd67f
 { 
   /* if permolecule = TRUE, order parameters will be calculed per molecule 
    * and stored in slOrder with #slices = # molecules */
@@ -640,16 +636,9 @@
 }
 
 
-<<<<<<< HEAD
 void order_plot(rvec order[], real *slOrder[], char *afile, char *bfile, 
 		char *cfile, int ngrps, int nslices, real slWidth, bool bSzonly,
-		bool permolecule, real **distvals)
-=======
-void order_plot(rvec order[], real *slOrder[], const char *afile, 
-                const char *bfile, const char *cfile, int ngrps, 
-                int nslices, real slWidth, bool bSzonly,
-		bool permolecule,const output_env_t oenv)
->>>>>>> 040fd67f
+		bool permolecule, real **distvals, const output_env_t oenv)
 {
   FILE       *ord, *slOrd;        /* xvgr files with order parameters  */
   int        atom, slice;         /* atom corresponding to order para.*/
@@ -713,13 +702,7 @@
   }
 }
 
-<<<<<<< HEAD
-void write_bfactors(t_filenm  *fnm, int nfile, atom_id *index, atom_id *a, int nslices, int ngrps, real **order, t_topology *top, real **distvals)
-=======
-void write_bfactors(t_filenm  *fnm, int nfile, atom_id *index, atom_id *a, 
-                    int nslices, int ngrps, real **order, t_topology *top,
-                    output_env_t oenv)
->>>>>>> 040fd67f
+void write_bfactors(t_filenm  *fnm, int nfile, atom_id *index, atom_id *a, int nslices, int ngrps, real **order, t_topology *top, real **distvals,output_env_t oenv)
 {
 	/*function to write order parameters as B factors in PDB file using 
           first frame of trajectory*/
@@ -852,13 +835,9 @@
   };
   bool      bSliced = FALSE;                /* True if box is sliced      */
 #define NFILE asize(fnm)
-<<<<<<< HEAD
-  char *sgfnm,*skfnm,*ndxfnm,*tpsfnm,*trxfnm;
   real **distvals=NULL;
-=======
   const char *sgfnm,*skfnm,*ndxfnm,*tpsfnm,*trxfnm;
   output_env_t oenv;
->>>>>>> 040fd67f
 
   CopyRight(stderr,argv[0]);
   
@@ -945,24 +924,14 @@
 
     calc_order(ftp2fn(efTRX,NFILE,fnm), index, a, &order, 
 	       &slOrder, &slWidth, nslices, bSliced, bUnsat,
-<<<<<<< HEAD
-	       top, ePBC, ngrps, axis,permolecule,radial,distcalc,opt2fn_null("-nr",NFILE,fnm),&distvals); 
-=======
-	       top, ePBC, ngrps, axis,permolecule,radial,
-               opt2fn_null("-nr",NFILE,fnm), oenv); 
->>>>>>> 040fd67f
+	       top, ePBC, ngrps, axis,permolecule,radial,distcalc,opt2fn_null("-nr",NFILE,fnm),&distvals, oenv); 
 	
 	if (radial)
 		ngrps--; /*don't print the last group--was used for 
                            center-of-mass determination*/
     
     order_plot(order, slOrder, opt2fn("-o",NFILE,fnm), opt2fn("-os",NFILE,fnm), 
-<<<<<<< HEAD
-	       opt2fn("-od",NFILE,fnm), ngrps, nslices, slWidth, bSzonly,permolecule,distvals);
-=======
-	       opt2fn("-od",NFILE,fnm), ngrps, nslices, slWidth, bSzonly,
-               permolecule, oenv);
->>>>>>> 040fd67f
+	       opt2fn("-od",NFILE,fnm), ngrps, nslices, slWidth, bSzonly,permolecule,distvals,oenv);
 
 	if (opt2bSet("-ob",NFILE,fnm))
 	{
@@ -970,12 +939,7 @@
 			fprintf(stderr,
                                 "Won't write B-factors with averaged order parameters; use -permolecule\n");
 		else
-<<<<<<< HEAD
-			write_bfactors(fnm,NFILE,index,a,nslices,ngrps,slOrder,top,distvals);
-=======
-			write_bfactors(fnm,NFILE,index,a,nslices,ngrps,
-                                       slOrder,top,oenv);
->>>>>>> 040fd67f
+			write_bfactors(fnm,NFILE,index,a,nslices,ngrps,slOrder,top,distvals,oenv);
 	}
 
     
