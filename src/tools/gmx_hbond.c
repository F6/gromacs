--- conflicted
+++ resolved
@@ -2397,24 +2397,13 @@
             }           /* i loop */
             sfree(rhbex);
 #pragma omp barrier
-<<<<<<< HEAD
         }
 
         if (bOMP)
         {
             sfree(dondata);
         }
-
-        normalizeACF(ct, NULL, nn);
-=======
-#ifdef HAVE_OPENMP 
-            /*                                                           # */
-        } /* End of parallel block                                       # */
-        /* ##############################################################/ */
-        sfree(dondata);
-#endif
         normalizeACF(ct, NULL, 0, nn);
->>>>>>> 0342ca46
         snew(ctdouble, nn);
         snew(timedouble, nn);
         for (j=0; j<nn; j++)
