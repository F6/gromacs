/* -*- mode: c; tab-width: 4; indent-tabs-mode: nil; c-basic-offset: 4; c-file-style: "stroustrup"; -*-
 *
 * 
 *                This source code is part of
 * 
 *                 G   R   O   M   A   C   S
 * 
 *          GROningen MAchine for Chemical Simulations
 * 
 *                        VERSION 3.2.0
 * Written by David van der Spoel, Erik Lindahl, Berk Hess, and others.
 * Copyright (c) 1991-2000, University of Groningen, The Netherlands.
 * Copyright (c) 2001-2004, The GROMACS development team,
 * check out http://www.gromacs.org for more information.

 * This program is free software; you can redistribute it and/or
 * modify it under the terms of the GNU General Public License
 * as published by the Free Software Foundation; either version 2
 * of the License, or (at your option) any later version.
 * 
 * If you want to redistribute modifications, please consider that
 * scientific software is very special. Version control is crucial -
 * bugs must be traceable. We will be happy to consider code for
 * inclusion in the official distribution, but derived work must not
 * be called official GROMACS. Details are found in the README & COPYING
 * files - if they are missing, get the official version at www.gromacs.org.
 * 
 * To help us fund GROMACS development, we humbly ask that you cite
 * the papers on the package - you can find them in the top README file.
 * 
 * For more info, check our website at http://www.gromacs.org
 * 
 * And Hey:
 * Gallium Rubidium Oxygen Manganese Argon Carbon Silicon
 */
#ifdef HAVE_CONFIG_H
#include <config.h>
#endif

#include <math.h>
#include "repl_ex.h"
#include "network.h"
#include "random.h"
#include "smalloc.h"
#include "physics.h"
#include "copyrite.h"
#include "macros.h"
#include "vec.h"
#include "names.h"
#include "mvdata.h"
#include "domdec.h"
#include "partdec.h"

<<<<<<< HEAD
typedef struct gmx_repl_ex {
  int  repl;
  int  nrepl;
  real temp;
  int  type;
  real *q;
  gmx_bool bNPT;
  real *pres;
  int  *ind;
  int  nst;
  int  nmultiplex;
  int  seed;
  int  nattempt[2];
  int  **nmoves;    
  real *prob_sum;
  int  *nexchange;
=======
typedef struct gmx_repl_ex
{
    int  repl;
    int  nrepl;
    real temp;
    int  type;
    real *q;
    gmx_bool bNPT;
    real *pres;
    int  *ind;
    int  nst;
    int  seed;
    int  nattempt[2];
    real *prob_sum;
    int  *nexchange;
>>>>>>> 8d886773
} t_gmx_repl_ex;

enum { ereTEMP, ereLAMBDA, ereNR };
const char *erename[ereNR] = { "temperature", "lambda" };

static void repl_quantity(FILE *fplog,const gmx_multisim_t *ms,
                          struct gmx_repl_ex *re,int ere,real q)
{
    real *qall;
    gmx_bool bDiff;
    int  s;
<<<<<<< HEAD
    
    snew(qall,ms->nsim);
    qall[re->repl] = q;
    gmx_sum_sim(ms->nsim,qall,ms);
    
    bDiff = FALSE;
    for(s=1; s<ms->nsim; s++)
    {
        if (qall[s] != qall[0]) 
        {
            bDiff = TRUE;
        }
    }
    if (bDiff) 
    {
        if (re->type >= 0 && re->type < ereNR) 
        {
            gmx_fatal(FARGS,"For replica exchange both %s and %s differ",
                      erename[re->type],erename[ere]);
        } 
        else 
        {
            /* Set the replica exchange type and quantities */
            re->type = ere;
            snew(re->q,re->nrepl);
            for(s=0; s<ms->nsim; s++) 
            {
                re->q[s] = qall[s];
            }
        }
    }
=======

    snew(qall,ms->nsim);
    qall[re->repl] = q;
    gmx_sum_sim(ms->nsim,qall,ms);

    bDiff = FALSE;
    for(s=1; s<ms->nsim; s++)
    {
        if (qall[s] != qall[0])
        {
            bDiff = TRUE;
        }

        if (bDiff)
        {
            if (re->type >= 0 && re->type < ereNR)
            {
                gmx_fatal(FARGS,"For replica exchange both %s and %s differ",
                          erename[re->type],erename[ere]);
            }
            else
            {
                /* Set the replica exchange type and quantities */
                re->type = ere;
                snew(re->q,re->nrepl);
                for(s=0; s<ms->nsim; s++)
                {
                    re->q[s] = qall[s];
                }
            }
        }
    }

>>>>>>> 8d886773
    sfree(qall);
}
    
gmx_repl_ex_t init_replica_exchange(FILE *fplog,
<<<<<<< HEAD
				    const gmx_multisim_t *ms,
				    const t_state *state,
				    const t_inputrec *ir,
                    int nst,int nmultiplex, int init_seed)
=======
                                    const gmx_multisim_t *ms,
                                    const t_state *state,
                                    const t_inputrec *ir,
                                    int nst,int init_seed)
>>>>>>> 8d886773
{
    real temp,pres;
    int  i,j,k;
    struct gmx_repl_ex *re;

    fprintf(fplog,"\nInitializing Replica Exchange\n");

<<<<<<< HEAD
  if (ms == NULL || ms->nsim == 1)
      gmx_fatal(FARGS,"Nothing to exchange with only one replica, maybe you forgot to set the -multi option of mdrun?");
  
  snew(re,1);
  
  re->repl     = ms->sim;
  re->nrepl    = ms->nsim;

  fprintf(fplog,"Repl  There are %d replicas:\n",re->nrepl);
  
  check_multi_int(fplog,ms,state->natoms,"the number of atoms");
  check_multi_int(fplog,ms,ir->eI,"the integrator");
  check_multi_int(fplog,ms,ir->init_step+ir->nsteps,"init_step+nsteps");
  check_multi_int(fplog,ms,(ir->init_step+nst-1)/nst,
                  "first exchange step: init_step/-replex");
  check_multi_int(fplog,ms,ir->etc,"the temperature coupling");
  check_multi_int(fplog,ms,ir->opts.ngtc,
		  "the number of temperature coupling groups");
  check_multi_int(fplog,ms,ir->epc,"the pressure coupling");
  check_multi_int(fplog,ms,ir->efep,"free energy");
  check_multi_int(fplog,ms,ir->fepvals->n_lambda,"number of lambda states");

  re->temp = ir->opts.ref_t[0];
=======
    if (ms == NULL || ms->nsim == 1)
    {
        gmx_fatal(FARGS,"Nothing to exchange with only one replica, maybe you forgot to set the -multi option of mdrun?");
    }

    snew(re,1);

    re->repl     = ms->sim;
    re->nrepl    = ms->nsim;

    fprintf(fplog,"Repl  There are %d replicas:\n",re->nrepl);

    check_multi_int(fplog,ms,state->natoms,"the number of atoms");
    check_multi_int(fplog,ms,ir->eI,"the integrator");
    check_multi_int(fplog,ms,ir->init_step+ir->nsteps,"init_step+nsteps");
    check_multi_int(fplog,ms,(ir->init_step+nst-1)/nst,
                    "first exchange step: init_step/-replex");
    check_multi_int(fplog,ms,ir->etc,"the temperature coupling");
    check_multi_int(fplog,ms,ir->opts.ngtc,
                    "the number of temperature coupling groups");
    check_multi_int(fplog,ms,ir->epc,"the pressure coupling");
    check_multi_int(fplog,ms,ir->efep,"free energy");

    re->temp = ir->opts.ref_t[0];
    for(i=1; (i<ir->opts.ngtc); i++)
    {
        if (ir->opts.ref_t[i] != re->temp)
        {
            fprintf(fplog,"\nWARNING: The temperatures of the different temperature coupling groups are not identical\n\n");
            fprintf(stderr,"\nWARNING: The temperatures of the different temperature coupling groups are not identical\n\n");
        }
    }

    re->type = -1;
    for(i=0; i<ereNR; i++)
    {
        switch (i)
        {
        case ereTEMP:
            repl_quantity(fplog,ms,re,i,re->temp);
            break;
        case ereLAMBDA:
            if (ir->efep != efepNO)
            {
                repl_quantity(fplog,ms,re,i,ir->init_lambda);
            }
            break;
        default:
            gmx_incons("Unknown replica exchange quantity");
        }
    }
    if (re->type == -1)
    {
        gmx_fatal(FARGS,"The properties of the %d systems are all the same, there is nothing to exchange",re->nrepl);
    }
>>>>>>> 8d886773

  /* need a check in here for the lambda states to be the same? */

<<<<<<< HEAD
  for(i=1; (i<ir->opts.ngtc); i++) 
  {
      if (ir->opts.ref_t[i] != re->temp) 
      {
          fprintf(fplog,"\nWARNING: The temperatures of the different temperature coupling groups are not identical\n\n");
          fprintf(stderr,"\nWARNING: The temperatures of the different temperature coupling groups are not identical\n\n");
      }
  }
  
  re->type = -1;
  for(i=0; i<ereNR; i++)
  {
      switch (i)
      {
      case ereTEMP:
          repl_quantity(fplog,ms,re,i,re->temp);
          break;
      case ereLAMBDA:
          if (ir->efep != efepNO)
          {
              repl_quantity(fplog,ms,re,i,(real)ir->fepvals->init_fep_state);
          }
          break;
      default:
          gmx_incons("Unknown replica exchange quantity");
      }
  }
  if (re->type == -1)
  {
      gmx_fatal(FARGS,"The properties of the %d systems are all the same, there is nothing to exchange",re->nrepl);
  }
  
  switch (re->type)
  {
  case ereTEMP:
      please_cite(fplog,"Hukushima96a");
      if (ir->epc != epcNO)
      {
          re->bNPT = TRUE;
          fprintf(fplog,"Repl  Using Constant Pressure REMD.\n");
          please_cite(fplog,"Okabe2001a");
      }
      if (ir->etc == etcBERENDSEN)
      {
          gmx_fatal(FARGS,"REMD with the %s thermostat does not produce correct potential energy distributions, consider using the %s thermostat instead",
                    ETCOUPLTYPE(ir->etc),ETCOUPLTYPE(etcVRESCALE));
      }
      break;
  case ereLAMBDA:
      if (ir->fepvals->delta_lambda != 0)
      {
          gmx_fatal(FARGS,"delta_lambda is not zero");
      }
      break;
  }
    
  if (re->bNPT) {
    snew(re->pres,re->nrepl);
    if (ir->epct == epctSURFACETENSION) {
      pres = ir->ref_p[ZZ][ZZ];
    } else {
      pres = 0;
      j = 0; 
      for(i=0; i<DIM; i++)
	if (ir->compress[i][i] != 0) {
	  pres += ir->ref_p[i][i];
	  j++;
	}
      pres /= j;
    }
    re->pres[re->repl] = pres;
    gmx_sum_sim(re->nrepl,re->pres,ms);  
  }

  snew(re->ind,re->nrepl);
  /* Make an index for increasing replica order */
  for(i=0; i<re->nrepl; i++)
  {
      re->ind[i] = i;
  }
  for(i=0; i<re->nrepl; i++) 
  {
    for(j=i+1; j<re->nrepl; j++) 
    {
        if (re->q[re->ind[j]] < re->q[re->ind[i]]) 
        {
            k = re->ind[i];
            re->ind[i] = re->ind[j];
            re->ind[j] = k;
        } 
        else if (re->q[re->ind[j]] == re->q[re->ind[i]]) 
        {
            gmx_fatal(FARGS,"Two replicas have identical %ss",erename[re->type]);
        }
    }
  }
  fprintf(fplog,"Repl   ");
  for(i=0; i<re->nrepl; i++)
  {
      fprintf(fplog," %3d  ",re->ind[i]);
  }
  switch (re->type) {
  case ereTEMP:
    fprintf(fplog,"\nRepl  T");
    for(i=0; i<re->nrepl; i++)
    {
        fprintf(fplog," %5.1f",re->q[re->ind[i]]);
    }
    break;
  case ereLAMBDA:
    fprintf(fplog,"\nRepl  l");
    for(i=0; i<re->nrepl; i++) 
    {
        fprintf(fplog," %5d",(int)re->q[re->ind[i]]);
    }
    break;
  default:
      gmx_incons("Unknown replica exchange quantity");
  }
  if (re->bNPT) {
    fprintf(fplog,"\nRepl  p");
    for(i=0; i<re->nrepl; i++)
    {
        fprintf(fplog," %5.2f",re->pres[re->ind[i]]);
    }
    
    for(i=0; i<re->nrepl; i++)
    {
        if ((i > 0) && (re->pres[re->ind[i]] < re->pres[re->ind[i-1]]))
        {
            gmx_fatal(FARGS,"The reference pressure decreases with increasing temperature");
        }
=======
    if (re->bNPT)
    {
        snew(re->pres,re->nrepl);
        if (ir->epct == epctSURFACETENSION)
        {
            pres = ir->ref_p[ZZ][ZZ];
        }
        else
        {
            pres = 0;
            j = 0;
            for(i=0; i<DIM; i++)
            {
                if (ir->compress[i][i] != 0)
                {
                    pres += ir->ref_p[i][i];
                    j++;
                }
            }
            pres /= j;
        }
        re->pres[re->repl] = pres;
        gmx_sum_sim(re->nrepl,re->pres,ms);
    }

    snew(re->ind,re->nrepl);
    /* Make an index for increasing temperature order */
    for(i=0; i<re->nrepl; i++)
    {
        re->ind[i] = i;
    }
    for(i=0; i<re->nrepl; i++)
    {
        for(j=i+1; j<re->nrepl; j++)
        {
            if (re->q[re->ind[j]] < re->q[re->ind[i]])
            {
                k = re->ind[i];
                re->ind[i] = re->ind[j];
                re->ind[j] = k;
            }
            else if (re->q[re->ind[j]] == re->q[re->ind[i]])
            {
                gmx_fatal(FARGS,"Two replicas have identical %ss",erename[re->type]);
            }
        }
    }
    fprintf(fplog,"Repl   ");
    for(i=0; i<re->nrepl; i++)
    {
        fprintf(fplog," %3d  ",re->ind[i]);
>>>>>>> 8d886773
    }
    switch (re->type)
    {
    case ereTEMP:
        fprintf(fplog,"\nRepl  T");
        for(i=0; i<re->nrepl; i++)
        {
            fprintf(fplog," %5.1f",re->q[re->ind[i]]);
        }
        break;
    case ereLAMBDA:
        fprintf(fplog,"\nRepl  l");
        for(i=0; i<re->nrepl; i++)
        {
            fprintf(fplog," %5.3f",re->q[re->ind[i]]);
        }
        break;
    default:
        gmx_incons("Unknown replica exchange quantity");
    }
    if (re->bNPT)
    {
        fprintf(fplog,"\nRepl  p");
        for(i=0; i<re->nrepl; i++)
        {
            fprintf(fplog," %5.2f",re->pres[re->ind[i]]);
        }

        for(i=0; i<re->nrepl; i++)
        {
            if ((i > 0) && (re->pres[re->ind[i]] < re->pres[re->ind[i-1]]))
            {
                gmx_fatal(FARGS,"The reference pressure decreases with increasing temperature");
            }
        }
    }
    fprintf(fplog,"\nRepl  ");
  
    re->nst = nst;
    if (init_seed == -1)
    {
        if (MASTERSIM(ms))
        {
            re->seed = make_seed();
        }
        else
        {
            re->seed = 0;
        }
        gmx_sumi_sim(1,&(re->seed),ms);
    }
    else
<<<<<<< HEAD
      re->seed = 0;
    gmx_sumi_sim(1,&(re->seed),ms);
  } else {
    re->seed = init_seed;
  }
  fprintf(fplog,"\nRepl  exchange interval: %d\n",re->nst);
  fprintf(fplog,"\nRepl  random seed: %d\n",re->seed);

  re->nattempt[0] = 0;
  re->nattempt[1] = 0;
  snew(re->nmoves,re->nrepl);
  for (i<0;i<re->nrepl;i++) 
  {
      snew(re->nmoves[i],re->nrepl);
  }

  snew(re->prob_sum,re->nrepl);
  snew(re->nexchange,re->nrepl);

  fprintf(fplog,
          "Repl  below: x=exchange, pr=probability\n");
  
  re->nmultiplex = nmultiplex;
  return re;
=======
    {
        re->seed = init_seed;
    }
    fprintf(fplog,"\nRepl  exchange interval: %d\n",re->nst);
    fprintf(fplog,"\nRepl  random seed: %d\n",re->seed);

    re->nattempt[0] = 0;
    re->nattempt[1] = 0;
    snew(re->prob_sum,re->nrepl);
    snew(re->nexchange,re->nrepl);

    fprintf(fplog,"Repl  below: x=exchange, pr=probability\n");

    return re;
>>>>>>> 8d886773
}

static void exchange_reals(const gmx_multisim_t *ms,int b,real *v,int n)
{
    real *buf;
    int  i;

    if (v)
    {
        snew(buf,n);
#ifdef GMX_MPI
        /*
          MPI_Sendrecv(v,  n*sizeof(real),MPI_BYTE,MSRANK(ms,b),0,
          buf,n*sizeof(real),MPI_BYTE,MSRANK(ms,b),0,
          ms->mpi_comm_masters,MPI_STATUS_IGNORE);
        */
        {
            MPI_Request mpi_req;

            MPI_Isend(v,n*sizeof(real),MPI_BYTE,MSRANK(ms,b),0,
                      ms->mpi_comm_masters,&mpi_req);
            MPI_Recv(buf,n*sizeof(real),MPI_BYTE,MSRANK(ms,b),0,
                     ms->mpi_comm_masters,MPI_STATUS_IGNORE);
            MPI_Wait(&mpi_req,MPI_STATUS_IGNORE);
        }
#endif
<<<<<<< HEAD
    for(i=0; i<n; i++) 
    {
        v[i] = buf[i];
    }
    sfree(buf);
  }
}


static void exchange_ints(const gmx_multisim_t *ms,int b,int *v,int n)
{
  int *buf;
  int  i;

  if (v) {
    snew(buf,n);
#ifdef GMX_MPI
    /*
    MPI_Sendrecv(v,  n*sizeof(int),MPI_BYTE,MSRANK(ms,b),0,
		 buf,n*sizeof(int),MPI_BYTE,MSRANK(ms,b),0,
		 ms->mpi_comm_masters,MPI_STATUS_IGNORE);
    */
    {
      MPI_Request mpi_req;

      MPI_Isend(v,n*sizeof(int),MPI_BYTE,MSRANK(ms,b),0,
		ms->mpi_comm_masters,&mpi_req);
      MPI_Recv(buf,n*sizeof(int),MPI_BYTE,MSRANK(ms,b),0,
	       ms->mpi_comm_masters,MPI_STATUS_IGNORE);
      MPI_Wait(&mpi_req,MPI_STATUS_IGNORE);
    }
#endif
    for(i=0; i<n; i++) 
    {
        v[i] = buf[i];
    }
    sfree(buf);
  }
=======
        for(i=0; i<n; i++)
        {
            v[i] = buf[i];
        }
        sfree(buf);
    }
>>>>>>> 8d886773
}

static void exchange_doubles(const gmx_multisim_t *ms,int b,double *v,int n)
{
    double *buf;
    int  i;

    if (v)
    {
        snew(buf,n);
#ifdef GMX_MPI
        /*
          MPI_Sendrecv(v,  n*sizeof(double),MPI_BYTE,MSRANK(ms,b),0,
          buf,n*sizeof(double),MPI_BYTE,MSRANK(ms,b),0,
          ms->mpi_comm_masters,MPI_STATUS_IGNORE);
        */
        {
            MPI_Request mpi_req;

            MPI_Isend(v,n*sizeof(double),MPI_BYTE,MSRANK(ms,b),0,
                      ms->mpi_comm_masters,&mpi_req);
            MPI_Recv(buf,n*sizeof(double),MPI_BYTE,MSRANK(ms,b),0,
                     ms->mpi_comm_masters,MPI_STATUS_IGNORE);
            MPI_Wait(&mpi_req,MPI_STATUS_IGNORE);
        }
#endif
        for(i=0; i<n; i++)
        {
            v[i] = buf[i];
        }
        sfree(buf);
    }
}

static void exchange_rvecs(const gmx_multisim_t *ms,int b,rvec *v,int n)
{
    rvec *buf;
    int  i;
  
    if (v)
    {
        snew(buf,n);
#ifdef GMX_MPI
        /*
          MPI_Sendrecv(v[0],  n*sizeof(rvec),MPI_BYTE,MSRANK(ms,b),0,
          buf[0],n*sizeof(rvec),MPI_BYTE,MSRANK(ms,b),0,
          ms->mpi_comm_masters,MPI_STATUS_IGNORE);
        */
        {
            MPI_Request mpi_req;

            MPI_Isend(v[0],n*sizeof(rvec),MPI_BYTE,MSRANK(ms,b),0,
                      ms->mpi_comm_masters,&mpi_req);
            MPI_Recv(buf[0],n*sizeof(rvec),MPI_BYTE,MSRANK(ms,b),0,
                     ms->mpi_comm_masters,MPI_STATUS_IGNORE);
            MPI_Wait(&mpi_req,MPI_STATUS_IGNORE);
        }
#endif
        for(i=0; i<n; i++)
        {
            copy_rvec(buf[i],v[i]);
        }
        sfree(buf);
    }
}

static void exchange_state(const gmx_multisim_t *ms,int b,t_state *state)
{
<<<<<<< HEAD
  /* When t_state changes, this code should be updated. */
  int ngtc,nnhpres;
  ngtc = state->ngtc * state->nhchainlength;
  nnhpres = state->nnhpres* state->nhchainlength;
  exchange_rvecs(ms,b,state->box,DIM);
  exchange_rvecs(ms,b,state->box_rel,DIM);
  exchange_rvecs(ms,b,state->boxv,DIM);
  exchange_reals(ms,b,&(state->veta),1);
  exchange_reals(ms,b,&(state->vol0),1);
  exchange_rvecs(ms,b,state->svir_prev,DIM);
  exchange_rvecs(ms,b,state->fvir_prev,DIM);
  exchange_rvecs(ms,b,state->pres_prev,DIM);
  exchange_doubles(ms,b,state->nosehoover_xi,ngtc);
  exchange_doubles(ms,b,state->nosehoover_vxi,ngtc);  
  exchange_doubles(ms,b,state->nhpres_xi,nnhpres);
  exchange_doubles(ms,b,state->nhpres_vxi,nnhpres);  
  exchange_doubles(ms,b,state->therm_integral,state->ngtc);
  exchange_rvecs(ms,b,state->x,state->natoms);
  exchange_rvecs(ms,b,state->v,state->natoms);
  exchange_rvecs(ms,b,state->sd_X,state->natoms);
  /*exchange_reals(ms,b,state->lambda,efptNR); */
  /*exchange_ints(ms,b,&(state->fep_state),1); */
  /* do we not include the histories here? */
=======
    /* When t_state changes, this code should be updated. */
    int ngtc,nnhpres;
    ngtc = state->ngtc * state->nhchainlength;
    nnhpres = state->nnhpres* state->nhchainlength;
    exchange_rvecs(ms,b,state->box,DIM);
    exchange_rvecs(ms,b,state->box_rel,DIM);
    exchange_rvecs(ms,b,state->boxv,DIM);
    exchange_reals(ms,b,&(state->veta),1);
    exchange_reals(ms,b,&(state->vol0),1);
    exchange_rvecs(ms,b,state->svir_prev,DIM);
    exchange_rvecs(ms,b,state->fvir_prev,DIM);
    exchange_rvecs(ms,b,state->pres_prev,DIM);
    exchange_doubles(ms,b,state->nosehoover_xi,ngtc);
    exchange_doubles(ms,b,state->nosehoover_vxi,ngtc);
    exchange_doubles(ms,b,state->nhpres_xi,nnhpres);
    exchange_doubles(ms,b,state->nhpres_vxi,nnhpres);
    exchange_doubles(ms,b,state->therm_integral,state->ngtc);
    exchange_rvecs(ms,b,state->x,state->natoms);
    exchange_rvecs(ms,b,state->v,state->natoms);
    exchange_rvecs(ms,b,state->sd_X,state->natoms);
>>>>>>> 8d886773
}

static void copy_rvecs(rvec *s,rvec *d,int n)
{
    int i;

    if (d != NULL)
    {
        for(i=0; i<n; i++)
        {
            copy_rvec(s[i],d[i]);
        }
    }
}

static void copy_doubles(const double *s,double *d,int n)
{
    int i;

    if (d != NULL)
    {
        for(i=0; i<n; i++)
        {
            d[i] = s[i];
        }
    }
}

static void copy_reals(const real *s,real *d,int n)
{
    int i;

    if (d != NULL)
    {
        for(i=0; i<n; i++)
        {
            d[i] = s[i];
        }
    }
}

static void copy_ints(const int *s,int *d,int n)
{
    int i;

    if (d != NULL)
    {
        for(i=0; i<n; i++)
        {
            d[i] = s[i];
        }
    }
}

#define scopy_rvecs(v,n)   copy_rvecs(state->v,state_local->v,n);
#define scopy_doubles(v,n) copy_doubles(state->v,state_local->v,n);
#define scopy_reals(v,n) copy_reals(state->v,state_local->v,n);
#define scopy_ints(v,n)   copy_ints(state->v,state_local->v,n);

static void copy_state_nonatomdata(t_state *state,t_state *state_local)
{
<<<<<<< HEAD
  /* When t_state changes, this code should be updated. */
  int ngtc,nnhpres;
  ngtc = state->ngtc * state->nhchainlength;
  nnhpres = state->nnhpres* state->nhchainlength;
  scopy_rvecs(box,DIM);
  scopy_rvecs(box_rel,DIM);
  scopy_rvecs(boxv,DIM);
  state_local->veta = state->veta;
  state_local->vol0 = state->vol0;
  scopy_rvecs(svir_prev,DIM);
  scopy_rvecs(fvir_prev,DIM);
  scopy_rvecs(pres_prev,DIM);
  scopy_doubles(nosehoover_xi,ngtc);
  scopy_doubles(nosehoover_vxi,ngtc);  
  scopy_doubles(nhpres_xi,nnhpres);
  scopy_doubles(nhpres_vxi,nnhpres);  
  scopy_doubles(therm_integral,state->ngtc);
  scopy_rvecs(x,state->natoms);
  scopy_rvecs(v,state->natoms);
  scopy_rvecs(sd_X,state->natoms);
  copy_ints(&(state->fep_state),&(state_local->fep_state),1);
  scopy_reals(lambda,efptNR);
=======
    /* When t_state changes, this code should be updated. */
    int ngtc,nnhpres;
    ngtc = state->ngtc * state->nhchainlength;
    nnhpres = state->nnhpres* state->nhchainlength;
    scopy_rvecs(box,DIM);
    scopy_rvecs(box_rel,DIM);
    scopy_rvecs(boxv,DIM);
    state_local->veta = state->veta;
    state_local->vol0 = state->vol0;
    scopy_rvecs(svir_prev,DIM);
    scopy_rvecs(fvir_prev,DIM);
    scopy_rvecs(pres_prev,DIM);
    scopy_doubles(nosehoover_xi,ngtc);
    scopy_doubles(nosehoover_vxi,ngtc);
    scopy_doubles(nhpres_xi,nnhpres);
    scopy_doubles(nhpres_vxi,nnhpres);
    scopy_doubles(therm_integral,state->ngtc);
    scopy_rvecs(x,state->natoms);
    scopy_rvecs(v,state->natoms);
    scopy_rvecs(sd_X,state->natoms);
>>>>>>> 8d886773
}

static void scale_velocities(t_state *state,real fac)
{
    int i;

    if (state->v)
    {
        for(i=0; i<state->natoms; i++)
        {
            svmul(fac,state->v[i],state->v[i]);
        }
    }
}

static void pd_collect_state(const t_commrec *cr,t_state *state)
{
    int shift;
  
<<<<<<< HEAD
  if (debug)
  {
      fprintf(debug,"Collecting state before exchange\n");
  }
  shift = cr->nnodes - cr->npmenodes - 1;
  move_rvecs(cr,FALSE,FALSE,GMX_LEFT,GMX_RIGHT,state->x,NULL,shift,NULL);
  if (state->v)
  {
      move_rvecs(cr,FALSE,FALSE,GMX_LEFT,GMX_RIGHT,state->v,NULL,shift,NULL);
  }
  if (state->sd_X)
  {
      move_rvecs(cr,FALSE,FALSE,GMX_LEFT,GMX_RIGHT,state->sd_X,NULL,shift,NULL);
  }
}

static void print_matrix(FILE *fplog,const char *leg,int n,int **nmoves, int nattempt)
{
    int i,j;
    float Tprint;

    fprintf(fplog,"                  Empirical Transition Matrix\n");
    for (i=0;i<n;i++) 
    {
        fprintf(fplog,"%12d",(i+1));
    }
    fprintf(fplog,"\n");	  
    for (i=0;i<n;i++) 
    {
        for (j=0;j<n;j++) 
        {
            if (nmoves[i][j] > 0) 
            {
                Tprint = nmoves[i][j]/(float)(nattempt);
            }
            else 
            {
                Tprint = 0.0;
            }
            fprintf(fplog,"%12.8f",Tprint);
        }
        fprintf(fplog,"%3d\n",i);
=======
    if (debug)
    {
        fprintf(debug,"Collecting state before exchange\n");
    }
    shift = cr->nnodes - cr->npmenodes - 1;
    move_rvecs(cr,FALSE,FALSE,GMX_LEFT,GMX_RIGHT,state->x,NULL,shift,NULL);
    if (state->v)
    {
        move_rvecs(cr,FALSE,FALSE,GMX_LEFT,GMX_RIGHT,state->v,NULL,shift,NULL);
    }
    if (state->sd_X)
    {
        move_rvecs(cr,FALSE,FALSE,GMX_LEFT,GMX_RIGHT,state->sd_X,NULL,shift,NULL);
>>>>>>> 8d886773
    }
}

static void print_ind(FILE *fplog,const char *leg,int n,int *ind,gmx_bool *bEx)
{
    int i;

    fprintf(fplog,"Repl %2s %2d",leg,ind[0]);
    for(i=1; i<n; i++)
    {
        fprintf(fplog," %c %2d",(bEx!=0 && bEx[i]) ? 'x' : ' ',ind[i]);
    }
    fprintf(fplog,"\n");
}

static void print_prob(FILE *fplog,const char *leg,int n,real *prob)
{
    int  i;
    char buf[8];
  
    fprintf(fplog,"Repl %2s ",leg);
    for(i=1; i<n; i++)
    {
        if (prob[i] >= 0)
        {
            sprintf(buf,"%4.2f",prob[i]);
            fprintf(fplog,"  %3s",buf[0]=='1' ? "1.0" : buf+1);
        }
        else
        {
            fprintf(fplog,"     ");
        }
    }
    fprintf(fplog,"\n");
}

static void print_count(FILE *fplog,const char *leg,int n,int *count)
{
    int i;

    fprintf(fplog,"Repl %2s ",leg);
    for(i=1; i<n; i++)
    {
        fprintf(fplog," %4d",count[i]);
    }
    fprintf(fplog,"\n");
}

static int get_replica_exchange(FILE *fplog,const gmx_multisim_t *ms,
<<<<<<< HEAD
                                struct gmx_repl_ex *re,gmx_enerdata_t *enerd,real vol,
                                int step,real time)
{
    int  m,i,a,b,ap,bp,i0,i1,tmp;
    real *Epot=NULL,*Vol=NULL,**flambda=NULL,*beta=NULL,*prob;
    int *pind;
    real ediff=0,delta=0,dpV=0;
    gmx_bool *bEx,bPrint,bMulti;
    int exchange;
    
    bMulti = (re->nmultiplex > 1);
        
    fprintf(fplog,"Replica exchange at step %d time %g\n",step,time);
    
    snew(beta,re->nrepl);
    snew(Vol,re->nrepl);

    switch (re->type) {
    case ereTEMP:
        snew(Epot,re->nrepl);
        Epot[re->repl] = enerd->term[F_EPOT];
        Vol[re->repl]  = vol;
        
        /* temperatures of different states*/
        for (i=0;i<re->nrepl;i++) 
        {
            beta[i] = 1.0/(re->q[i]*BOLTZ);
        }
=======
                                struct gmx_repl_ex *re,real *ener,real vol,
                                int step,real time)
{
    int  m,i,a,b;
    real *Epot=NULL,*Vol=NULL,*dvdl=NULL,*prob;
    real ediff=0,delta=0,dpV=0,betaA=0,betaB=0;
    gmx_bool *bEx,bPrint;
    int  exchange;

    fprintf(fplog,"Replica exchange at step %d time %g\n",step,time);
  
    switch (re->type)
    {
    case ereTEMP:
        snew(Epot,re->nrepl);
        snew(Vol,re->nrepl);
        Epot[re->repl] = ener[F_EPOT];
        Vol[re->repl]  = vol;
>>>>>>> 8d886773
        gmx_sum_sim(re->nrepl,Epot,ms);
        gmx_sum_sim(re->nrepl,Vol,ms);
        break;
    case ereLAMBDA:
<<<<<<< HEAD
        
        /* temperatures of different states*/
        for (i=0;i<re->nrepl;i++) 
        {
            beta[i] = 1.0/(re->temp*BOLTZ);
        }
        /* lambda differences. */
        /* flambda[i][j] is the energy of the jth simulation in the ith Hamiltonian 
           minus the energy of the jth simulation in the jth Hamiltonian            */
        
        snew(flambda,re->nrepl);
        for (i=0;i<re->nrepl;i++) 
        {
            snew(flambda[i],re->nrepl);
            flambda[i][re->repl] = (enerd->enerpart_lambda[(int)re->q[i]+1]-enerd->enerpart_lambda[0]);
            gmx_sum_sim(re->nrepl,flambda[i],ms);
        }
        /* volume differences in NPT*/
        Vol[re->repl]  = vol;
        gmx_sum_sim(re->nrepl,Vol,ms);

        break;
    }
    
    snew(bEx,re->nrepl);
    snew(prob,re->nrepl);
    exchange = -1;
    
    if (!bMulti)  /* standard case -- choose to do either forward switching or reverse switching */
    {
        m = (step / re->nst)% 2;
        for(i=1; i<re->nrepl; i++) 
        {
            a = re->ind[i-1];
            b = re->ind[i];
            
            bPrint = (re->repl==a || re->repl==b);
            if (i % 2 == m) 
            {
                switch (re->type) 
                {
                case ereTEMP:
                    /* Use equations from:
                     * Okabe et. al. Chem. Phys. Lett. 335 (2001) 435-439
                     */
                    ediff = Epot[b] - Epot[a];
                    delta = -(beta[b] - beta[a])*ediff;
                    break;
                case ereLAMBDA:
                    /* ediff =  E_new - E_old */
                    /*       =  [H_b(x_a) + H_a(x_b)] - [H_b(x_b) + H_a(x_a)] */
                    /*       =  [H_b(x_a) - H_a(x_a)] + [H_a(x_b) - H_b(x_b)] */
                    ediff = flambda[b][a] + flambda[a][b];    
                    delta = ediff*beta[a]; /* assume all at same temperature for now!! Could be at different temperatures,
                                            of course. Would require the total energy as well.*/
                    break;
                default:
                    gmx_incons("Unknown replica exchange quantity");
                }
                if (bPrint)
                {
                    fprintf(fplog,"Repl %d <-> %d  dE = %10.3e",a,b,delta);
                }
                if (re->bNPT) 
                {
                    dpV = (beta[a]*re->pres[a]-beta[b]*re->pres[b])*(Vol[b]-Vol[a])/PRESFAC;
                    if (bPrint)
                    {
                        fprintf(fplog,"  dpV = %10.3e  d = %10.3e",dpV,delta + dpV);
                    }
                    delta += dpV;
                }
                if (bPrint)
                {
                    fprintf(fplog,"\n");
                }
                if (delta <= 0) {
                    prob[i] = 1;
                    bEx[i] = TRUE;
                } 
                else 
                {
                    if (delta > 100) {
                        prob[i] = 0;
                    } else {
                        prob[i] = exp(-delta);
                    }
                    bEx[i] = (rando(&(re->seed)) < prob[i]);
                }
                re->prob_sum[i] += prob[i];    
                if (bEx[i]) 
                {
                    if (a == re->repl) 
                    {
                        exchange = b;
                    } 
                    else if (b == re->repl) 
                    {
                        exchange = a;
                    }
                    re->nexchange[i]++;
                }
            } 
            else 
            {
                prob[i] = -1;
                bEx[i] = FALSE;
            }
        }
        print_ind(fplog,"ex",re->nrepl,re->ind,bEx);
        print_prob(fplog,"pr",re->nrepl,prob);
        fprintf(fplog,"\n");
    }
    else /* multiswitch replica exchange */
    {
        snew(pind,re->nrepl);

        /* make a duplicate set of indices for shuffling */
        for(i=0; i<re->nrepl;i++) {
            pind[i] = re->ind[i];
        }
        
        for(i=0; i<re->nmultiplex;i++) {
            
            /* randomly select a neighboring pair  */
            /* find out which state it is from, and what label that state currently has */
            i0 = floor(re->nrepl*(rando(&(re->seed))));          
            i1 = i0+1;
            a = re->ind[i0];
            b = re->ind[i1];
            ap = pind[i0];
            bp = pind[i1];
            
            switch (re->type) 
=======
        snew(dvdl,re->nrepl);
        dvdl[re->repl] = ener[F_DVDL];
        gmx_sum_sim(re->nrepl,dvdl,ms);
        break;
    }

    snew(bEx,re->nrepl);
    snew(prob,re->nrepl);

    exchange = -1;
    m = (step / re->nst) % 2;
    for(i=1; i<re->nrepl; i++)
    {
        a = re->ind[i-1];
        b = re->ind[i];
        bPrint = (re->repl==a || re->repl==b);
        if (i % 2 == m)
        {
            switch (re->type)
>>>>>>> 8d886773
            {
            case ereTEMP:
                /* Use equations from:
                 * Okabe et. al. Chem. Phys. Lett. 335 (2001) 435-439
                 */
                ediff = Epot[b] - Epot[a];
<<<<<<< HEAD
                delta = -(beta[bp] - beta[ap])*ediff;
                break;
            case ereLAMBDA:
                /* ediff =  E_new - E_old */
                /*       =  [H_bp(x_a) + H_ap(x_b)] - [H_bp(x_b) + H_ap(x_a)] */
                /*       =  [H_bp(x_a) - H_ap(x_a)] + [H_ap(x_b) - H_bp(x_b)] */
                /*       =  [H_bp(x_a) -H_a(x_a) +H_a(x_a)- H_ap(x_a)] + [H_ap(x_b) -H_b(x_b) +H_b(x_b)- H_bp(x_b)] */
                /*       =  [H_bp(x_a) -H_a(x_a)] - [H_ap(x_a)- H_a(x_a)] + [H_ap(x_b) -H_b(x_b)] - H_bp(x_b)- H_b(x_b)] */
                ediff = (flambda[bp][a] - flambda[ap][a]) + (flambda[ap][b] - flambda[bp][b]);    
                delta = ediff*beta[a]; /* assume all same temperature for now!! */
=======
                betaA = 1.0/(re->q[a]*BOLTZ);
                betaB = 1.0/(re->q[b]*BOLTZ);
                delta = (betaA - betaB)*ediff;
                break;
            case ereLAMBDA:
                /* Here we exchange based on a linear extrapolation of dV/dlambda.
                 * We would like to have the real energies
                 * from foreign lambda calculations.
                 */
                ediff = (dvdl[a] - dvdl[b])*(re->q[b] - re->q[a]);
                delta = ediff/(BOLTZ*re->temp);
>>>>>>> 8d886773
                break;
            default:
                gmx_incons("Unknown replica exchange quantity");
            }
<<<<<<< HEAD
            if (re->bNPT) 
            {
                dpV = (beta[ap]*re->pres[ap]-beta[bp]*re->pres[bp])*(Vol[b]-Vol[a])/PRESFAC;
=======
            if (bPrint)
            {
                fprintf(fplog,"Repl %d <-> %d  dE = %10.3e",a,b,delta);
            }
            if (re->bNPT)
            {
                dpV = (betaA*re->pres[a]-betaB*re->pres[b])*(Vol[b]-Vol[a])/PRESFAC;
>>>>>>> 8d886773
                if (bPrint)
                {
                    fprintf(fplog,"  dpV = %10.3e  d = %10.3e",dpV,delta + dpV);
                }
                delta += dpV;
            }
<<<<<<< HEAD
            if (delta <= 0) {
                prob[0] = 1;
                bEx[0] = TRUE;
            } 
            else 
            {
                if (delta > 100) {
                    prob[0] = 0;
                } else {
                    prob[0] = exp(-delta);
                }
                bEx[0] = (rando(&(re->seed)) < prob[0]);
            }
            if (bEx[0]) 
            {
                /* swap the states */
                tmp = pind[i0];
                pind[i0] = pind[i1];
                pind[i1] = tmp;
            }
        }
        
        for (i=0;i<re->nrepl;i++) 
        {
            if (re->ind[i] == re->repl) 
            {
                exchange = pind[i];
            } 
        }
        
        if (exchange == re->repl)
        {
            exchange = -1;
        }
        else {
            bPrint = TRUE; 
        }
        
        if (bPrint)
        {
            fprintf(fplog,"Repl %d <-> %d",re->repl,exchange);
        }
    }
    
    print_ind(fplog,"ex",re->nrepl,re->ind,bEx);
    print_prob(fplog,"pr",re->nrepl,prob);
    fprintf(fplog,"\n");
    
    sfree(bEx);
    sfree(prob);

    switch (re->type) {
    case ereTEMP:
        sfree(Vol);
        sfree(Epot);
        break;
    case ereLAMBDA:
        sfree(Vol);
        for (i=0;i<re->nrepl;i++) 
        {
            sfree(flambda[i]);
        }
        sfree(flambda);
        break;
    default:
        gmx_incons("Unknown replica exchange quantity");
    }
    if (!bMulti) 
    {
        re->nattempt[m]++;
    }
    else
    {
        re->nattempt[0]++;
    }
=======
            if (bPrint)
            {
                fprintf(fplog,"\n");
            }
            if (delta <= 0)
            {
                prob[i] = 1;
                bEx[i] = TRUE;
            }
            else
            {
                if (delta > 100)
                {
                    prob[i] = 0;
                }
                else
                {
                    prob[i] = exp(-delta);
                }
                bEx[i] = (rando(&(re->seed)) < prob[i]);
            }
            re->prob_sum[i] += prob[i];    
            if (bEx[i])
            {
                if (a == re->repl)
                {
                    exchange = b;
                }
                else if (b == re->repl)
                {
                    exchange = a;
                }
                re->nexchange[i]++;
            }
        }
        else
        {
            prob[i] = -1;
            bEx[i] = FALSE;
        }
    }
    print_ind(fplog,"ex",re->nrepl,re->ind,bEx);
    print_prob(fplog,"pr",re->nrepl,prob);
    fprintf(fplog,"\n");

    sfree(bEx);
    sfree(prob);
    sfree(Epot);
    sfree(Vol);
    sfree(dvdl);
  
    re->nattempt[m]++;

>>>>>>> 8d886773
    return exchange;
}

static void write_debug_x(t_state *state)
{
    int i;

<<<<<<< HEAD
  if (debug) 
  {
    for(i=0; i<state->natoms; i+=10)
    {
        fprintf(debug,"dx %5d %10.5f %10.5f %10.5f\n",i,state->x[i][XX],state->x[i][YY],state->x[i][ZZ]);
    }
  }
}

gmx_bool replica_exchange(FILE *fplog,const t_commrec *cr,struct gmx_repl_ex *re,
                          t_state *state,gmx_enerdata_t *enerd,
                          t_state *state_local,int step,real time)
=======
    if (debug)
    {
        for(i=0; i<state->natoms; i+=10)
        {
            fprintf(debug,"dx %5d %10.5f %10.5f %10.5f\n",i,state->x[i][XX],state->x[i][YY],state->x[i][ZZ]);
        }
    }
}

gmx_bool replica_exchange(FILE *fplog,const t_commrec *cr,struct gmx_repl_ex *re,
                          t_state *state,real *ener,
                          t_state *state_local,
                          int step,real time)
>>>>>>> 8d886773
{
    gmx_multisim_t *ms;
    int  exchange=-1,shift;
    gmx_bool bExchanged=FALSE;
    
    ms = cr->ms;
  
    if (MASTER(cr))
    {
        exchange = get_replica_exchange(fplog,ms,re,enerd,det(state->box),
                                        step,time);
        /* if doing hamiltonian replica exchange, compute the free energy */
        bExchanged = (exchange >= 0);
    }
    
    if (PAR(cr))
    {
#ifdef GMX_MPI
        MPI_Bcast(&bExchanged,sizeof(gmx_bool),MPI_BYTE,MASTERRANK(cr),
                  cr->mpi_comm_mygroup);
#endif
    }
    
    if (bExchanged)
    {
        /* Exchange the states */

        if (PAR(cr))
        {
            /* Collect the global state on the master node */
            if (DOMAINDECOMP(cr))
            {
                dd_collect_state(cr->dd,state_local,state);
            }
            else
            {
                pd_collect_state(cr,state);
            }
        }
        
        if (MASTER(cr))
        {
            /* Exchange the global states between the master nodes */
            if (debug)
            {
                fprintf(debug,"Exchanging %d with %d\n",ms->sim,exchange);
            }
            exchange_state(ms,exchange,state);
            
            if (re->type == ereTEMP)
            {
                scale_velocities(state,sqrt(re->q[ms->sim]/re->q[exchange]));
            }
        }

        /* With domain decomposition the global state is distributed later */
        if (!DOMAINDECOMP(cr))
        {
            /* Copy the global state to the local state data structure */
            copy_state_nonatomdata(state,state_local);
            
            if (PAR(cr))
            {
                bcast_state(cr,state,FALSE);
            }
        }
    }
        
    return bExchanged;
}

void print_replica_exchange_statistics(FILE *fplog,struct gmx_repl_ex *re)
{
<<<<<<< HEAD
  real *prob;
  int  i;
  gmx_bool bMulti;

  bMulti = (re->nmultiplex > 1);
  
  fprintf(fplog,"\nReplica exchange statistics\n");
  if (!(bMulti)) 
  {
      fprintf(fplog,"Repl  %d attempts, %d odd, %d even\n",
              re->nattempt[0]+re->nattempt[1],re->nattempt[1],re->nattempt[0]);
  } 

  
  fprintf(fplog,"Repl  average probabilities:\n");
  if (bMulti) 
  {
      print_matrix(fplog,"",re->nrepl,re->nmoves,re->nattempt[0]);
  }
  else
  {
      snew(prob,re->nrepl);
      for(i=1; i<re->nrepl; i++) {
          if (re->nattempt[i%2] == 0)
          {
              prob[i] = 0;
          }
          else
          {
              prob[i] =  re->prob_sum[i]/re->nattempt[i%2];
          }
      }
      print_ind(fplog,"",re->nrepl,re->ind,NULL);
      print_prob(fplog,"",re->nrepl,prob);

      fprintf(fplog,"Repl  number of exchanges:\n");
      print_ind(fplog,"",re->nrepl,re->ind,NULL);
      print_count(fplog,"",re->nrepl,re->nexchange);

      fprintf(fplog,"Repl  average number of exchanges:\n");
      for(i=1; i<re->nrepl; i++) {
          if (re->nattempt[i%2] == 0)
              prob[i] = 0;
          else
              prob[i] =  ((real)re->nexchange[i])/re->nattempt[i%2];
      }
      print_ind(fplog,"",re->nrepl,re->ind,NULL);
      print_prob(fplog,"",re->nrepl,prob);
      
      sfree(prob);
  }
=======
    real *prob;
    int  i;
  
    fprintf(fplog,"\nReplica exchange statistics\n");
    fprintf(fplog,"Repl  %d attempts, %d odd, %d even\n",
            re->nattempt[0]+re->nattempt[1],re->nattempt[1],re->nattempt[0]);

    snew(prob,re->nrepl);
  
    fprintf(fplog,"Repl  average probabilities:\n");
    for(i=1; i<re->nrepl; i++)
    {
        if (re->nattempt[i%2] == 0)
        {
            prob[i] = 0;
        }
        else
        {
            prob[i] =  re->prob_sum[i]/re->nattempt[i%2];
        }
    }
    print_ind(fplog,"",re->nrepl,re->ind,NULL);
    print_prob(fplog,"",re->nrepl,prob);

    fprintf(fplog,"Repl  number of exchanges:\n");
    print_ind(fplog,"",re->nrepl,re->ind,NULL);
    print_count(fplog,"",re->nrepl,re->nexchange);
  
    fprintf(fplog,"Repl  average number of exchanges:\n");
    for(i=1; i<re->nrepl; i++)
    {
        if (re->nattempt[i%2] == 0)
        {
            prob[i] = 0;
        }
        else
        {
            prob[i] =  ((real)re->nexchange[i])/re->nattempt[i%2];
        }
    }
    print_ind(fplog,"",re->nrepl,re->ind,NULL);
    print_prob(fplog,"",re->nrepl,prob);

    sfree(prob);
>>>>>>> 8d886773
  
    fprintf(fplog,"\n");
}<|MERGE_RESOLUTION|>--- conflicted
+++ resolved
@@ -51,24 +51,6 @@
 #include "domdec.h"
 #include "partdec.h"
 
-<<<<<<< HEAD
-typedef struct gmx_repl_ex {
-  int  repl;
-  int  nrepl;
-  real temp;
-  int  type;
-  real *q;
-  gmx_bool bNPT;
-  real *pres;
-  int  *ind;
-  int  nst;
-  int  nmultiplex;
-  int  seed;
-  int  nattempt[2];
-  int  **nmoves;    
-  real *prob_sum;
-  int  *nexchange;
-=======
 typedef struct gmx_repl_ex
 {
     int  repl;
@@ -80,11 +62,12 @@
     real *pres;
     int  *ind;
     int  nst;
+    int  nmultiplex;
     int  seed;
     int  nattempt[2];
+    int  **nmoves;
     real *prob_sum;
     int  *nexchange;
->>>>>>> 8d886773
 } t_gmx_repl_ex;
 
 enum { ereTEMP, ereLAMBDA, ereNR };
@@ -96,39 +79,6 @@
     real *qall;
     gmx_bool bDiff;
     int  s;
-<<<<<<< HEAD
-    
-    snew(qall,ms->nsim);
-    qall[re->repl] = q;
-    gmx_sum_sim(ms->nsim,qall,ms);
-    
-    bDiff = FALSE;
-    for(s=1; s<ms->nsim; s++)
-    {
-        if (qall[s] != qall[0]) 
-        {
-            bDiff = TRUE;
-        }
-    }
-    if (bDiff) 
-    {
-        if (re->type >= 0 && re->type < ereNR) 
-        {
-            gmx_fatal(FARGS,"For replica exchange both %s and %s differ",
-                      erename[re->type],erename[ere]);
-        } 
-        else 
-        {
-            /* Set the replica exchange type and quantities */
-            re->type = ere;
-            snew(re->q,re->nrepl);
-            for(s=0; s<ms->nsim; s++) 
-            {
-                re->q[s] = qall[s];
-            }
-        }
-    }
-=======
 
     snew(qall,ms->nsim);
     qall[re->repl] = q;
@@ -162,22 +112,14 @@
         }
     }
 
->>>>>>> 8d886773
     sfree(qall);
 }
     
 gmx_repl_ex_t init_replica_exchange(FILE *fplog,
-<<<<<<< HEAD
-				    const gmx_multisim_t *ms,
-				    const t_state *state,
-				    const t_inputrec *ir,
-                    int nst,int nmultiplex, int init_seed)
-=======
                                     const gmx_multisim_t *ms,
                                     const t_state *state,
                                     const t_inputrec *ir,
-                                    int nst,int init_seed)
->>>>>>> 8d886773
+                                    int nst,int nmultiplex, int init_seed)
 {
     real temp,pres;
     int  i,j,k;
@@ -185,31 +127,6 @@
 
     fprintf(fplog,"\nInitializing Replica Exchange\n");
 
-<<<<<<< HEAD
-  if (ms == NULL || ms->nsim == 1)
-      gmx_fatal(FARGS,"Nothing to exchange with only one replica, maybe you forgot to set the -multi option of mdrun?");
-  
-  snew(re,1);
-  
-  re->repl     = ms->sim;
-  re->nrepl    = ms->nsim;
-
-  fprintf(fplog,"Repl  There are %d replicas:\n",re->nrepl);
-  
-  check_multi_int(fplog,ms,state->natoms,"the number of atoms");
-  check_multi_int(fplog,ms,ir->eI,"the integrator");
-  check_multi_int(fplog,ms,ir->init_step+ir->nsteps,"init_step+nsteps");
-  check_multi_int(fplog,ms,(ir->init_step+nst-1)/nst,
-                  "first exchange step: init_step/-replex");
-  check_multi_int(fplog,ms,ir->etc,"the temperature coupling");
-  check_multi_int(fplog,ms,ir->opts.ngtc,
-		  "the number of temperature coupling groups");
-  check_multi_int(fplog,ms,ir->epc,"the pressure coupling");
-  check_multi_int(fplog,ms,ir->efep,"free energy");
-  check_multi_int(fplog,ms,ir->fepvals->n_lambda,"number of lambda states");
-
-  re->temp = ir->opts.ref_t[0];
-=======
     if (ms == NULL || ms->nsim == 1)
     {
         gmx_fatal(FARGS,"Nothing to exchange with only one replica, maybe you forgot to set the -multi option of mdrun?");
@@ -232,6 +149,7 @@
                     "the number of temperature coupling groups");
     check_multi_int(fplog,ms,ir->epc,"the pressure coupling");
     check_multi_int(fplog,ms,ir->efep,"free energy");
+    check_multi_int(fplog,ms,ir->fepvals->n_lambda,"number of lambda states");
 
     re->temp = ir->opts.ref_t[0];
     for(i=1; (i<ir->opts.ngtc); i++)
@@ -243,6 +161,7 @@
         }
     }
 
+  /* need a check in here for the lambda states to be the same? */
     re->type = -1;
     for(i=0; i<ereNR; i++)
     {
@@ -254,7 +173,7 @@
         case ereLAMBDA:
             if (ir->efep != efepNO)
             {
-                repl_quantity(fplog,ms,re,i,ir->init_lambda);
+                repl_quantity(fplog,ms,re,i,(real)ir->fepvals->init_fep_state);
             }
             break;
         default:
@@ -265,144 +184,31 @@
     {
         gmx_fatal(FARGS,"The properties of the %d systems are all the same, there is nothing to exchange",re->nrepl);
     }
->>>>>>> 8d886773
-
-  /* need a check in here for the lambda states to be the same? */
-
-<<<<<<< HEAD
-  for(i=1; (i<ir->opts.ngtc); i++) 
-  {
-      if (ir->opts.ref_t[i] != re->temp) 
-      {
-          fprintf(fplog,"\nWARNING: The temperatures of the different temperature coupling groups are not identical\n\n");
-          fprintf(stderr,"\nWARNING: The temperatures of the different temperature coupling groups are not identical\n\n");
-      }
-  }
-  
-  re->type = -1;
-  for(i=0; i<ereNR; i++)
-  {
-      switch (i)
-      {
-      case ereTEMP:
-          repl_quantity(fplog,ms,re,i,re->temp);
-          break;
-      case ereLAMBDA:
-          if (ir->efep != efepNO)
-          {
-              repl_quantity(fplog,ms,re,i,(real)ir->fepvals->init_fep_state);
-          }
-          break;
-      default:
-          gmx_incons("Unknown replica exchange quantity");
-      }
-  }
-  if (re->type == -1)
-  {
-      gmx_fatal(FARGS,"The properties of the %d systems are all the same, there is nothing to exchange",re->nrepl);
-  }
-  
-  switch (re->type)
-  {
-  case ereTEMP:
-      please_cite(fplog,"Hukushima96a");
-      if (ir->epc != epcNO)
-      {
-          re->bNPT = TRUE;
-          fprintf(fplog,"Repl  Using Constant Pressure REMD.\n");
-          please_cite(fplog,"Okabe2001a");
-      }
-      if (ir->etc == etcBERENDSEN)
-      {
-          gmx_fatal(FARGS,"REMD with the %s thermostat does not produce correct potential energy distributions, consider using the %s thermostat instead",
-                    ETCOUPLTYPE(ir->etc),ETCOUPLTYPE(etcVRESCALE));
-      }
-      break;
-  case ereLAMBDA:
-      if (ir->fepvals->delta_lambda != 0)
-      {
-          gmx_fatal(FARGS,"delta_lambda is not zero");
-      }
-      break;
-  }
-    
-  if (re->bNPT) {
-    snew(re->pres,re->nrepl);
-    if (ir->epct == epctSURFACETENSION) {
-      pres = ir->ref_p[ZZ][ZZ];
-    } else {
-      pres = 0;
-      j = 0; 
-      for(i=0; i<DIM; i++)
-	if (ir->compress[i][i] != 0) {
-	  pres += ir->ref_p[i][i];
-	  j++;
-	}
-      pres /= j;
-    }
-    re->pres[re->repl] = pres;
-    gmx_sum_sim(re->nrepl,re->pres,ms);  
-  }
-
-  snew(re->ind,re->nrepl);
-  /* Make an index for increasing replica order */
-  for(i=0; i<re->nrepl; i++)
-  {
-      re->ind[i] = i;
-  }
-  for(i=0; i<re->nrepl; i++) 
-  {
-    for(j=i+1; j<re->nrepl; j++) 
-    {
-        if (re->q[re->ind[j]] < re->q[re->ind[i]]) 
-        {
-            k = re->ind[i];
-            re->ind[i] = re->ind[j];
-            re->ind[j] = k;
-        } 
-        else if (re->q[re->ind[j]] == re->q[re->ind[i]]) 
-        {
-            gmx_fatal(FARGS,"Two replicas have identical %ss",erename[re->type]);
-        }
-    }
-  }
-  fprintf(fplog,"Repl   ");
-  for(i=0; i<re->nrepl; i++)
-  {
-      fprintf(fplog," %3d  ",re->ind[i]);
-  }
-  switch (re->type) {
-  case ereTEMP:
-    fprintf(fplog,"\nRepl  T");
-    for(i=0; i<re->nrepl; i++)
-    {
-        fprintf(fplog," %5.1f",re->q[re->ind[i]]);
-    }
-    break;
-  case ereLAMBDA:
-    fprintf(fplog,"\nRepl  l");
-    for(i=0; i<re->nrepl; i++) 
-    {
-        fprintf(fplog," %5d",(int)re->q[re->ind[i]]);
-    }
-    break;
-  default:
-      gmx_incons("Unknown replica exchange quantity");
-  }
-  if (re->bNPT) {
-    fprintf(fplog,"\nRepl  p");
-    for(i=0; i<re->nrepl; i++)
-    {
-        fprintf(fplog," %5.2f",re->pres[re->ind[i]]);
-    }
-    
-    for(i=0; i<re->nrepl; i++)
-    {
-        if ((i > 0) && (re->pres[re->ind[i]] < re->pres[re->ind[i-1]]))
-        {
-            gmx_fatal(FARGS,"The reference pressure decreases with increasing temperature");
-        }
-=======
+
+    switch (re->type)
+    {
+    case ereTEMP:
+        please_cite(fplog,"Hukushima96a");
+        if (ir->epc != epcNO)
+        {
+            re->bNPT = TRUE;
+            fprintf(fplog,"Repl  Using Constant Pressure REMD.\n");
+            please_cite(fplog,"Okabe2001a");
+        }
+        if (ir->etc == etcBERENDSEN)
+        {
+            gmx_fatal(FARGS,"REMD with the %s thermostat does not produce correct potential energy distributions, consider using the %s thermostat instead",
+                      ETCOUPLTYPE(ir->etc),ETCOUPLTYPE(etcVRESCALE));
+        }
+        break;
+    case ereLAMBDA:
+        if (ir->fepvals->delta_lambda != 0)
+        {
+            gmx_fatal(FARGS,"delta_lambda is not zero");
+         }
+         break;    
+    }
+
     if (re->bNPT)
     {
         snew(re->pres,re->nrepl);
@@ -454,7 +260,6 @@
     for(i=0; i<re->nrepl; i++)
     {
         fprintf(fplog," %3d  ",re->ind[i]);
->>>>>>> 8d886773
     }
     switch (re->type)
     {
@@ -507,32 +312,6 @@
         gmx_sumi_sim(1,&(re->seed),ms);
     }
     else
-<<<<<<< HEAD
-      re->seed = 0;
-    gmx_sumi_sim(1,&(re->seed),ms);
-  } else {
-    re->seed = init_seed;
-  }
-  fprintf(fplog,"\nRepl  exchange interval: %d\n",re->nst);
-  fprintf(fplog,"\nRepl  random seed: %d\n",re->seed);
-
-  re->nattempt[0] = 0;
-  re->nattempt[1] = 0;
-  snew(re->nmoves,re->nrepl);
-  for (i<0;i<re->nrepl;i++) 
-  {
-      snew(re->nmoves[i],re->nrepl);
-  }
-
-  snew(re->prob_sum,re->nrepl);
-  snew(re->nexchange,re->nrepl);
-
-  fprintf(fplog,
-          "Repl  below: x=exchange, pr=probability\n");
-  
-  re->nmultiplex = nmultiplex;
-  return re;
-=======
     {
         re->seed = init_seed;
     }
@@ -541,13 +320,20 @@
 
     re->nattempt[0] = 0;
     re->nattempt[1] = 0;
+    snew(re->nmoves,re->nrepl);
+    for (i<0;i<re->nrepl;i++) 
+    {
+        snew(re->nmoves[i],re->nrepl);
+    }
+
     snew(re->prob_sum,re->nrepl);
     snew(re->nexchange,re->nrepl);
 
     fprintf(fplog,"Repl  below: x=exchange, pr=probability\n");
 
+    re->nmultiplex = nmultiplex;
+ 
     return re;
->>>>>>> 8d886773
 }
 
 static void exchange_reals(const gmx_multisim_t *ms,int b,real *v,int n)
@@ -574,13 +360,12 @@
             MPI_Wait(&mpi_req,MPI_STATUS_IGNORE);
         }
 #endif
-<<<<<<< HEAD
-    for(i=0; i<n; i++) 
-    {
-        v[i] = buf[i];
-    }
-    sfree(buf);
-  }
+        for(i=0; i<n; i++)
+        {
+            v[i] = buf[i];
+        }
+        sfree(buf);
+    }
 }
 
 
@@ -613,14 +398,6 @@
     }
     sfree(buf);
   }
-=======
-        for(i=0; i<n; i++)
-        {
-            v[i] = buf[i];
-        }
-        sfree(buf);
-    }
->>>>>>> 8d886773
 }
 
 static void exchange_doubles(const gmx_multisim_t *ms,int b,double *v,int n)
@@ -689,31 +466,6 @@
 
 static void exchange_state(const gmx_multisim_t *ms,int b,t_state *state)
 {
-<<<<<<< HEAD
-  /* When t_state changes, this code should be updated. */
-  int ngtc,nnhpres;
-  ngtc = state->ngtc * state->nhchainlength;
-  nnhpres = state->nnhpres* state->nhchainlength;
-  exchange_rvecs(ms,b,state->box,DIM);
-  exchange_rvecs(ms,b,state->box_rel,DIM);
-  exchange_rvecs(ms,b,state->boxv,DIM);
-  exchange_reals(ms,b,&(state->veta),1);
-  exchange_reals(ms,b,&(state->vol0),1);
-  exchange_rvecs(ms,b,state->svir_prev,DIM);
-  exchange_rvecs(ms,b,state->fvir_prev,DIM);
-  exchange_rvecs(ms,b,state->pres_prev,DIM);
-  exchange_doubles(ms,b,state->nosehoover_xi,ngtc);
-  exchange_doubles(ms,b,state->nosehoover_vxi,ngtc);  
-  exchange_doubles(ms,b,state->nhpres_xi,nnhpres);
-  exchange_doubles(ms,b,state->nhpres_vxi,nnhpres);  
-  exchange_doubles(ms,b,state->therm_integral,state->ngtc);
-  exchange_rvecs(ms,b,state->x,state->natoms);
-  exchange_rvecs(ms,b,state->v,state->natoms);
-  exchange_rvecs(ms,b,state->sd_X,state->natoms);
-  /*exchange_reals(ms,b,state->lambda,efptNR); */
-  /*exchange_ints(ms,b,&(state->fep_state),1); */
-  /* do we not include the histories here? */
-=======
     /* When t_state changes, this code should be updated. */
     int ngtc,nnhpres;
     ngtc = state->ngtc * state->nhchainlength;
@@ -734,7 +486,6 @@
     exchange_rvecs(ms,b,state->x,state->natoms);
     exchange_rvecs(ms,b,state->v,state->natoms);
     exchange_rvecs(ms,b,state->sd_X,state->natoms);
->>>>>>> 8d886773
 }
 
 static void copy_rvecs(rvec *s,rvec *d,int n)
@@ -796,30 +547,6 @@
 
 static void copy_state_nonatomdata(t_state *state,t_state *state_local)
 {
-<<<<<<< HEAD
-  /* When t_state changes, this code should be updated. */
-  int ngtc,nnhpres;
-  ngtc = state->ngtc * state->nhchainlength;
-  nnhpres = state->nnhpres* state->nhchainlength;
-  scopy_rvecs(box,DIM);
-  scopy_rvecs(box_rel,DIM);
-  scopy_rvecs(boxv,DIM);
-  state_local->veta = state->veta;
-  state_local->vol0 = state->vol0;
-  scopy_rvecs(svir_prev,DIM);
-  scopy_rvecs(fvir_prev,DIM);
-  scopy_rvecs(pres_prev,DIM);
-  scopy_doubles(nosehoover_xi,ngtc);
-  scopy_doubles(nosehoover_vxi,ngtc);  
-  scopy_doubles(nhpres_xi,nnhpres);
-  scopy_doubles(nhpres_vxi,nnhpres);  
-  scopy_doubles(therm_integral,state->ngtc);
-  scopy_rvecs(x,state->natoms);
-  scopy_rvecs(v,state->natoms);
-  scopy_rvecs(sd_X,state->natoms);
-  copy_ints(&(state->fep_state),&(state_local->fep_state),1);
-  scopy_reals(lambda,efptNR);
-=======
     /* When t_state changes, this code should be updated. */
     int ngtc,nnhpres;
     ngtc = state->ngtc * state->nhchainlength;
@@ -840,7 +567,8 @@
     scopy_rvecs(x,state->natoms);
     scopy_rvecs(v,state->natoms);
     scopy_rvecs(sd_X,state->natoms);
->>>>>>> 8d886773
+    copy_ints(&(state->fep_state),&(state_local->fep_state),1);
+    scopy_reals(lambda,efptNR);
 }
 
 static void scale_velocities(t_state *state,real fac)
@@ -860,50 +588,6 @@
 {
     int shift;
   
-<<<<<<< HEAD
-  if (debug)
-  {
-      fprintf(debug,"Collecting state before exchange\n");
-  }
-  shift = cr->nnodes - cr->npmenodes - 1;
-  move_rvecs(cr,FALSE,FALSE,GMX_LEFT,GMX_RIGHT,state->x,NULL,shift,NULL);
-  if (state->v)
-  {
-      move_rvecs(cr,FALSE,FALSE,GMX_LEFT,GMX_RIGHT,state->v,NULL,shift,NULL);
-  }
-  if (state->sd_X)
-  {
-      move_rvecs(cr,FALSE,FALSE,GMX_LEFT,GMX_RIGHT,state->sd_X,NULL,shift,NULL);
-  }
-}
-
-static void print_matrix(FILE *fplog,const char *leg,int n,int **nmoves, int nattempt)
-{
-    int i,j;
-    float Tprint;
-
-    fprintf(fplog,"                  Empirical Transition Matrix\n");
-    for (i=0;i<n;i++) 
-    {
-        fprintf(fplog,"%12d",(i+1));
-    }
-    fprintf(fplog,"\n");	  
-    for (i=0;i<n;i++) 
-    {
-        for (j=0;j<n;j++) 
-        {
-            if (nmoves[i][j] > 0) 
-            {
-                Tprint = nmoves[i][j]/(float)(nattempt);
-            }
-            else 
-            {
-                Tprint = 0.0;
-            }
-            fprintf(fplog,"%12.8f",Tprint);
-        }
-        fprintf(fplog,"%3d\n",i);
-=======
     if (debug)
     {
         fprintf(debug,"Collecting state before exchange\n");
@@ -917,7 +601,35 @@
     if (state->sd_X)
     {
         move_rvecs(cr,FALSE,FALSE,GMX_LEFT,GMX_RIGHT,state->sd_X,NULL,shift,NULL);
->>>>>>> 8d886773
+    }
+}
+
+static void print_matrix(FILE *fplog,const char *leg,int n,int **nmoves, int nattempt)
+{
+    int i,j;
+    float Tprint;
+
+    fprintf(fplog,"                  Empirical Transition Matrix\n");
+    for (i=0;i<n;i++) 
+    {
+        fprintf(fplog,"%12d",(i+1));
+    }
+    fprintf(fplog,"\n");	  
+    for (i=0;i<n;i++) 
+    {
+        for (j=0;j<n;j++) 
+        {
+            if (nmoves[i][j] > 0) 
+            {
+                Tprint = nmoves[i][j]/(float)(nattempt);
+            }
+            else 
+            {
+                Tprint = 0.0;
+            }
+            fprintf(fplog,"%12.8f",Tprint);
+        }
+        fprintf(fplog,"%3d\n",i);
     }
 }
 
@@ -967,7 +679,6 @@
 }
 
 static int get_replica_exchange(FILE *fplog,const gmx_multisim_t *ms,
-<<<<<<< HEAD
                                 struct gmx_repl_ex *re,gmx_enerdata_t *enerd,real vol,
                                 int step,real time)
 {
@@ -996,31 +707,10 @@
         {
             beta[i] = 1.0/(re->q[i]*BOLTZ);
         }
-=======
-                                struct gmx_repl_ex *re,real *ener,real vol,
-                                int step,real time)
-{
-    int  m,i,a,b;
-    real *Epot=NULL,*Vol=NULL,*dvdl=NULL,*prob;
-    real ediff=0,delta=0,dpV=0,betaA=0,betaB=0;
-    gmx_bool *bEx,bPrint;
-    int  exchange;
-
-    fprintf(fplog,"Replica exchange at step %d time %g\n",step,time);
-  
-    switch (re->type)
-    {
-    case ereTEMP:
-        snew(Epot,re->nrepl);
-        snew(Vol,re->nrepl);
-        Epot[re->repl] = ener[F_EPOT];
-        Vol[re->repl]  = vol;
->>>>>>> 8d886773
         gmx_sum_sim(re->nrepl,Epot,ms);
         gmx_sum_sim(re->nrepl,Vol,ms);
         break;
     case ereLAMBDA:
-<<<<<<< HEAD
         
         /* temperatures of different states*/
         for (i=0;i<re->nrepl;i++) 
@@ -1155,34 +845,12 @@
             bp = pind[i1];
             
             switch (re->type) 
-=======
-        snew(dvdl,re->nrepl);
-        dvdl[re->repl] = ener[F_DVDL];
-        gmx_sum_sim(re->nrepl,dvdl,ms);
-        break;
-    }
-
-    snew(bEx,re->nrepl);
-    snew(prob,re->nrepl);
-
-    exchange = -1;
-    m = (step / re->nst) % 2;
-    for(i=1; i<re->nrepl; i++)
-    {
-        a = re->ind[i-1];
-        b = re->ind[i];
-        bPrint = (re->repl==a || re->repl==b);
-        if (i % 2 == m)
-        {
-            switch (re->type)
->>>>>>> 8d886773
             {
             case ereTEMP:
                 /* Use equations from:
                  * Okabe et. al. Chem. Phys. Lett. 335 (2001) 435-439
                  */
                 ediff = Epot[b] - Epot[a];
-<<<<<<< HEAD
                 delta = -(beta[bp] - beta[ap])*ediff;
                 break;
             case ereLAMBDA:
@@ -1193,43 +861,19 @@
                 /*       =  [H_bp(x_a) -H_a(x_a)] - [H_ap(x_a)- H_a(x_a)] + [H_ap(x_b) -H_b(x_b)] - H_bp(x_b)- H_b(x_b)] */
                 ediff = (flambda[bp][a] - flambda[ap][a]) + (flambda[ap][b] - flambda[bp][b]);    
                 delta = ediff*beta[a]; /* assume all same temperature for now!! */
-=======
-                betaA = 1.0/(re->q[a]*BOLTZ);
-                betaB = 1.0/(re->q[b]*BOLTZ);
-                delta = (betaA - betaB)*ediff;
-                break;
-            case ereLAMBDA:
-                /* Here we exchange based on a linear extrapolation of dV/dlambda.
-                 * We would like to have the real energies
-                 * from foreign lambda calculations.
-                 */
-                ediff = (dvdl[a] - dvdl[b])*(re->q[b] - re->q[a]);
-                delta = ediff/(BOLTZ*re->temp);
->>>>>>> 8d886773
                 break;
             default:
                 gmx_incons("Unknown replica exchange quantity");
             }
-<<<<<<< HEAD
             if (re->bNPT) 
             {
                 dpV = (beta[ap]*re->pres[ap]-beta[bp]*re->pres[bp])*(Vol[b]-Vol[a])/PRESFAC;
-=======
-            if (bPrint)
-            {
-                fprintf(fplog,"Repl %d <-> %d  dE = %10.3e",a,b,delta);
-            }
-            if (re->bNPT)
-            {
-                dpV = (betaA*re->pres[a]-betaB*re->pres[b])*(Vol[b]-Vol[a])/PRESFAC;
->>>>>>> 8d886773
                 if (bPrint)
                 {
                     fprintf(fplog,"  dpV = %10.3e  d = %10.3e",dpV,delta + dpV);
                 }
                 delta += dpV;
             }
-<<<<<<< HEAD
             if (delta <= 0) {
                 prob[0] = 1;
                 bEx[0] = TRUE;
@@ -1305,61 +949,6 @@
     {
         re->nattempt[0]++;
     }
-=======
-            if (bPrint)
-            {
-                fprintf(fplog,"\n");
-            }
-            if (delta <= 0)
-            {
-                prob[i] = 1;
-                bEx[i] = TRUE;
-            }
-            else
-            {
-                if (delta > 100)
-                {
-                    prob[i] = 0;
-                }
-                else
-                {
-                    prob[i] = exp(-delta);
-                }
-                bEx[i] = (rando(&(re->seed)) < prob[i]);
-            }
-            re->prob_sum[i] += prob[i];    
-            if (bEx[i])
-            {
-                if (a == re->repl)
-                {
-                    exchange = b;
-                }
-                else if (b == re->repl)
-                {
-                    exchange = a;
-                }
-                re->nexchange[i]++;
-            }
-        }
-        else
-        {
-            prob[i] = -1;
-            bEx[i] = FALSE;
-        }
-    }
-    print_ind(fplog,"ex",re->nrepl,re->ind,bEx);
-    print_prob(fplog,"pr",re->nrepl,prob);
-    fprintf(fplog,"\n");
-
-    sfree(bEx);
-    sfree(prob);
-    sfree(Epot);
-    sfree(Vol);
-    sfree(dvdl);
-  
-    re->nattempt[m]++;
-
->>>>>>> 8d886773
     return exchange;
 }
 
@@ -1367,34 +956,18 @@
 {
     int i;
 
-<<<<<<< HEAD
-  if (debug) 
-  {
-    for(i=0; i<state->natoms; i+=10)
-    {
-        fprintf(debug,"dx %5d %10.5f %10.5f %10.5f\n",i,state->x[i][XX],state->x[i][YY],state->x[i][ZZ]);
-    }
-  }
+    if (debug)
+    {
+        for(i=0; i<state->natoms; i+=10)
+        {
+            fprintf(debug,"dx %5d %10.5f %10.5f %10.5f\n",i,state->x[i][XX],state->x[i][YY],state->x[i][ZZ]);
+        }
+    }
 }
 
 gmx_bool replica_exchange(FILE *fplog,const t_commrec *cr,struct gmx_repl_ex *re,
                           t_state *state,gmx_enerdata_t *enerd,
                           t_state *state_local,int step,real time)
-=======
-    if (debug)
-    {
-        for(i=0; i<state->natoms; i+=10)
-        {
-            fprintf(debug,"dx %5d %10.5f %10.5f %10.5f\n",i,state->x[i][XX],state->x[i][YY],state->x[i][ZZ]);
-        }
-    }
-}
-
-gmx_bool replica_exchange(FILE *fplog,const t_commrec *cr,struct gmx_repl_ex *re,
-                          t_state *state,real *ener,
-                          t_state *state_local,
-                          int step,real time)
->>>>>>> 8d886773
 {
     gmx_multisim_t *ms;
     int  exchange=-1,shift;
@@ -1468,104 +1041,57 @@
 
 void print_replica_exchange_statistics(FILE *fplog,struct gmx_repl_ex *re)
 {
-<<<<<<< HEAD
-  real *prob;
-  int  i;
-  gmx_bool bMulti;
-
-  bMulti = (re->nmultiplex > 1);
-  
-  fprintf(fplog,"\nReplica exchange statistics\n");
-  if (!(bMulti)) 
-  {
-      fprintf(fplog,"Repl  %d attempts, %d odd, %d even\n",
-              re->nattempt[0]+re->nattempt[1],re->nattempt[1],re->nattempt[0]);
-  } 
-
-  
-  fprintf(fplog,"Repl  average probabilities:\n");
-  if (bMulti) 
-  {
-      print_matrix(fplog,"",re->nrepl,re->nmoves,re->nattempt[0]);
-  }
-  else
-  {
-      snew(prob,re->nrepl);
-      for(i=1; i<re->nrepl; i++) {
-          if (re->nattempt[i%2] == 0)
-          {
-              prob[i] = 0;
-          }
-          else
-          {
-              prob[i] =  re->prob_sum[i]/re->nattempt[i%2];
-          }
-      }
-      print_ind(fplog,"",re->nrepl,re->ind,NULL);
-      print_prob(fplog,"",re->nrepl,prob);
-
-      fprintf(fplog,"Repl  number of exchanges:\n");
-      print_ind(fplog,"",re->nrepl,re->ind,NULL);
-      print_count(fplog,"",re->nrepl,re->nexchange);
-
-      fprintf(fplog,"Repl  average number of exchanges:\n");
-      for(i=1; i<re->nrepl; i++) {
-          if (re->nattempt[i%2] == 0)
-              prob[i] = 0;
-          else
-              prob[i] =  ((real)re->nexchange[i])/re->nattempt[i%2];
-      }
-      print_ind(fplog,"",re->nrepl,re->ind,NULL);
-      print_prob(fplog,"",re->nrepl,prob);
-      
-      sfree(prob);
-  }
-=======
     real *prob;
     int  i;
+    gmx_bool bMulti;
+
+    bMulti = (re->nmultiplex > 1);
   
     fprintf(fplog,"\nReplica exchange statistics\n");
-    fprintf(fplog,"Repl  %d attempts, %d odd, %d even\n",
-            re->nattempt[0]+re->nattempt[1],re->nattempt[1],re->nattempt[0]);
-
-    snew(prob,re->nrepl);
+    if (!(bMulti)) 
+    {
+        fprintf(fplog,"Repl  %d attempts, %d odd, %d even\n",
+                re->nattempt[0]+re->nattempt[1],re->nattempt[1],re->nattempt[0]);
+    } 
+
   
     fprintf(fplog,"Repl  average probabilities:\n");
-    for(i=1; i<re->nrepl; i++)
-    {
-        if (re->nattempt[i%2] == 0)
-        {
-            prob[i] = 0;
-        }
-        else
-        {
-            prob[i] =  re->prob_sum[i]/re->nattempt[i%2];
-        }
-    }
-    print_ind(fplog,"",re->nrepl,re->ind,NULL);
-    print_prob(fplog,"",re->nrepl,prob);
-
-    fprintf(fplog,"Repl  number of exchanges:\n");
-    print_ind(fplog,"",re->nrepl,re->ind,NULL);
-    print_count(fplog,"",re->nrepl,re->nexchange);
-  
-    fprintf(fplog,"Repl  average number of exchanges:\n");
-    for(i=1; i<re->nrepl; i++)
-    {
-        if (re->nattempt[i%2] == 0)
-        {
-            prob[i] = 0;
-        }
-        else
-        {
-            prob[i] =  ((real)re->nexchange[i])/re->nattempt[i%2];
-        }
-    }
-    print_ind(fplog,"",re->nrepl,re->ind,NULL);
-    print_prob(fplog,"",re->nrepl,prob);
-
-    sfree(prob);
->>>>>>> 8d886773
+    if (bMulti) 
+    {
+        print_matrix(fplog,"",re->nrepl,re->nmoves,re->nattempt[0]);
+    }
+    else
+    {
+        snew(prob,re->nrepl);
+        for(i=1; i<re->nrepl; i++) {
+            if (re->nattempt[i%2] == 0)
+            {
+                prob[i] = 0;
+            }
+            else
+            {
+                prob[i] =  re->prob_sum[i]/re->nattempt[i%2];
+            }
+        }
+        print_ind(fplog,"",re->nrepl,re->ind,NULL);
+        print_prob(fplog,"",re->nrepl,prob);
+
+        fprintf(fplog,"Repl  number of exchanges:\n");
+        print_ind(fplog,"",re->nrepl,re->ind,NULL);
+        print_count(fplog,"",re->nrepl,re->nexchange);
+
+        fprintf(fplog,"Repl  average number of exchanges:\n");
+        for(i=1; i<re->nrepl; i++) {
+            if (re->nattempt[i%2] == 0)
+                prob[i] = 0;
+            else
+                prob[i] =  ((real)re->nexchange[i])/re->nattempt[i%2];
+        }
+        print_ind(fplog,"",re->nrepl,re->ind,NULL);
+        print_prob(fplog,"",re->nrepl,prob);
+      
+        sfree(prob);
+    }
   
     fprintf(fplog,"\n");
 }