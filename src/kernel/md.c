/* -*- mode: c; tab-width: 4; indent-tabs-mode: nil; c-basic-offset: 4; c-file-style: "stroustrup"; -*-
 *
 * 
 *                This source code is part of
 * 
 *                 G   R   O   M   A   C   S
 * 
 *          GROningen MAchine for Chemical Simulations
 * 
 *                        VERSION 3.2.0
 * Written by David van der Spoel, Erik Lindahl, Berk Hess, and others.
 * Copyright (c) 1991-2000, University of Groningen, The Netherlands.
 * Copyright (c) 2001-2004, The GROMACS development team,
 * check out http://www.gromacs.org for more information.

 * This program is free software; you can redistribute it and/or
 * modify it under the terms of the GNU General Public License
 * as published by the Free Software Foundation; either version 2
 * of the License, or (at your option) any later version.
 * 
 * If you want to redistribute modifications, please consider that
 * scientific software is very special. Version control is crucial -
 * bugs must be traceable. We will be happy to consider code for
 * inclusion in the official distribution, but derived work must not
 * be called official GROMACS. Details are found in the README & COPYING
 * files - if they are missing, get the official version at www.gromacs.org.
 * 
 * To help us fund GROMACS development, we humbly ask that you cite
 * the papers on the package - you can find them in the top README file.
 * 
 * For more info, check our website at http://www.gromacs.org
 * 
 * And Hey:
 * Gallium Rubidium Oxygen Manganese Argon Carbon Silicon
 */
#ifdef HAVE_CONFIG_H
#include <config.h>
#endif

#include "typedefs.h"
#include "smalloc.h"
#include "sysstuff.h"
#include "vec.h"
#include "statutil.h"
#include "vcm.h"
#include "mdebin.h"
#include "nrnb.h"
#include "calcmu.h"
#include "index.h"
#include "vsite.h"
#include "update.h"
#include "ns.h"
#include "trnio.h"
#include "xtcio.h"
#include "mdrun.h"
#include "confio.h"
#include "network.h"
#include "pull.h"
#include "xvgr.h"
#include "physics.h"
#include "names.h"
#include "xmdrun.h"
#include "ionize.h"
#include "disre.h"
#include "orires.h"
#include "dihre.h"
#include "pme.h"
#include "mdatoms.h"
#include "repl_ex.h"
#include "qmmm.h"
#include "mpelogging.h"
#include "domdec.h"
#include "partdec.h"
#include "topsort.h"
#include "coulomb.h"
#include "constr.h"
#include "shellfc.h"
#include "compute_io.h"
#include "mvdata.h"
#include "checkpoint.h"
#include "mtop_util.h"
#include "sighandler.h"
#include "string2.h"
#include "pme_switch.h"
#include "bondf.h"

#ifdef GMX_LIB_MPI
#include <mpi.h>
#endif
#ifdef GMX_THREAD_MPI
#include "tmpi.h"
#endif

#ifdef GMX_GPU
#include "nbnxn_cuda_data_mgmt.h"
#endif

#ifdef GMX_FAHCORE
#include "corewrap.h"
#endif


double do_md(FILE *fplog,t_commrec *cr,int nfile,const t_filenm fnm[],
             const output_env_t oenv, gmx_bool bVerbose,gmx_bool bCompact,
             int nstglobalcomm,
             gmx_vsite_t *vsite,gmx_constr_t constr,
             int stepout,t_inputrec *ir,
             gmx_mtop_t *top_global,
             t_fcdata *fcd,
             t_state *state_global,
             t_mdatoms *mdatoms,
             t_nrnb *nrnb,gmx_wallcycle_t wcycle,
             gmx_edsam_t ed,t_forcerec *fr,
             int repl_ex_nst,int repl_ex_seed,
             real cpt_period,real max_hours,
             const char *deviceOptions,
             unsigned long Flags,
             gmx_runtime_t *runtime)
{
    gmx_mdoutf_t *outf;
    gmx_large_int_t step,step_rel;
    double     run_time;
    double     t,t0,lam0;
    gmx_bool       bGStatEveryStep,bGStat,bNstEner,bCalcVir,bCalcEner;
    gmx_bool       bNS,bNStList,bSimAnn,bStopCM,bRerunMD,bNotLastFrame=FALSE,
               bFirstStep,bStateFromTPX,bInitStep,bLastStep,
               bBornRadii,bStartingFromCpt;
    gmx_bool       bDoDHDL=FALSE;
    gmx_bool       do_ene,do_log,do_verbose,bRerunWarnNoV=TRUE,
               bForceUpdate=FALSE,bCPT;
    int        mdof_flags;
    gmx_bool       bMasterState;
    int        force_flags,cglo_flags;
    tensor     force_vir,shake_vir,total_vir,tmp_vir,pres;
    int        i,m;
    t_trxstatus *status;
    rvec       mu_tot;
    t_vcm      *vcm;
    t_state    *bufstate=NULL;   
    matrix     *scale_tot,pcoupl_mu,M,ebox;
    gmx_nlheur_t nlh;
    t_trxframe rerun_fr;
    gmx_repl_ex_t repl_ex=NULL;
    int        nchkpt=1;

    gmx_localtop_t *top;	
    t_mdebin *mdebin=NULL;
    t_state    *state=NULL;
    rvec       *f_global=NULL;
    int        n_xtc=-1;
    rvec       *x_xtc=NULL;
    gmx_enerdata_t *enerd;
    rvec       *f=NULL;
    gmx_global_stat_t gstat;
    gmx_update_t upd=NULL;
    t_graph    *graph=NULL;
    globsig_t   gs;

    gmx_bool        bFFscan;
    gmx_groups_t *groups;
    gmx_ekindata_t *ekind, *ekind_save;
    gmx_shellfc_t shellfc;
    int         count,nconverged=0;
    real        timestep=0;
    double      tcount=0;
    gmx_bool        bIonize=FALSE;
    gmx_bool        bTCR=FALSE,bConverged=TRUE,bOK,bSumEkinhOld,bExchanged;
    gmx_bool        bAppend;
    gmx_bool        bResetCountersHalfMaxH=FALSE;
    gmx_bool        bVV,bIterations,bFirstIterate,bTemp,bPres,bTrotter;
    real        mu_aver=0,dvdl;
    int         a0,a1,gnx=0,ii;
    atom_id     *grpindex=NULL;
    char        *grpname;
    t_coupl_rec *tcr=NULL;
    rvec        *xcopy=NULL,*vcopy=NULL,*cbuf=NULL;
    matrix      boxcopy={{0}},lastbox;
	tensor      tmpvir;
	real        fom,oldfom,veta_save,pcurr,scalevir,tracevir;
	real        vetanew = 0;
    double      cycles;
	real        saved_conserved_quantity = 0;
    real        last_ekin = 0;
	int         iter_i;
	t_extmass   MassQ;
    int         **trotter_seq; 
    char        sbuf[STEPSTRSIZE],sbuf2[STEPSTRSIZE];
    int         handled_stop_condition=gmx_stop_cond_none; /* compare to get_stop_condition*/
    gmx_iterate_t iterate;
    gmx_large_int_t multisim_nsteps=-1; /* number of steps to do  before first multisim 
                                          simulation stops. If equal to zero, don't
                                          communicate any more between multisims.*/
    /* PME load balancing data for GPU kernels */
    pme_switch_t    pme_switch=NULL;
    double          cycles_pmes;
    gmx_bool        pmetune_done=TRUE;

#ifdef GMX_FAHCORE
    /* Temporary addition for FAHCORE checkpointing */
    int chkpt_ret;
#endif
    
    /* Check for special mdrun options */
    bRerunMD = (Flags & MD_RERUN);
    bIonize  = (Flags & MD_IONIZE);
    bFFscan  = (Flags & MD_FFSCAN);
    bAppend  = (Flags & MD_APPENDFILES);
    if (Flags & MD_RESETCOUNTERSHALFWAY)
    {
        if (ir->nsteps > 0)
        {
            /* Signal to reset the counters half the simulation steps. */
            wcycle_set_reset_counters(wcycle,ir->nsteps/2);
        }
        /* Signal to reset the counters halfway the simulation time. */
        bResetCountersHalfMaxH = (max_hours > 0);
    }

    /* md-vv uses averaged full step velocities for T-control 
       md-vv-avek uses averaged half step velocities for T-control (but full step ekin for P control)
       md uses averaged half step kinetic energies to determine temperature unless defined otherwise by GMX_EKIN_AVE_VEL; */
    bVV = EI_VV(ir->eI);
    if (bVV) /* to store the initial velocities while computing virial */
    {
        snew(cbuf,top_global->natoms);
    }
    /* all the iteratative cases - only if there are constraints */ 
    bIterations = ((IR_NPT_TROTTER(ir)) && (constr) && (!bRerunMD));
    bTrotter = (bVV && (IR_NPT_TROTTER(ir) || (IR_NVT_TROTTER(ir))));        
    
    if (bRerunMD)
    {
        /* Since we don't know if the frames read are related in any way,
         * rebuild the neighborlist at every step.
         */
        ir->nstlist       = 1;
        ir->nstcalcenergy = 1;
        nstglobalcomm     = 1;
    }

    check_ir_old_tpx_versions(cr,fplog,ir,top_global);

    nstglobalcomm = check_nstglobalcomm(fplog,cr,nstglobalcomm,ir);
    bGStatEveryStep = (nstglobalcomm == 1);

    if (!bGStatEveryStep && ir->nstlist == -1 && fplog != NULL)
    {
        fprintf(fplog,
                "To reduce the energy communication with nstlist = -1\n"
                "the neighbor list validity should not be checked at every step,\n"
                "this means that exact integration is not guaranteed.\n"
                "The neighbor list validity is checked after:\n"
                "  <n.list life time> - 2*std.dev.(n.list life time)  steps.\n"
                "In most cases this will result in exact integration.\n"
                "This reduces the energy communication by a factor of 2 to 3.\n"
                "If you want less energy communication, set nstlist > 3.\n\n");
    }

    if (bRerunMD || bFFscan)
    {
        ir->nstxtcout = 0;
    }
    groups = &top_global->groups;

    /* Initial values */
    init_md(fplog,cr,ir,oenv,&t,&t0,&state_global->lambda,&lam0,
            nrnb,top_global,&upd,
            nfile,fnm,&outf,&mdebin,
            force_vir,shake_vir,mu_tot,&bSimAnn,&vcm,state_global,Flags);

    clear_mat(total_vir);
    clear_mat(pres);
    /* Energy terms and groups */
    snew(enerd,1);
    init_enerdata(top_global->groups.grps[egcENER].nr,ir->n_flambda,enerd);
    if (DOMAINDECOMP(cr))
    {
        f = NULL;
    }
    else
    {
        snew(f,top_global->natoms);
    }

    /* Kinetic energy data */
    snew(ekind,1);
    init_ekindata(fplog,top_global,&(ir->opts),ekind);
    /* needed for iteration of constraints */
    snew(ekind_save,1);
    init_ekindata(fplog,top_global,&(ir->opts),ekind_save);
    /* Copy the cos acceleration to the groups struct */    
    ekind->cosacc.cos_accel = ir->cos_accel;

    gstat = global_stat_init(ir);
    debug_gmx();

    /* Check for polarizable models and flexible constraints */
    shellfc = init_shell_flexcon(fplog,
                                 top_global,n_flexible_constraints(constr),
                                 (ir->bContinuation || 
                                  (DOMAINDECOMP(cr) && !MASTER(cr))) ?
                                 NULL : state_global->x);

    if (DEFORM(*ir))
    {
#ifdef GMX_THREAD_MPI
        tMPI_Thread_mutex_lock(&deform_init_box_mutex);
#endif
        set_deform_reference_box(upd,
                                 deform_init_init_step_tpx,
                                 deform_init_box_tpx);
#ifdef GMX_THREAD_MPI
        tMPI_Thread_mutex_unlock(&deform_init_box_mutex);
#endif
    }

    {
        double io = compute_io(ir,top_global->natoms,groups,mdebin->ebin->nener,1);
        if ((io > 2000) && MASTER(cr))
            fprintf(stderr,
                    "\nWARNING: This run will generate roughly %.0f Mb of data\n\n",
                    io);
    }

    if (DOMAINDECOMP(cr)) {
        top = dd_init_local_top(top_global);

        snew(state,1);
        dd_init_local_state(cr->dd,state_global,state);

        if (DDMASTER(cr->dd) && ir->nstfout) {
            snew(f_global,state_global->natoms);
        }
    } else {
        if (PAR(cr)) {
            /* Initialize the particle decomposition and split the topology */
            top = split_system(fplog,top_global,ir,cr);

            pd_cg_range(cr,&fr->cg0,&fr->hcg);
            pd_at_range(cr,&a0,&a1);
        } else {
            top = gmx_mtop_generate_local_top(top_global,ir);

            a0 = 0;
            a1 = top_global->natoms;
        }

        forcerec_set_excl_load(fr,top,cr);

        state = partdec_init_local_state(cr,state_global);
        f_global = f;

        atoms2md(top_global,ir,0,NULL,a0,a1-a0,mdatoms);

        if (vsite) {
            set_vsite_top(vsite,top,mdatoms,cr);
        }

        if (ir->ePBC != epbcNONE && !fr->bMolPBC) {
            graph = mk_graph(fplog,&(top->idef),0,top_global->natoms,FALSE,FALSE);
        }

        if (shellfc) {
            make_local_shells(cr,mdatoms,shellfc);
        }

        init_bonded_thread_force_reduction(fr,&top->idef);

        if (ir->pull && PAR(cr)) {
            dd_make_local_pull_groups(NULL,ir->pull,mdatoms);
        }
    }

    if (DOMAINDECOMP(cr))
    {
        /* Distribute the charge groups over the nodes from the master node */
        dd_partition_system(fplog,ir->init_step,cr,TRUE,1,
                            state_global,top_global,ir,
                            state,&f,mdatoms,top,fr,
                            vsite,shellfc,constr,
                            nrnb,wcycle,FALSE);

    }

    update_mdatoms(mdatoms,state->lambda);

    if (MASTER(cr))
    {
        if (opt2bSet("-cpi",nfile,fnm))
        {
            /* Update mdebin with energy history if appending to output files */
            if ( Flags & MD_APPENDFILES )
            {
                restore_energyhistory_from_state(mdebin,&state_global->enerhist);
            }
            else
            {
                /* We might have read an energy history from checkpoint,
                 * free the allocated memory and reset the counts.
                 */
                done_energyhistory(&state_global->enerhist);
                init_energyhistory(&state_global->enerhist);
            }
        }
        /* Set the initial energy history in state by updating once */
        update_energyhistory(&state_global->enerhist,mdebin);
    }	

    if ((state->flags & (1<<estLD_RNG)) && (Flags & MD_READ_RNG)) {
        /* Set the random state if we read a checkpoint file */
        set_stochd_state(upd,state);
    }

    /* Initialize constraints */
    if (constr) {
        if (!DOMAINDECOMP(cr))
            set_constraints(constr,top,ir,mdatoms,cr);
    }

    /* Check whether we have to GCT stuff */
    bTCR = ftp2bSet(efGCT,nfile,fnm);
    if (bTCR) {
        if (MASTER(cr)) {
            fprintf(stderr,"Will do General Coupling Theory!\n");
        }
        gnx = top_global->mols.nr;
        snew(grpindex,gnx);
        for(i=0; (i<gnx); i++) {
            grpindex[i] = i;
        }
    }

    if (repl_ex_nst > 0)
    {
        /* We need to be sure replica exchange can only occur
         * when the energies are current */
        check_nst_param(fplog,cr,"nstcalcenergy",ir->nstcalcenergy,
                        "repl_ex_nst",&repl_ex_nst);
        /* This check needs to happen before inter-simulation
         * signals are initialized, too */
    }
    if (repl_ex_nst > 0 && MASTER(cr))
        repl_ex = init_replica_exchange(fplog,cr->ms,state_global,ir,
                                        repl_ex_nst,repl_ex_seed);

    if ((Flags & MD_TUNEPME) &&
        fr->cutoff_scheme == ecutsVERLET &&
        EEL_PME(fr->eeltype) && fr->nbv->useGPU &&
        !bRerunMD)
    {
        switch_pme_init(&pme_switch,ir,state->box,fr->ic,fr->pmedata);
        cycles_pmes = 0;
        pmetune_done = FALSE;
    }

    if (!ir->bContinuation && !bRerunMD)
    {
        if (mdatoms->cFREEZE && (state->flags & (1<<estV)))
        {
            /* Set the velocities of frozen particles to zero */
            for(i=mdatoms->start; i<mdatoms->start+mdatoms->homenr; i++)
            {
                for(m=0; m<DIM; m++)
                {
                    if (ir->opts.nFreeze[mdatoms->cFREEZE[i]][m])
                    {
                        state->v[i][m] = 0;
                    }
                }
            }
        }

        if (constr)
        {
            /* Constrain the initial coordinates and velocities */
            do_constrain_first(fplog,constr,ir,mdatoms,state,f,
                               graph,cr,nrnb,fr,top,shake_vir);
        }
        if (vsite)
        {
            /* Construct the virtual sites for the initial configuration */
            construct_vsites(fplog,vsite,state->x,nrnb,ir->delta_t,NULL,
                             top->idef.iparams,top->idef.il,
                             fr->ePBC,fr->bMolPBC,graph,cr,state->box);
        }
    }

    debug_gmx();
  
    /* I'm assuming we need global communication the first time! MRS */
    cglo_flags = (CGLO_TEMPERATURE | CGLO_GSTAT
                  | ((ir->comm_mode != ecmNO) ? CGLO_STOPCM:0)
                  | (bVV ? CGLO_PRESSURE:0)
                  | (bVV ? CGLO_CONSTRAINT:0)
                  | (bRerunMD ? CGLO_RERUNMD:0)
                  | ((Flags & MD_READ_EKIN) ? CGLO_READEKIN:0));
    
    bSumEkinhOld = FALSE;
    compute_globals(fplog,gstat,cr,ir,fr,ekind,state,state_global,mdatoms,nrnb,vcm,
                    NULL,enerd,force_vir,shake_vir,total_vir,pres,mu_tot,
                    constr,NULL,FALSE,state->box,
                    top_global,&pcurr,top_global->natoms,&bSumEkinhOld,cglo_flags);
    if (ir->eI == eiVVAK) {
        /* a second call to get the half step temperature initialized as well */ 
        /* we do the same call as above, but turn the pressure off -- internally to 
           compute_globals, this is recognized as a velocity verlet half-step 
           kinetic energy calculation.  This minimized excess variables, but 
           perhaps loses some logic?*/
        
        compute_globals(fplog,gstat,cr,ir,fr,ekind,state,state_global,mdatoms,nrnb,vcm,
                        NULL,enerd,force_vir,shake_vir,total_vir,pres,mu_tot,
                        constr,NULL,FALSE,state->box,
                        top_global,&pcurr,top_global->natoms,&bSumEkinhOld,
                        cglo_flags &~ (CGLO_STOPCM | CGLO_PRESSURE));
    }
    
    /* Calculate the initial half step temperature, and save the ekinh_old */
    if (!(Flags & MD_STARTFROMCPT)) 
    {
        for(i=0; (i<ir->opts.ngtc); i++) 
        {
            copy_mat(ekind->tcstat[i].ekinh,ekind->tcstat[i].ekinh_old);
        } 
    }
    if (ir->eI != eiVV) 
    {
        enerd->term[F_TEMP] *= 2; /* result of averages being done over previous and current step,
                                     and there is no previous step */
    }
    
    /* if using an iterative algorithm, we need to create a working directory for the state. */
    if (bIterations) 
    {
            bufstate = init_bufstate(state);
    }
    if (bFFscan) 
    {
        snew(xcopy,state->natoms);
        snew(vcopy,state->natoms);
        copy_rvecn(state->x,xcopy,0,state->natoms);
        copy_rvecn(state->v,vcopy,0,state->natoms);
        copy_mat(state->box,boxcopy);
    } 
    
    /* need to make an initiation call to get the Trotter variables set, as well as other constants for non-trotter
       temperature control */
    trotter_seq = init_npt_vars(ir,state,&MassQ,bTrotter);
    
    if (MASTER(cr))
    {
        if (constr && !ir->bContinuation && ir->eConstrAlg == econtLINCS)
        {
            fprintf(fplog,
                    "RMS relative constraint deviation after constraining: %.2e\n",
                    constr_rmsd(constr,FALSE));
        }
        if (EI_STATE_VELOCITY(ir->eI))
        {
            fprintf(fplog,"Initial temperature: %g K\n",enerd->term[F_TEMP]);
        }
        if (bRerunMD)
        {
            fprintf(stderr,"starting md rerun '%s', reading coordinates from"
                    " input trajectory '%s'\n\n",
                    *(top_global->name),opt2fn("-rerun",nfile,fnm));
            if (bVerbose)
            {
                fprintf(stderr,"Calculated time to finish depends on nsteps from "
                        "run input file,\nwhich may not correspond to the time "
                        "needed to process input trajectory.\n\n");
            }
        }
        else
        {
            char tbuf[20];
            fprintf(stderr,"starting mdrun '%s'\n",
                    *(top_global->name));
            if (ir->nsteps >= 0)
            {
                sprintf(tbuf,"%8.1f",(ir->init_step+ir->nsteps)*ir->delta_t);
            }
            else
            {
                sprintf(tbuf,"%s","infinite");
            }
            if (ir->init_step > 0)
            {
                fprintf(stderr,"%s steps, %s ps (continuing from step %s, %8.1f ps).\n",
                        gmx_step_str(ir->init_step+ir->nsteps,sbuf),tbuf,
                        gmx_step_str(ir->init_step,sbuf2),
                        ir->init_step*ir->delta_t);
            }
            else
            {
                fprintf(stderr,"%s steps, %s ps.\n",
                        gmx_step_str(ir->nsteps,sbuf),tbuf);
            }
        }
        fprintf(fplog,"\n");
    }

    /* Set and write start time */
    runtime_start(runtime);
    print_date_and_time(fplog,cr->nodeid,"Started mdrun",runtime);
    wallcycle_start(wcycle,ewcRUN);
    if (fplog)
        fprintf(fplog,"\n");

    /* safest point to do file checkpointing is here.  More general point would be immediately before integrator call */
#ifdef GMX_FAHCORE
    chkpt_ret=fcCheckPointParallel( cr->nodeid,
                                    NULL,0);
    if ( chkpt_ret == 0 ) 
        gmx_fatal( 3,__FILE__,__LINE__, "Checkpoint error on step %d\n", 0 );
#endif

    debug_gmx();
    /***********************************************************
     *
     *             Loop over MD steps 
     *
     ************************************************************/

    /* if rerunMD then read coordinates and velocities from input trajectory */
    if (bRerunMD)
    {
        if (getenv("GMX_FORCE_UPDATE"))
        {
            bForceUpdate = TRUE;
        }

        rerun_fr.natoms = 0;
        if (MASTER(cr))
        {
            bNotLastFrame = read_first_frame(oenv,&status,
                                             opt2fn("-rerun",nfile,fnm),
                                             &rerun_fr,TRX_NEED_X | TRX_READ_V);
            if (rerun_fr.natoms != top_global->natoms)
            {
                gmx_fatal(FARGS,
                          "Number of atoms in trajectory (%d) does not match the "
                          "run input file (%d)\n",
                          rerun_fr.natoms,top_global->natoms);
            }
            if (ir->ePBC != epbcNONE)
            {
                if (!rerun_fr.bBox)
                {
                    gmx_fatal(FARGS,"Rerun trajectory frame step %d time %f does not contain a box, while pbc is used",rerun_fr.step,rerun_fr.time);
                }
                if (max_cutoff2(ir->ePBC,rerun_fr.box) < sqr(fr->rlistlong))
                {
                    gmx_fatal(FARGS,"Rerun trajectory frame step %d time %f has too small box dimensions",rerun_fr.step,rerun_fr.time);
                }
            }
        }

        if (PAR(cr))
        {
            rerun_parallel_comm(cr,&rerun_fr,&bNotLastFrame);
        }

        if (ir->ePBC != epbcNONE)
        {
            /* Set the shift vectors.
             * Necessary here when have a static box different from the tpr box.
             */
            calc_shifts(rerun_fr.box,fr->shift_vec);
        }
    }

    /* loop over MD steps or if rerunMD to end of input trajectory */
    bFirstStep = TRUE;
    /* Skip the first Nose-Hoover integration when we get the state from tpx */
    bStateFromTPX = !opt2bSet("-cpi",nfile,fnm);
    bInitStep = bFirstStep && (bStateFromTPX || bVV);
    bStartingFromCpt = (Flags & MD_STARTFROMCPT) && bInitStep;
    bLastStep    = FALSE;
    bSumEkinhOld = FALSE;
    bExchanged   = FALSE;

    init_global_signals(&gs,cr,ir,repl_ex_nst);

    step = ir->init_step;
    step_rel = 0;

    if (ir->nstlist == -1)
    {
        init_nlistheuristics(&nlh,bGStatEveryStep,step);
    }

    if (MULTISIM(cr) && (repl_ex_nst <=0 ))
    {
        /* check how many steps are left in other sims */
        multisim_nsteps=get_multisim_nsteps(cr, ir->nsteps);
    }


    /* and stop now if we should */
    bLastStep = (bRerunMD || (ir->nsteps >= 0 && step_rel > ir->nsteps) ||
                 ((multisim_nsteps >= 0) && (step_rel >= multisim_nsteps )));
    while (!bLastStep || (bRerunMD && bNotLastFrame)) {

        wallcycle_start(wcycle,ewcSTEP);

        GMX_MPE_LOG(ev_timestep1);

        if (bRerunMD) {
            if (rerun_fr.bStep) {
                step = rerun_fr.step;
                step_rel = step - ir->init_step;
            }
            if (rerun_fr.bTime) {
                t = rerun_fr.time;
            }
            else
            {
                t = step;
            }
        } 
        else 
        {
            bLastStep = (step_rel == ir->nsteps);
            t = t0 + step*ir->delta_t;
        }

        if (ir->efep != efepNO)
        {
            if (bRerunMD && rerun_fr.bLambda && (ir->delta_lambda!=0))
            {
                state_global->lambda = rerun_fr.lambda;
            }
            else
            {
                state_global->lambda = lam0 + step*ir->delta_lambda;
            }
            state->lambda = state_global->lambda;
            bDoDHDL = do_per_step(step,ir->nstdhdl);
        }

        if (bSimAnn) 
        {
            update_annealing_target_temp(&(ir->opts),t);
        }

        if (bRerunMD)
        {
            if (!(DOMAINDECOMP(cr) && !MASTER(cr)))
            {
                for(i=0; i<state_global->natoms; i++)
                {
                    copy_rvec(rerun_fr.x[i],state_global->x[i]);
                }
                if (rerun_fr.bV)
                {
                    for(i=0; i<state_global->natoms; i++)
                    {
                        copy_rvec(rerun_fr.v[i],state_global->v[i]);
                    }
                }
                else
                {
                    for(i=0; i<state_global->natoms; i++)
                    {
                        clear_rvec(state_global->v[i]);
                    }
                    if (bRerunWarnNoV)
                    {
                        fprintf(stderr,"\nWARNING: Some frames do not contain velocities.\n"
                                "         Ekin, temperature and pressure are incorrect,\n"
                                "         the virial will be incorrect when constraints are present.\n"
                                "\n");
                        bRerunWarnNoV = FALSE;
                    }
                }
            }
            copy_mat(rerun_fr.box,state_global->box);
            copy_mat(state_global->box,state->box);

            if (vsite && (Flags & MD_RERUN_VSITE))
            {
                if (DOMAINDECOMP(cr))
                {
                    gmx_fatal(FARGS,"Vsite recalculation with -rerun is not implemented for domain decomposition, use particle decomposition");
                }
                if (graph)
                {
                    /* Following is necessary because the graph may get out of sync
                     * with the coordinates if we only have every N'th coordinate set
                     */
                    mk_mshift(fplog,graph,fr->ePBC,state->box,state->x);
                    shift_self(graph,state->box,state->x);
                }
                construct_vsites(fplog,vsite,state->x,nrnb,ir->delta_t,state->v,
                                 top->idef.iparams,top->idef.il,
                                 fr->ePBC,fr->bMolPBC,graph,cr,state->box);
                if (graph)
                {
                    unshift_self(graph,state->box,state->x);
                }
            }
        }

        /* Stop Center of Mass motion */
        bStopCM = (ir->comm_mode != ecmNO && do_per_step(step,ir->nstcomm));

        /* Copy back starting coordinates in case we're doing a forcefield scan */
        if (bFFscan)
        {
            for(ii=0; (ii<state->natoms); ii++)
            {
                copy_rvec(xcopy[ii],state->x[ii]);
                copy_rvec(vcopy[ii],state->v[ii]);
            }
            copy_mat(boxcopy,state->box);
        }

        if (bRerunMD)
        {
            /* for rerun MD always do Neighbour Searching */
            bNS = (bFirstStep || ir->nstlist != 0);
            bNStList = bNS;
        }
        else
        {
            /* Determine whether or not to do Neighbour Searching and LR */
            bNStList = (ir->nstlist > 0  && step % ir->nstlist == 0);
            
            bNS = (bFirstStep || bExchanged || bNStList ||
                   (ir->nstlist == -1 && nlh.nabnsb > 0));

            if (bNS && ir->nstlist == -1)
            {
                set_nlistheuristics(&nlh,bFirstStep || bExchanged,step);
            }
        } 

        /* check whether we should stop because another simulation has 
           stopped. */
        if (MULTISIM(cr))
        {
            if ( (multisim_nsteps >= 0) &&  (step_rel >= multisim_nsteps)  &&  
                 (multisim_nsteps != ir->nsteps) )  
            {
                if (bNS)
                {
                    if (MASTER(cr))
                    {
                        fprintf(stderr, 
                                "Stopping simulation %d because another one has finished\n",
                                cr->ms->sim);
                    }
                    bLastStep=TRUE;
                    gs.sig[eglsCHKPT] = 1;
                }
            }
        }

        /* < 0 means stop at next step, > 0 means stop at next NS step */
        if ( (gs.set[eglsSTOPCOND] < 0 ) ||
             ( (gs.set[eglsSTOPCOND] > 0 ) && ( bNS || ir->nstlist==0)) )
        {
            bLastStep = TRUE;
        }

        /* Determine whether or not to update the Born radii if doing GB */
        bBornRadii=bFirstStep;
        if (ir->implicit_solvent && (step % ir->nstgbradii==0))
        {
            bBornRadii=TRUE;
        }
        
        do_log = do_per_step(step,ir->nstlog) || bFirstStep || bLastStep;
        do_verbose = bVerbose &&
                  (step % stepout == 0 || bFirstStep || bLastStep);

        if (bNS && !(bFirstStep && ir->bContinuation && !bRerunMD))
        {
            if (bRerunMD)
            {
                bMasterState = TRUE;
            }
            else
            {
                bMasterState = FALSE;
                /* Correct the new box if it is too skewed */
                if (DYNAMIC_BOX(*ir))
                {
                    if (correct_box(fplog,step,state->box,graph))
                    {
                        bMasterState = TRUE;
                    }
                }
                if (DOMAINDECOMP(cr) && bMasterState)
                {
                    dd_collect_state(cr->dd,state,state_global);
                }
            }

            if (DOMAINDECOMP(cr))
            {
                /* Repartition the domain decomposition */
                wallcycle_start(wcycle,ewcDOMDEC);
                dd_partition_system(fplog,step,cr,
                                    bMasterState,nstglobalcomm,
                                    state_global,top_global,ir,
                                    state,&f,mdatoms,top,fr,
                                    vsite,shellfc,constr,
                                    nrnb,wcycle,
                                    do_verbose && pmetune_done);
                wallcycle_stop(wcycle,ewcDOMDEC);
                /* If using an iterative integrator, reallocate space to match the decomposition */
            }
        }

        if (MASTER(cr) && do_log && !bFFscan)
        {
            print_ebin_header(fplog,step,t,state->lambda);
        }

        if (ir->efep != efepNO)
        {
            update_mdatoms(mdatoms,state->lambda); 
        }

        if (bRerunMD && rerun_fr.bV)
        {
            
            /* We need the kinetic energy at minus the half step for determining
             * the full step kinetic energy and possibly for T-coupling.*/
            /* This may not be quite working correctly yet . . . . */
            compute_globals(fplog,gstat,cr,ir,fr,ekind,state,state_global,mdatoms,nrnb,vcm,
                            wcycle,enerd,NULL,NULL,NULL,NULL,mu_tot,
                            constr,NULL,FALSE,state->box,
                            top_global,&pcurr,top_global->natoms,&bSumEkinhOld,
                            CGLO_RERUNMD | CGLO_GSTAT | CGLO_TEMPERATURE);
        }
        clear_mat(force_vir);
        
        /* Ionize the atoms if necessary */
        if (bIonize)
        {
            ionize(fplog,oenv,mdatoms,top_global,t,ir,state->x,state->v,
                   mdatoms->start,mdatoms->start+mdatoms->homenr,state->box,cr);
        }
        
        /* Update force field in ffscan program */
        if (bFFscan)
        {
            if (update_forcefield(fplog,
                                  nfile,fnm,fr,
                                  mdatoms->nr,state->x,state->box)) {
                if (gmx_parallel_env_initialized())
                {
                    gmx_finalize();
                }
                exit(0);
            }
        }

        GMX_MPE_LOG(ev_timestep2);

        /* We write a checkpoint at this MD step when:
         * either at an NS step when we signalled through gs,
         * or at the last step (but not when we do not want confout),
         * but never at the first step or with rerun.
         */
        bCPT = (((gs.set[eglsCHKPT] && (bNS || ir->nstlist == 0)) ||
                 (bLastStep && (Flags & MD_CONFOUT))) &&
                step > ir->init_step && !bRerunMD);
        if (bCPT)
        {
            gs.set[eglsCHKPT] = 0;
        }

        /* Determine the energy and pressure:
         * at nstcalcenergy steps and at energy output steps (set below).
         */
        bNstEner  = do_per_step(step,ir->nstcalcenergy);
        bCalcEner = bNstEner;
        bCalcVir  = bCalcEner ||
            (ir->epc != epcNO && do_per_step(step,ir->nstpcouple));

        /* Do we need global communication ? */
        bGStat = (bCalcVir || bCalcEner || bStopCM ||
                  do_per_step(step,nstglobalcomm) ||
                  (ir->nstlist == -1 && !bRerunMD && step >= nlh.step_nscheck));

        do_ene = (do_per_step(step,ir->nstenergy) || bLastStep);

        if (do_ene || do_log)
        {
            bCalcVir  = TRUE;
            bCalcEner = TRUE;
            bGStat    = TRUE;
        }
        
        /* these CGLO_ options remain the same throughout the iteration */
        cglo_flags = ((bRerunMD ? CGLO_RERUNMD : 0) |
                      (bGStat ? CGLO_GSTAT : 0)
            );
        
        force_flags = (GMX_FORCE_STATECHANGED |
                       ((DYNAMIC_BOX(*ir) || bRerunMD) ? GMX_FORCE_DYNAMICBOX : 0) |
                       GMX_FORCE_ALLFORCES |
                       (bNStList ? GMX_FORCE_DOLR : 0) |
                       GMX_FORCE_SEPLRF |
                       (bCalcVir ? GMX_FORCE_VIRIAL : 0) |
                       (bCalcEner ? GMX_FORCE_ENERGY : 0) |
                       (bDoDHDL ? GMX_FORCE_DHDL : 0)
            );
        
        if (shellfc)
        {
            /* Now is the time to relax the shells */
            count=relax_shell_flexcon(fplog,cr,bVerbose,bFFscan ? step+1 : step,
                                      ir,bNS,force_flags,
                                      bStopCM,top,top_global,
                                      constr,enerd,fcd,
                                      state,f,force_vir,mdatoms,
                                      nrnb,wcycle,graph,groups,
                                      shellfc,fr,bBornRadii,t,mu_tot,
                                      state->natoms,&bConverged,vsite,
                                      outf->fp_field);
            tcount+=count;

            if (bConverged)
            {
                nconverged++;
            }
        }
        else
        {
            /* The coordinates (x) are shifted (to get whole molecules)
             * in do_force.
             * This is parallellized as well, and does communication too. 
             * Check comments in sim_util.c
             */
             do_force(fplog,cr,ir,step,nrnb,wcycle,top,top_global,groups,
                     state->box,state->x,&state->hist,
                     f,force_vir,mdatoms,enerd,fcd,
                     state->lambda,graph,
                     fr,vsite,mu_tot,t,outf->fp_field,ed,bBornRadii,
                     (bNS ? GMX_FORCE_NS : 0) | force_flags);
        }
    
        GMX_BARRIER(cr->mpi_comm_mygroup);
        
        if (bTCR)
        {
            mu_aver = calc_mu_aver(cr,state->x,mdatoms->chargeA,
                                   mu_tot,&top_global->mols,mdatoms,gnx,grpindex);
        }
        
        if (bTCR && bFirstStep)
        {
            tcr=init_coupling(fplog,nfile,fnm,cr,fr,mdatoms,&(top->idef));
            fprintf(fplog,"Done init_coupling\n"); 
            fflush(fplog);
        }
        
        if (bVV && !bStartingFromCpt && !bRerunMD)
        /*  ############### START FIRST UPDATE HALF-STEP FOR VV METHODS############### */
        {
            if (ir->eI==eiVV && bInitStep) 
            {
                /* if using velocity verlet with full time step Ekin,
                 * take the first half step only to compute the 
                 * virial for the first step. From there,
                 * revert back to the initial coordinates
                 * so that the input is actually the initial step.
                 */
                copy_rvecn(state->v,cbuf,0,state->natoms); /* should make this better for parallelizing? */
            } else {
                /* this is for NHC in the Ekin(t+dt/2) version of vv */
                trotter_update(ir,step,ekind,enerd,state,total_vir,mdatoms,&MassQ,trotter_seq,ettTSEQ1);            
            }

            update_coords(fplog,step,ir,mdatoms,state,fr->bMolPBC,
                          f,fr->bTwinRange && bNStList,fr->f_twin,fcd,
                          ekind,M,wcycle,upd,bInitStep,etrtVELOCITY1,
                          cr,nrnb,constr,&top->idef);
            
            if (bIterations)
            {
                gmx_iterate_init(&iterate,bIterations && !bInitStep);
            }
            /* for iterations, we save these vectors, as we will be self-consistently iterating
               the calculations */

            /*#### UPDATE EXTENDED VARIABLES IN TROTTER FORMULATION */
            
            /* save the state */
            if (bIterations && iterate.bIterate) { 
                copy_coupling_state(state,bufstate,ekind,ekind_save,&(ir->opts));
            }
            
            bFirstIterate = TRUE;
            while (bFirstIterate || (bIterations && iterate.bIterate))
            {
                if (bIterations && iterate.bIterate) 
                {
                    copy_coupling_state(bufstate,state,ekind_save,ekind,&(ir->opts));
                    if (bFirstIterate && bTrotter) 
                    {
                        /* The first time through, we need a decent first estimate
                           of veta(t+dt) to compute the constraints.  Do
                           this by computing the box volume part of the
                           trotter integration at this time. Nothing else
                           should be changed by this routine here.  If
                           !(first time), we start with the previous value
                           of veta.  */
                        
                        veta_save = state->veta;
                        trotter_update(ir,step,ekind,enerd,state,total_vir,mdatoms,&MassQ,trotter_seq,ettTSEQ0);
                        vetanew = state->veta;
                        state->veta = veta_save;
                    } 
                } 
                
                bOK = TRUE;
                if ( !bRerunMD || rerun_fr.bV || bForceUpdate) {  /* Why is rerun_fr.bV here?  Unclear. */
                    dvdl = 0;
                    
                    update_constraints(fplog,step,&dvdl,ir,ekind,mdatoms,
                                       state,fr->bMolPBC,graph,f,
                                       &top->idef,shake_vir,NULL,
                                       cr,nrnb,wcycle,upd,constr,
                                       bInitStep,TRUE,bCalcVir,vetanew);
                    
                    if (!bOK && !bFFscan)
                    {
                        gmx_fatal(FARGS,"Constraint error: Shake, Lincs or Settle could not solve the constrains");
                    }
                    
                } 
                else if (graph)
                { /* Need to unshift here if a do_force has been
                     called in the previous step */
                    unshift_self(graph,state->box,state->x);
                }
                
                
                /* if VV, compute the pressure and constraints */
                /* For VV2, we strictly only need this if using pressure
                 * control, but we really would like to have accurate pressures
                 * printed out.
                 * Think about ways around this in the future?
                 * For now, keep this choice in comments.
                 */
                /*bPres = (ir->eI==eiVV || IR_NPT_TROTTER(ir)); */
                    /*bTemp = ((ir->eI==eiVV &&(!bInitStep)) || (ir->eI==eiVVAK && IR_NPT_TROTTER(ir)));*/
                bPres = TRUE;
                bTemp = ((ir->eI==eiVV &&(!bInitStep)) || (ir->eI==eiVVAK));
                compute_globals(fplog,gstat,cr,ir,fr,ekind,state,state_global,mdatoms,nrnb,vcm,
                                wcycle,enerd,force_vir,shake_vir,total_vir,pres,mu_tot,
                                constr,NULL,FALSE,state->box,
                                top_global,&pcurr,top_global->natoms,&bSumEkinhOld,
                                cglo_flags 
                                | CGLO_ENERGY 
                                | (bStopCM ? CGLO_STOPCM : 0)
                                | (bTemp ? CGLO_TEMPERATURE:0) 
                                | (bPres ? CGLO_PRESSURE : 0) 
                                | (bPres ? CGLO_CONSTRAINT : 0)
                                | ((bIterations && iterate.bIterate) ? CGLO_ITERATE : 0)  
                                | (bFirstIterate ? CGLO_FIRSTITERATE : 0)
                                | CGLO_SCALEEKIN 
                    );
                /* explanation of above: 
                   a) We compute Ekin at the full time step
                   if 1) we are using the AveVel Ekin, and it's not the
                   initial step, or 2) if we are using AveEkin, but need the full
                   time step kinetic energy for the pressure (always true now, since we want accurate statistics).
                   b) If we are using EkinAveEkin for the kinetic energy for the temperture control, we still feed in 
                   EkinAveVel because it's needed for the pressure */
                
                /* temperature scaling and pressure scaling to produce the extended variables at t+dt */
                if (!bInitStep) 
                {
                    if (bTrotter)
                    {
                        trotter_update(ir,step,ekind,enerd,state,total_vir,mdatoms,&MassQ,trotter_seq,ettTSEQ2);
                    } 
                    else 
                    {
                        update_tcouple(fplog,step,ir,state,ekind,wcycle,upd,&MassQ,mdatoms);
                    }
                }
                
                if (bIterations &&
                    done_iterating(cr,fplog,step,&iterate,bFirstIterate,
                                   state->veta,&vetanew)) 
                {
                    break;
                }
                bFirstIterate = FALSE;
            }

            if (bTrotter && !bInitStep) {
                copy_mat(shake_vir,state->svir_prev);
                copy_mat(force_vir,state->fvir_prev);
                if (IR_NVT_TROTTER(ir) && ir->eI==eiVV) {
                    /* update temperature and kinetic energy now that step is over - this is the v(t+dt) point */
                    enerd->term[F_TEMP] = sum_ekin(&(ir->opts),ekind,NULL,(ir->eI==eiVV),FALSE,FALSE);
                    enerd->term[F_EKIN] = trace(ekind->ekin);
                }
            }
            /* if it's the initial step, we performed this first step just to get the constraint virial */
            if (bInitStep && ir->eI==eiVV) {
                copy_rvecn(cbuf,state->v,0,state->natoms);
            }
            
            if (fr->bSepDVDL && fplog && do_log) 
            {
                fprintf(fplog,sepdvdlformat,"Constraint",0.0,dvdl);
            }
            enerd->term[F_DHDL_CON] += dvdl;
            
            GMX_MPE_LOG(ev_timestep1);
        }
    
        /* MRS -- now done iterating -- compute the conserved quantity */
        if (bVV) {
            saved_conserved_quantity = compute_conserved_from_auxiliary(ir,state,&MassQ);
            if (ir->eI==eiVV) 
            {
                last_ekin = enerd->term[F_EKIN]; /* does this get preserved through checkpointing? */
            }
            if ((ir->eDispCorr != edispcEnerPres) && (ir->eDispCorr != edispcAllEnerPres)) 
            {
                saved_conserved_quantity -= enerd->term[F_DISPCORR];
            }
        }
        
        /* ########  END FIRST UPDATE STEP  ############## */
        /* ########  If doing VV, we now have v(dt) ###### */
        
        /* ################## START TRAJECTORY OUTPUT ################# */
        
        /* Now we have the energies and forces corresponding to the 
         * coordinates at time t. We must output all of this before
         * the update.
         * for RerunMD t is read from input trajectory
         */
        GMX_MPE_LOG(ev_output_start);

        mdof_flags = 0;
        if (do_per_step(step,ir->nstxout)) { mdof_flags |= MDOF_X; }
        if (do_per_step(step,ir->nstvout)) { mdof_flags |= MDOF_V; }
        if (do_per_step(step,ir->nstfout)) { mdof_flags |= MDOF_F; }
        if (do_per_step(step,ir->nstxtcout)) { mdof_flags |= MDOF_XTC; }
        if (bCPT) { mdof_flags |= MDOF_CPT; };

#if defined(GMX_FAHCORE) || defined(GMX_WRITELASTSTEP)
        if (bLastStep)
        {
            /* Enforce writing positions and velocities at end of run */
            mdof_flags |= (MDOF_X | MDOF_V);
        }
#endif
#ifdef GMX_FAHCORE
        if (MASTER(cr))
            fcReportProgress( ir->nsteps, step );

        /* sync bCPT and fc record-keeping */
        if (bCPT && MASTER(cr))
            fcRequestCheckPoint();
#endif
        
        if (mdof_flags != 0)
        {
            wallcycle_start(wcycle,ewcTRAJ);
            if (bCPT)
            {
                if (state->flags & (1<<estLD_RNG))
                {
                    get_stochd_state(upd,state);
                }
                if (MASTER(cr))
                {
                    if (bSumEkinhOld)
                    {
                        state_global->ekinstate.bUpToDate = FALSE;
                    }
                    else
                    {
                        update_ekinstate(&state_global->ekinstate,ekind);
                        state_global->ekinstate.bUpToDate = TRUE;
                    }
                    update_energyhistory(&state_global->enerhist,mdebin);
                }
            }
            write_traj(fplog,cr,outf,mdof_flags,top_global,
                       step,t,state,state_global,f,f_global,&n_xtc,&x_xtc);
            if (bCPT)
            {
                nchkpt++;
                bCPT = FALSE;
            }
            debug_gmx();
            if (bLastStep && step_rel == ir->nsteps &&
                (Flags & MD_CONFOUT) && MASTER(cr) &&
                !bRerunMD && !bFFscan)
            {
                /* x and v have been collected in write_traj,
                 * because a checkpoint file will always be written
                 * at the last step.
                 */
                fprintf(stderr,"\nWriting final coordinates.\n");
                if (ir->ePBC != epbcNONE && !ir->bPeriodicMols &&
                    DOMAINDECOMP(cr))
                {
                    /* Make molecules whole only for confout writing */
                    do_pbc_mtop(fplog,ir->ePBC,state->box,top_global,state_global->x);
                }
                write_sto_conf_mtop(ftp2fn(efSTO,nfile,fnm),
                                    *top_global->name,top_global,
                                    state_global->x,state_global->v,
                                    ir->ePBC,state->box);
                debug_gmx();
            }
            wallcycle_stop(wcycle,ewcTRAJ);
        }
        GMX_MPE_LOG(ev_output_finish);
        
        /* kludge -- virial is lost with restart for NPT control. Must restart */
        if (bStartingFromCpt && bVV) 
        {
            copy_mat(state->svir_prev,shake_vir);
            copy_mat(state->fvir_prev,force_vir);
        }
        /*  ################## END TRAJECTORY OUTPUT ################ */
        
        /* Determine the wallclock run time up till now */
        run_time = gmx_gettime() - (double)runtime->real;

        /* Check whether everything is still allright */    
        if (((int)gmx_get_stop_condition() > handled_stop_condition)
#ifdef GMX_THREAD_MPI
            && MASTER(cr)
#endif
            )
        {
            /* this is just make gs.sig compatible with the hack 
               of sending signals around by MPI_Reduce with together with
               other floats */
            if ( gmx_get_stop_condition() == gmx_stop_cond_next_ns )
                gs.sig[eglsSTOPCOND]=1;
            if ( gmx_get_stop_condition() == gmx_stop_cond_next )
                gs.sig[eglsSTOPCOND]=-1;
            /* < 0 means stop at next step, > 0 means stop at next NS step */
            if (fplog)
            {
                fprintf(fplog,
                        "\n\nReceived the %s signal, stopping at the next %sstep\n\n",
                        gmx_get_signal_name(),
                        gs.sig[eglsSTOPCOND]==1 ? "NS " : "");
                fflush(fplog);
            }
            fprintf(stderr,
                    "\n\nReceived the %s signal, stopping at the next %sstep\n\n",
                    gmx_get_signal_name(),
                    gs.sig[eglsSTOPCOND]==1 ? "NS " : "");
            fflush(stderr);
            handled_stop_condition=(int)gmx_get_stop_condition();
        }
        else if (MASTER(cr) && (bNS || ir->nstlist <= 0) &&
                 (max_hours > 0 && run_time > max_hours*60.0*60.0*0.99) &&
                 gs.sig[eglsSTOPCOND] == 0 && gs.set[eglsSTOPCOND] == 0)
        {
            /* Signal to terminate the run */
            gs.sig[eglsSTOPCOND] = 1;
            if (fplog)
            {
                fprintf(fplog,"\nStep %s: Run time exceeded %.3f hours, will terminate the run\n",gmx_step_str(step,sbuf),max_hours*0.99);
            }
            fprintf(stderr, "\nStep %s: Run time exceeded %.3f hours, will terminate the run\n",gmx_step_str(step,sbuf),max_hours*0.99);
        }

        if (bResetCountersHalfMaxH && MASTER(cr) &&
            run_time > max_hours*60.0*60.0*0.495)
        {
            gs.sig[eglsRESETCOUNTERS] = 1;
        }

        if (ir->nstlist == -1 && !bRerunMD)
        {
            /* When bGStatEveryStep=FALSE, global_stat is only called
             * when we check the atom displacements, not at NS steps.
             * This means that also the bonded interaction count check is not
             * performed immediately after NS. Therefore a few MD steps could
             * be performed with missing interactions.
             * But wrong energies are never written to file,
             * since energies are only written after global_stat
             * has been called.
             */
            if (step >= nlh.step_nscheck)
            {
                nlh.nabnsb = natoms_beyond_ns_buffer(ir,fr,&top->cgs,
                                                     nlh.scale_tot,state->x);
            }
            else
            {
                /* This is not necessarily true,
                 * but step_nscheck is determined quite conservatively.
                 */
                nlh.nabnsb = 0;
            }
        }

        /* In parallel we only have to check for checkpointing in steps
         * where we do global communication,
         *  otherwise the other nodes don't know.
         */
        if (MASTER(cr) && ((bGStat || !PAR(cr)) &&
                           cpt_period >= 0 &&
                           (cpt_period == 0 || 
                            run_time >= nchkpt*cpt_period*60.0)) &&
            gs.set[eglsCHKPT] == 0)
        {
            gs.sig[eglsCHKPT] = 1;
        }
  
        if (bIterations)
        {
            gmx_iterate_init(&iterate,bIterations);
        }
    
        /* for iterations, we save these vectors, as we will be redoing the calculations */
        if (bIterations && iterate.bIterate) 
        {
            copy_coupling_state(state,bufstate,ekind,ekind_save,&(ir->opts));
        }
        bFirstIterate = TRUE;
        while (bFirstIterate || (bIterations && iterate.bIterate))
        {
            /* We now restore these vectors to redo the calculation with improved extended variables */    
            if (bIterations) 
            { 
                copy_coupling_state(bufstate,state,ekind_save,ekind,&(ir->opts));
            }

            /* We make the decision to break or not -after- the calculation of Ekin and Pressure,
               so scroll down for that logic */
            
            /* #########   START SECOND UPDATE STEP ################# */
            GMX_MPE_LOG(ev_update_start);
            /* Box is changed in update() when we do pressure coupling,
             * but we should still use the old box for energy corrections and when
             * writing it to the energy file, so it matches the trajectory files for
             * the same timestep above. Make a copy in a separate array.
             */
            copy_mat(state->box,lastbox);

            bOK = TRUE;
            if (!(bRerunMD && !rerun_fr.bV && !bForceUpdate))
            {
                wallcycle_start(wcycle,ewcUPDATE);
                dvdl = 0;
                /* UPDATE PRESSURE VARIABLES IN TROTTER FORMULATION WITH CONSTRAINTS */
                if (bTrotter) 
                {
                    if (bIterations && iterate.bIterate) 
                    {
                        if (bFirstIterate) 
                        {
                            scalevir = 1;
                        }
                        else 
                        {
                            /* we use a new value of scalevir to converge the iterations faster */
                            scalevir = tracevir/trace(shake_vir);
                        }
                        msmul(shake_vir,scalevir,shake_vir); 
                        m_add(force_vir,shake_vir,total_vir);
                        clear_mat(shake_vir);
                    }
                    trotter_update(ir,step,ekind,enerd,state,total_vir,mdatoms,&MassQ,trotter_seq,ettTSEQ3);
                /* We can only do Berendsen coupling after we have summed
                 * the kinetic energy or virial. Since the happens
                 * in global_state after update, we should only do it at
                 * step % nstlist = 1 with bGStatEveryStep=FALSE.
                 */
                }
                else 
                {
                    update_tcouple(fplog,step,ir,state,ekind,wcycle,upd,&MassQ,mdatoms);
                    update_pcouple(fplog,step,ir,state,pcoupl_mu,M,wcycle,
                                   upd,bInitStep);
                }

                if (bVV)
                {
                    /* velocity half-step update */
                    update_coords(fplog,step,ir,mdatoms,state,fr->bMolPBC,f,
                                  fr->bTwinRange && bNStList,fr->f_twin,fcd,
                                  ekind,M,wcycle,upd,FALSE,etrtVELOCITY2,
                                  cr,nrnb,constr,&top->idef);
                }

                /* Above, initialize just copies ekinh into ekin,
                 * it doesn't copy position (for VV),
                 * and entire integrator for MD.
                 */
                
                if (ir->eI==eiVVAK) 
                {
                    copy_rvecn(state->x,cbuf,0,state->natoms);
                }
                
                update_coords(fplog,step,ir,mdatoms,state,fr->bMolPBC,f,
                              fr->bTwinRange && bNStList,fr->f_twin,fcd,
                              ekind,M,wcycle,upd,bInitStep,etrtPOSITION,cr,nrnb,constr,&top->idef);
                wallcycle_stop(wcycle,ewcUPDATE);

                update_constraints(fplog,step,&dvdl,ir,ekind,mdatoms,state,
                                   fr->bMolPBC,graph,f,
                                   &top->idef,shake_vir,force_vir,
                                   cr,nrnb,wcycle,upd,constr,
                                   bInitStep,FALSE,bCalcVir,state->veta);  
                
                if (ir->eI==eiVVAK) 
                {
                    /* erase F_EKIN and F_TEMP here? */
                    /* just compute the kinetic energy at the half step to perform a trotter step */
                    compute_globals(fplog,gstat,cr,ir,fr,ekind,state,state_global,mdatoms,nrnb,vcm,
                                    wcycle,enerd,force_vir,shake_vir,total_vir,pres,mu_tot,
                                    constr,NULL,FALSE,lastbox,
                                    top_global,&pcurr,top_global->natoms,&bSumEkinhOld,
                                    cglo_flags | CGLO_TEMPERATURE    
                        );
                    wallcycle_start(wcycle,ewcUPDATE);
                    trotter_update(ir,step,ekind,enerd,state,total_vir,mdatoms,&MassQ,trotter_seq,ettTSEQ4);            
                    /* now we know the scaling, we can compute the positions again again */
                    copy_rvecn(cbuf,state->x,0,state->natoms);

                    update_coords(fplog,step,ir,mdatoms,state,fr->bMolPBC,f,
                                  fr->bTwinRange && bNStList,fr->f_twin,fcd,
                                  ekind,M,wcycle,upd,bInitStep,etrtPOSITION,cr,nrnb,constr,&top->idef);
                    wallcycle_stop(wcycle,ewcUPDATE);

                    /* do we need an extra constraint here? just need to copy out of state->v to upd->xp? */
                    /* are the small terms in the shake_vir here due
                     * to numerical errors, or are they important
                     * physically? I'm thinking they are just errors, but not completely sure. 
                     * For now, will call without actually constraining, constr=NULL*/
                    update_constraints(fplog,step,&dvdl,ir,ekind,mdatoms,
                                       state,fr->bMolPBC,graph,f,
                                       &top->idef,tmp_vir,force_vir,
                                       cr,nrnb,wcycle,upd,NULL,
                                       bInitStep,FALSE,bCalcVir,
                                       state->veta);  
                }
                if (!bOK && !bFFscan) 
                {
                    gmx_fatal(FARGS,"Constraint error: Shake, Lincs or Settle could not solve the constrains");
                }
                
                if (fr->bSepDVDL && fplog && do_log) 
                {
                    fprintf(fplog,sepdvdlformat,"Constraint",0.0,dvdl);
                }
                enerd->term[F_DHDL_CON] += dvdl;
            } 
            else if (graph) 
            {
                /* Need to unshift here */
                unshift_self(graph,state->box,state->x);
            }
            
            GMX_BARRIER(cr->mpi_comm_mygroup);
            GMX_MPE_LOG(ev_update_finish);

            if (vsite != NULL) 
            {
                wallcycle_start(wcycle,ewcVSITECONSTR);
                if (graph != NULL) 
                {
                    shift_self(graph,state->box,state->x);
                }
                construct_vsites(fplog,vsite,state->x,nrnb,ir->delta_t,state->v,
                                 top->idef.iparams,top->idef.il,
                                 fr->ePBC,fr->bMolPBC,graph,cr,state->box);
                
                if (graph != NULL) 
                {
                    unshift_self(graph,state->box,state->x);
                }
                wallcycle_stop(wcycle,ewcVSITECONSTR);
            }
            
            /* ############## IF NOT VV, Calculate globals HERE, also iterate constraints ############ */
            /* With Leap-Frog we can skip compute_globals at
             * non-communication steps, but we need to calculate
             * the kinetic energy one step before communication.
             */
            if (bGStat || do_per_step(step+1,nstglobalcomm) ||
                EI_VV(ir->eI))
            {
                if (ir->nstlist == -1 && bFirstIterate)
                {
                    gs.sig[eglsNABNSB] = nlh.nabnsb;
                }
                compute_globals(fplog,gstat,cr,ir,fr,ekind,state,state_global,mdatoms,nrnb,vcm,
                                wcycle,enerd,force_vir,shake_vir,total_vir,pres,mu_tot,
                                constr,
                                bFirstIterate ? &gs : NULL, 
                                (step_rel % gs.nstms == 0) && 
                                (multisim_nsteps<0 || (step_rel<multisim_nsteps)),
<<<<<<< HEAD
                                lastbox,
                                top_global,&pcurr,top_global->natoms,&bSumEkinhOld,
                                cglo_flags 
                                | (!EI_VV(ir->eI) ? CGLO_ENERGY : 0) 
                                | (!EI_VV(ir->eI) ? CGLO_TEMPERATURE : 0) 
                                | (!EI_VV(ir->eI) || bRerunMD ? CGLO_PRESSURE : 0) 
                                | (bIterations && iterate.bIterate ? CGLO_ITERATE : 0) 
                                | (bFirstIterate ? CGLO_FIRSTITERATE : 0)
                                | CGLO_CONSTRAINT 
                    );
                if (ir->nstlist == -1 && bFirstIterate)
                {
                    nlh.nabnsb = gs.set[eglsNABNSB];
                    gs.set[eglsNABNSB] = 0;
                }
=======
                            lastbox,
                            top_global,&pcurr,top_global->natoms,&bSumEkinhOld,
                            cglo_flags 
                            | (!EI_VV(ir->eI) ? CGLO_ENERGY : 0) 
                            | (!EI_VV(ir->eI) && bStopCM ? CGLO_STOPCM : 0)
                            | (!EI_VV(ir->eI) ? CGLO_TEMPERATURE : 0) 
                            | (!EI_VV(ir->eI) || bRerunMD ? CGLO_PRESSURE : 0) 
                            | (bIterations && iterate.bIterate ? CGLO_ITERATE : 0) 
                            | (bFirstIterate ? CGLO_FIRSTITERATE : 0)
                            | CGLO_CONSTRAINT 
                );
            if (ir->nstlist == -1 && bFirstIterate)
            {
                nlh.nabnsb = gs.set[eglsNABNSB];
                gs.set[eglsNABNSB] = 0;
>>>>>>> ba83dea5
            }
            /* bIterate is set to keep it from eliminating the old ekin kinetic energy terms */
            /* #############  END CALC EKIN AND PRESSURE ################# */
        
            /* Note: this is OK, but there are some numerical precision issues with using the convergence of
               the virial that should probably be addressed eventually. state->veta has better properies,
               but what we actually need entering the new cycle is the new shake_vir value. Ideally, we could
               generate the new shake_vir, but test the veta value for convergence.  This will take some thought. */

            if (bIterations && 
                done_iterating(cr,fplog,step,&iterate,bFirstIterate,
                               trace(shake_vir),&tracevir)) 
            {
                break;
            }
            bFirstIterate = FALSE;
        }

        update_box(fplog,step,ir,mdatoms,state,graph,f,
                   ir->nstlist==-1 ? &nlh.scale_tot : NULL,pcoupl_mu,nrnb,wcycle,upd,bInitStep,FALSE);
        
        /* ################# END UPDATE STEP 2 ################# */
        /* #### We now have r(t+dt) and v(t+dt/2)  ############# */
    
        /* The coordinates (x) were unshifted in update */
        if (bFFscan && (shellfc==NULL || bConverged))
        {
            if (print_forcefield(fplog,enerd->term,mdatoms->homenr,
                                 f,NULL,xcopy,
                                 &(top_global->mols),mdatoms->massT,pres))
            {
                if (gmx_parallel_env_initialized())
                {
                    gmx_finalize();
                }
                fprintf(stderr,"\n");
                exit(0);
            }
        }
        if (!bGStat)
        {
            /* We will not sum ekinh_old,                                                            
             * so signal that we still have to do it.                                                
             */
            bSumEkinhOld = TRUE;
        }
        
        if (bTCR)
        {
            /* Only do GCT when the relaxation of shells (minimization) has converged,
             * otherwise we might be coupling to bogus energies. 
             * In parallel we must always do this, because the other sims might
             * update the FF.
             */

            /* Since this is called with the new coordinates state->x, I assume
             * we want the new box state->box too. / EL 20040121
             */
            do_coupling(fplog,oenv,nfile,fnm,tcr,t,step,enerd->term,fr,
                        ir,MASTER(cr),
                        mdatoms,&(top->idef),mu_aver,
                        top_global->mols.nr,cr,
                        state->box,total_vir,pres,
                        mu_tot,state->x,f,bConverged);
            debug_gmx();
        }

        /* #########  BEGIN PREPARING EDR OUTPUT  ###########  */
        
        /* sum up the foreign energy and dhdl terms */
        sum_dhdl(enerd,state->lambda,ir);

        /* use the directly determined last velocity, not actually the averaged half steps */
        if (bTrotter && ir->eI==eiVV) 
        {
            enerd->term[F_EKIN] = last_ekin;
        }
        enerd->term[F_ETOT] = enerd->term[F_EPOT] + enerd->term[F_EKIN];
        
        if (bVV)
        {
            enerd->term[F_ECONSERVED] = enerd->term[F_ETOT] + saved_conserved_quantity;
        }
        else 
        {
            enerd->term[F_ECONSERVED] = enerd->term[F_ETOT] + compute_conserved_from_auxiliary(ir,state,&MassQ);
        }
        /* Check for excessively large energies */
        if (bIonize) 
        {
#ifdef GMX_DOUBLE
            real etot_max = 1e200;
#else
            real etot_max = 1e30;
#endif
            if (fabs(enerd->term[F_ETOT]) > etot_max) 
            {
                fprintf(stderr,"Energy too large (%g), giving up\n",
                        enerd->term[F_ETOT]);
            }
        }
        /* #########  END PREPARING EDR OUTPUT  ###########  */
        
        /* Time for performance */
        if (((step % stepout) == 0) || bLastStep) 
        {
            runtime_upd_proc(runtime);
        }
        
        /* Output stuff */
        if (MASTER(cr))
        {
            gmx_bool do_dr,do_or;
            
            if (!(bStartingFromCpt && (EI_VV(ir->eI)))) 
            {
                if (bNstEner)
                {
                    upd_mdebin(mdebin,bDoDHDL, TRUE,
                               t,mdatoms->tmass,enerd,state,lastbox,
                               shake_vir,force_vir,total_vir,pres,
                               ekind,mu_tot,constr);
                }
                else
                {
                    upd_mdebin_step(mdebin);
                }
                
                do_dr  = do_per_step(step,ir->nstdisreout);
                do_or  = do_per_step(step,ir->nstorireout);
                
                print_ebin(outf->fp_ene,do_ene,do_dr,do_or,do_log?fplog:NULL,
                           step,t,
                           eprNORMAL,bCompact,mdebin,fcd,groups,&(ir->opts));
            }
            if (ir->ePull != epullNO)
            {
                pull_print_output(ir->pull,step,t);
            }
            
            if (do_per_step(step,ir->nstlog))
            {
                if(fflush(fplog) != 0)
                {
                    gmx_fatal(FARGS,"Cannot flush logfile - maybe you are out of disk space?");
                }
            }
        }


        /* Remaining runtime */
        if (MULTIMASTER(cr) && (do_verbose || gmx_got_usr_signal()) && pmetune_done)
        {
            if (shellfc) 
            {
                fprintf(stderr,"\n");
            }
            print_time(stderr,runtime,step,ir,cr);
        }

        /* Replica exchange */
        bExchanged = FALSE;
        if ((repl_ex_nst > 0) && (step > 0) && !bLastStep &&
            do_per_step(step,repl_ex_nst)) 
        {
            bExchanged = replica_exchange(fplog,cr,repl_ex,
                                          state_global,enerd->term,
                                          state,step,t);

            if (bExchanged && DOMAINDECOMP(cr)) 
            {
                dd_partition_system(fplog,step,cr,TRUE,1,
                                    state_global,top_global,ir,
                                    state,&f,mdatoms,top,fr,
                                    vsite,shellfc,constr,
                                    nrnb,wcycle,FALSE);
            }
        }
        
        bFirstStep = FALSE;
        bInitStep = FALSE;
        bStartingFromCpt = FALSE;

        /* #######  SET VARIABLES FOR NEXT ITERATION IF THEY STILL NEED IT ###### */
        /* With all integrators, except VV, we need to retain the pressure
         * at the current step for coupling at the next step.
         */
        if ((state->flags & (1<<estPRES_PREV)) &&
            (bGStatEveryStep ||
             (ir->nstpcouple > 0 && step % ir->nstpcouple == 0)))
        {
            /* Store the pressure in t_state for pressure coupling
             * at the next MD step.
             */
            copy_mat(pres,state->pres_prev);
        }
        
        /* #######  END SET VARIABLES FOR NEXT ITERATION ###### */
        
        if (bRerunMD) 
        {
            if (MASTER(cr))
            {
                /* read next frame from input trajectory */
                bNotLastFrame = read_next_frame(oenv,status,&rerun_fr);
            }

            if (PAR(cr))
            {
                rerun_parallel_comm(cr,&rerun_fr,&bNotLastFrame);
            }
        }
        
        if (!bRerunMD || !rerun_fr.bStep)
        {
            /* increase the MD step number */
            step++;
            step_rel++;
        }
        
        cycles = wallcycle_stop(wcycle,ewcSTEP);
        if (DOMAINDECOMP(cr) && wcycle)
        {
            dd_cycles_add(cr->dd,cycles,ddCyclStep);
        }

        if (pme_switch != NULL && !pmetune_done)
        {
            /* PME grid + cut-off optimization with GPUs */

            /* Count the total cycles over the last steps */
            cycles_pmes += cycles;

            /* We can only switch cut-off at NS steps */
            if (step % ir->nstlist == 0)
            {
                /* init_step might not be a multiple of nstlist,
                 * but the first cycle is always skipped anyhow.
                 */
                pmetune_done =
                    switch_pme(pme_switch,cr,
                               (bVerbose && MASTER(cr)) ? stderr : NULL,
                               fplog,
                               ir,state,cycles_pmes,
                               fr->ic,fr->nbv,&fr->pmedata,
                               step);

                fr->ewaldcoeff = fr->ic->ewaldcoeff;

                cycles_pmes = 0;
            }
        }
        
        if (step_rel == wcycle_get_reset_counters(wcycle) ||
            gs.set[eglsRESETCOUNTERS] != 0)
        {
            /* Reset all the counters related to performance over the run */
            reset_all_counters(fplog,cr,step,&step_rel,ir,wcycle,nrnb,runtime,
                               fr->nbv != NULL && fr->nbv->useGPU ? fr->nbv->cu_nbv : NULL);
            wcycle_set_reset_counters(wcycle,-1);
            /* Correct max_hours for the elapsed time */
            max_hours -= run_time/(60.0*60.0);
            bResetCountersHalfMaxH = FALSE;
            gs.set[eglsRESETCOUNTERS] = 0;
        }

    }
    /* End of main MD loop */
    debug_gmx();
    
    /* Stop the time */
    runtime_end(runtime);
    
    if (bRerunMD && MASTER(cr))
    {
        close_trj(status);
    }
    
    if (!(cr->duty & DUTY_PME))
    {
        /* Tell the PME only node to finish */
        gmx_pme_finish(cr);
    }
    
    if (MASTER(cr))
    {
        if (ir->nstcalcenergy > 0 && !bRerunMD) 
        {
            print_ebin(outf->fp_ene,FALSE,FALSE,FALSE,fplog,step,t,
                       eprAVER,FALSE,mdebin,fcd,groups,&(ir->opts));
        }
    }

    done_mdoutf(outf);

    debug_gmx();

    if (ir->nstlist == -1 && nlh.nns > 0 && fplog)
    {
        fprintf(fplog,"Average neighborlist lifetime: %.1f steps, std.dev.: %.1f steps\n",nlh.s1/nlh.nns,sqrt(nlh.s2/nlh.nns - sqr(nlh.s1/nlh.nns)));
        fprintf(fplog,"Average number of atoms that crossed the half buffer length: %.1f\n\n",nlh.ab/nlh.nns);
    }
    
    if (shellfc && fplog)
    {
        fprintf(fplog,"Fraction of iterations that converged:           %.2f %%\n",
                (nconverged*100.0)/step_rel);
        fprintf(fplog,"Average number of force evaluations per MD step: %.2f\n\n",
                tcount/step_rel);
    }
    
    if (repl_ex_nst > 0 && MASTER(cr))
    {
        print_replica_exchange_statistics(fplog,repl_ex);
    }
    
    runtime->nsteps_done = step_rel;

   return 0;
}<|MERGE_RESOLUTION|>--- conflicted
+++ resolved
@@ -1607,11 +1607,11 @@
                                 bFirstIterate ? &gs : NULL, 
                                 (step_rel % gs.nstms == 0) && 
                                 (multisim_nsteps<0 || (step_rel<multisim_nsteps)),
-<<<<<<< HEAD
                                 lastbox,
                                 top_global,&pcurr,top_global->natoms,&bSumEkinhOld,
                                 cglo_flags 
-                                | (!EI_VV(ir->eI) ? CGLO_ENERGY : 0) 
+                                | (!EI_VV(ir->eI) ? CGLO_ENERGY : 0)
+                                | (!EI_VV(ir->eI) && bStopCM ? CGLO_STOPCM : 0)
                                 | (!EI_VV(ir->eI) ? CGLO_TEMPERATURE : 0) 
                                 | (!EI_VV(ir->eI) || bRerunMD ? CGLO_PRESSURE : 0) 
                                 | (bIterations && iterate.bIterate ? CGLO_ITERATE : 0) 
@@ -1623,23 +1623,6 @@
                     nlh.nabnsb = gs.set[eglsNABNSB];
                     gs.set[eglsNABNSB] = 0;
                 }
-=======
-                            lastbox,
-                            top_global,&pcurr,top_global->natoms,&bSumEkinhOld,
-                            cglo_flags 
-                            | (!EI_VV(ir->eI) ? CGLO_ENERGY : 0) 
-                            | (!EI_VV(ir->eI) && bStopCM ? CGLO_STOPCM : 0)
-                            | (!EI_VV(ir->eI) ? CGLO_TEMPERATURE : 0) 
-                            | (!EI_VV(ir->eI) || bRerunMD ? CGLO_PRESSURE : 0) 
-                            | (bIterations && iterate.bIterate ? CGLO_ITERATE : 0) 
-                            | (bFirstIterate ? CGLO_FIRSTITERATE : 0)
-                            | CGLO_CONSTRAINT 
-                );
-            if (ir->nstlist == -1 && bFirstIterate)
-            {
-                nlh.nabnsb = gs.set[eglsNABNSB];
-                gs.set[eglsNABNSB] = 0;
->>>>>>> ba83dea5
             }
             /* bIterate is set to keep it from eliminating the old ekin kinetic energy terms */
             /* #############  END CALC EKIN AND PRESSURE ################# */
