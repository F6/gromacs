/* -*- mode: c; tab-width: 4; indent-tabs-mode: nil; c-basic-offset: 4; c-file-style: "stroustrup"; -*-
 *
 * 
 *                This source code is part of
 * 
 *                 G   R   O   M   A   C   S
 * 
 *          GROningen MAchine for Chemical Simulations
 * 
 *                        VERSION 3.2.0
 * Written by David van der Spoel, Erik Lindahl, Berk Hess, and others.
 * Copyright (c) 1991-2000, University of Groningen, The Netherlands.
 * Copyright (c) 2001-2004, The GROMACS development team,
 * check out http://www.gromacs.org for more information.

 * This program is free software; you can redistribute it and/or
 * modify it under the terms of the GNU General Public License
 * as published by the Free Software Foundation; either version 2
 * of the License, or (at your option) any later version.
 * 
 * If you want to redistribute modifications, please consider that
 * scientific software is very special. Version control is crucial -
 * bugs must be traceable. We will be happy to consider code for
 * inclusion in the official distribution, but derived work must not
 * be called official GROMACS. Details are found in the README & COPYING
 * files - if they are missing, get the official version at www.gromacs.org.
 * 
 * To help us fund GROMACS development, we humbly ask that you cite
 * the papers on the package - you can find them in the top README file.
 * 
 * For more info, check our website at http://www.gromacs.org
 * 
 * And Hey:
 * Gallium Rubidium Oxygen Manganese Argon Carbon Silicon
 */
#ifdef HAVE_CONFIG_H
#include <config.h>
#endif

#include <signal.h>
#include <stdlib.h>

#if ((defined WIN32 || defined _WIN32 || defined WIN64 || defined _WIN64) && !defined __CYGWIN__ && !defined __CYGWIN32__)
/* _isnan() */
#include <float.h>
#endif

#include "typedefs.h"
#include "smalloc.h"
#include "sysstuff.h"
#include "vec.h"
#include "statutil.h"
#include "vcm.h"
#include "mdebin.h"
#include "nrnb.h"
#include "calcmu.h"
#include "index.h"
#include "vsite.h"
#include "update.h"
#include "ns.h"
#include "trnio.h"
#include "xtcio.h"
#include "mdrun.h"
#include "confio.h"
#include "network.h"
#include "pull.h"
#include "xvgr.h"
#include "physics.h"
#include "names.h"
#include "xmdrun.h"
#include "ionize.h"
#include "disre.h"
#include "orires.h"
#include "dihre.h"
#include "pppm.h"
#include "pme.h"
#include "mdatoms.h"
#include "repl_ex.h"
#include "qmmm.h"
#include "mpelogging.h"
#include "domdec.h"
#include "partdec.h"
#include "topsort.h"
#include "coulomb.h"
#include "constr.h"
#include "shellfc.h"
#include "compute_io.h"
#include "mvdata.h"
#include "checkpoint.h"
#include "mtop_util.h"
#include "genborn.h"

#ifdef GMX_LIB_MPI
#include <mpi.h>
#endif
#ifdef GMX_THREADS
#include "tmpi.h"
#endif

#ifdef GMX_FAHCORE
#include "corewrap.h"
#endif

<<<<<<< HEAD
=======


>>>>>>> e4779c72
/* The following two variables are set in runner.c */
extern bool bGotTermSignal, bGotUsr1Signal;


static void copy_coupling_state(t_state *statea,t_state *stateb, 
                                gmx_ekindata_t *ekinda,gmx_ekindata_t *ekindb, t_grpopts* opts) 
{
    
    /* MRS note -- might be able to get rid of some of the arguments.  Look over it when it's all debugged */
    
    int i,j,nc;
    
    stateb->natoms     = statea->natoms;
    stateb->ngtc       = statea->ngtc;
    stateb->nnhpres    = statea->nnhpres;
    stateb->veta       = statea->veta;
    if (ekinda) 
    {
        copy_mat(ekinda->ekin,ekindb->ekin);
        for (i=0; i<stateb->ngtc; i++) 
        {
            ekindb->tcstat[i].T = ekinda->tcstat[i].T;
            ekindb->tcstat[i].Th = ekinda->tcstat[i].Th;
            copy_mat(ekinda->tcstat[i].ekinh,ekindb->tcstat[i].ekinh);
            copy_mat(ekinda->tcstat[i].ekinf,ekindb->tcstat[i].ekinf);
            ekindb->tcstat[i].ekinscalef_nhc =  ekinda->tcstat[i].ekinscalef_nhc;
            ekindb->tcstat[i].ekinscaleh_nhc =  ekinda->tcstat[i].ekinscaleh_nhc;
            ekindb->tcstat[i].vscale_nhc =  ekinda->tcstat[i].vscale_nhc;
        }
    }
    copy_rvecn(statea->x,stateb->x,0,stateb->natoms);
    copy_rvecn(statea->v,stateb->v,0,stateb->natoms);
    copy_mat(statea->box,stateb->box);
    copy_mat(statea->box_rel,stateb->box_rel);
    copy_mat(statea->boxv,stateb->boxv);

    for (i = 0; i<stateb->ngtc; i++) 
    { 
        nc = i*opts->nhchainlength;
        for (j=0; j<opts->nhchainlength; j++) 
        {
            stateb->nosehoover_xi[nc+j]  = statea->nosehoover_xi[nc+j];
            stateb->nosehoover_vxi[nc+j] = statea->nosehoover_vxi[nc+j];
        }
    }
<<<<<<< HEAD
    
    if (stateb->nhpres_xi != NULL)
    {
        for (i = 0; i < stateb->nnhpres; i++) 
        {
            nc = i*opts->nhchainlength;
            for (j=0; j < opts->nhchainlength; j++) 
=======
    if (stateb->nhpres_xi != NULL)
    {
        for (i = 0; i<stateb->nnhpres; i++) 
        {
            nc = i*opts->nhchainlength;
            for (j=0; j<opts->nhchainlength; j++) 
>>>>>>> e4779c72
            {
                stateb->nhpres_xi[nc+j]  = statea->nhpres_xi[nc+j];
                stateb->nhpres_vxi[nc+j] = statea->nhpres_vxi[nc+j];
            }
        }
    }
}

static void compute_globals(FILE *fplog, gmx_global_stat_t gstat, t_commrec *cr, t_inputrec *ir, 
                            t_forcerec *fr, gmx_ekindata_t *ekind, 
                            t_state *state, t_state *state_global, t_mdatoms *mdatoms, 
                            t_nrnb *nrnb, t_vcm *vcm, gmx_wallcycle_t wcycle,
                            gmx_enerdata_t *enerd,tensor force_vir, tensor shake_vir, tensor total_vir, 
                            tensor pres, rvec mu_tot, gmx_constr_t constr, 
                            real *chkpt,real *terminate, real *terminate_now,
                            int *nabnsb, matrix box, gmx_mtop_t *top_global, real *pcurr, 
                            int natoms, bool *bSumEkinhOld, int flags)
{
    int i;
    tensor corr_vir,corr_pres,shakeall_vir;
    bool bEner,bPres,bTemp, bVV;
    bool bRerunMD, bStopCM, bGStat, bNEMD, bIterate, 
        bFirstIterate,bReadEkin,bEkinAveVel,bScaleEkin, bConstrain;
    real ekin,temp,prescorr,enercorr,dvdlcorr;
    
    /* translate CGLO flags to booleans */
    bRerunMD = flags & CGLO_RERUNMD;
    bStopCM = flags & CGLO_STOPCM;
    bGStat = flags & CGLO_GSTAT;
    bNEMD = flags & CGLO_NEMD;
    bReadEkin = flags & CGLO_READEKIN;
    bScaleEkin = flags & CGLO_SCALEEKIN;
    bEner = flags & CGLO_ENERGY;
    bTemp = flags & CGLO_TEMPERATURE;
    bPres  = flags & CGLO_PRESSURE;
    bConstrain = flags & CGLO_CONSTRAINT;
    bIterate = flags & CGLO_ITERATE;
    bFirstIterate = flags & CGLO_FIRSTITERATE;

    /* we calculate a full state kinetic energy either with full-step velocity verlet
       or half step where we need the pressure */
    bEkinAveVel = (ir->eI==eiVV || (ir->eI==eiVVAK && IR_NPT_TROTTER(ir) && bPres) || bReadEkin);

    /* in initalization, it sums the shake virial in vv, and to 
       sums ekinh_old in leapfrog (or if we are calculating ekinh_old for other reasons */

    /* ########## Kinetic energy  ############## */
    
    if (bTemp) 
    {
        /* Non-equilibrium MD: this is parallellized, but only does communication
         * when there really is NEMD.
         */
        
        if (PAR(cr) && (bNEMD)) 
        {
            accumulate_u(cr,&(ir->opts),ekind);
        }
        debug_gmx();
        if (bReadEkin)
        {
            restore_ekinstate_from_state(cr,ekind,&state_global->ekinstate);
        }
        else 
        {

            calc_ke_part(state,&(ir->opts),mdatoms,ekind,nrnb,bEkinAveVel,bIterate);
        }
        
        debug_gmx();
        
        /* Calculate center of mass velocity if necessary, also parallellized */
        if (bStopCM && !bRerunMD && bEner) 
        {
            calc_vcm_grp(fplog,mdatoms->start,mdatoms->homenr,mdatoms,
                         state->x,state->v,vcm);
        }
    }

    if (bTemp || bPres || bEner || bConstrain) 
    {
        if (!bGStat)
        {
            /* We will not sum ekinh_old,                                                            
             * so signal that we still have to do it.                                                
             */
            *bSumEkinhOld = TRUE;
        }
        else
        {
            if (PAR(cr)) 
            {
                wallcycle_start(wcycle,ewcMoveE);
                GMX_MPE_LOG(ev_global_stat_start);
                global_stat(fplog,gstat,cr,enerd,force_vir,shake_vir,mu_tot,
                            ir,ekind,constr,vcm,nabnsb,
                            chkpt,terminate,
                            top_global,state,
                            *bSumEkinhOld,flags);
                GMX_MPE_LOG(ev_global_stat_finish);
                if (*terminate != 0)
                {
                    *terminate_now = *terminate;
                    *terminate = 0;
                }
                *bSumEkinhOld = FALSE;
                wallcycle_stop(wcycle,ewcMoveE);
            }
        }
    }
    
    if (!bNEMD && debug && bTemp && (vcm->nr > 0))
    {
        correct_ekin(debug,
                     mdatoms->start,mdatoms->start+mdatoms->homenr,
                     state->v,vcm->group_p[0],
                     mdatoms->massT,mdatoms->tmass,ekind->ekin);
    }
    
    if (bEner) {
        /* Do center of mass motion removal */
        if (bStopCM && !bRerunMD) /* is this correct?  Does it get called too often with this logic? */
        {
            check_cm_grp(fplog,vcm,ir,1);
            do_stopcm_grp(fplog,mdatoms->start,mdatoms->homenr,mdatoms->cVCM,
                          state->x,state->v,vcm);
            inc_nrnb(nrnb,eNR_STOPCM,mdatoms->homenr);
        }
    }

    if (bTemp) 
    {
        /* Sum the kinetic energies of the groups & calc temp */
        /* compute full step kinetic energies if vv, or if vv2 and we are computing the pressure with IR_NPT_TROTTER */
        /* three maincase:  VV with AveVel (md-vv), vv with AveEkin (md-vv-avek), leap with AveEkin (md).  
           Leap with AveVel is also an option for the future but not supported now.  
           bEkinAveVel: If TRUE, we simply multiply ekin by ekinscale to get a full step kinetic energy. 
           If FALSE, we average ekinh_old and ekinh*ekinscale_nhc to get an averaged half step kinetic energy.
           bSaveEkinOld: If TRUE (in the case of iteration = bIterate is TRUE), we don't reset the ekinscale_nhc.  
           If FALSE, we go ahead and erase over it.
        */ 
        enerd->term[F_TEMP] = sum_ekin(&(ir->opts),ekind,&(enerd->term[F_DKDL]),
                                       bEkinAveVel,bIterate,bScaleEkin);
 
        enerd->term[F_EKIN] = trace(ekind->ekin);
    }
    
    /* ##########  Long range energy information ###### */
    
    if (bEner || bPres || bConstrain) 
    {
        calc_dispcorr(fplog,ir,fr,0,top_global->natoms,box,state->lambda,
                      corr_pres,corr_vir,&prescorr,&enercorr,&dvdlcorr);
    }
    
    if (bEner && bFirstIterate) 
    {
        enerd->term[F_DISPCORR] = enercorr;
        enerd->term[F_EPOT] += enercorr;
        enerd->term[F_DVDL] += dvdlcorr;
        if (fr->efep != efepNO) {
            enerd->dvdl_lin += dvdlcorr;
        }
    }
    
    /* ########## Now pressure ############## */
    if (bPres || bConstrain) 
    {
        
        m_add(force_vir,shake_vir,total_vir);
        
        /* Calculate pressure and apply LR correction if PPPM is used.
         * Use the box from last timestep since we already called update().
         */
        
        enerd->term[F_PRES] = calc_pres(fr->ePBC,ir->nwall,box,ekind->ekin,total_vir,pres,
                                        (fr->eeltype==eelPPPM)?enerd->term[F_COUL_RECIP]:0.0);
        
        /* Calculate long range corrections to pressure and energy */
        /* this adds to enerd->term[F_PRES] and enerd->term[F_ETOT], 
           and computes enerd->term[F_DISPCORR].  Also modifies the 
           total_vir and pres tesors */
        
        m_add(total_vir,corr_vir,total_vir);
        m_add(pres,corr_pres,pres);
        enerd->term[F_PDISPCORR] = prescorr;
        enerd->term[F_PRES] += prescorr;
        *pcurr = enerd->term[F_PRES];
        /* calculate temperature using virial */
        enerd->term[F_VTEMP] = calc_temp(trace(total_vir),ir->opts.nrdf[0]);
        
    }    
}


<<<<<<< HEAD
/* Definitions for convergence of iterated constraints. */
=======
/* Definitions for convergence of iterated constraints */
>>>>>>> e4779c72

/* data type */
struct gmx_iterate 
{
    real f,fprev,x,xprev;  
    int iter_i;
    bool bIterate;
    bool bFirstIterate;
    real *allrelerr;    
    int num_close; /* number of "close" violations, caused by limited precision. */
};
  
/* abstract data type for iteration data */
typedef struct gmx_iterate * 
gmx_iterate_t;

/* CLOSE_ENGOUGH are false violations -- they should converge, 
   but aren't because of limited precision. We'd rather continue than end
   the simulation. We keep track of them, though! */  

#ifdef GMX_DOUBLE
#define CONVERGEITER  0.000000001
#define CLOSE_ENOUGH  0.000001000
#else
#define CONVERGEITER  0.00001
#define CLOSE_ENOUGH  0.01
#endif
#define MAXITERCONST       50

/* we want to keep track of the close calls.  If there are too many, there might be some other issues.
   so we make sure that it's either less than some predetermined number, or if more than that number,
   only some small fraction of the total. */
#define MAX_NUMBER_CLOSE        10
#define FRACTION_CLOSE     0.00001
<<<<<<< HEAD

/* used to escape out of cyclic traps because of limited numberical precision  */
=======
  
  /* used to escape out of cyclic traps because of limited numberical precision  */
>>>>>>> e4779c72
#define CYCLEMAX            20
#define FALLBACK          1000 

static gmx_iterate_t gmx_iterate_init(bool bIterate) {
    
    gmx_iterate_t iterate;
    int i,maxcycle;
    
    maxcycle = MAXITERCONST+2;
    if((iterate=(struct gmx_iterate *)malloc(sizeof(struct gmx_iterate)))==NULL)
    {
        return NULL;
    }
    iterate->iter_i = 0;
    iterate->bIterate = bIterate;
    iterate->bFirstIterate = TRUE; 
    iterate->num_close = 0;
    snew(iterate->allrelerr,maxcycle);
    for (i=0;i<maxcycle;i++) 
    {
        iterate->allrelerr[i] = 0;
    }
    return iterate;
}

static void gmx_iterate_destroy(gmx_iterate_t iterate) 
{
    sfree(iterate->allrelerr);
    sfree(iterate);
}

static bool done_iterating(const t_commrec *cr,FILE *fplog, int nsteps, gmx_iterate_t iterate, real fom, real *newf) 
{    
    /* monitor convergence, and use a secant search to propose new
       values.  
                                                                  x_{i} - x_{i-1}
       The secant method computes x_{i+1} = x_{i} - f(x_{i}) * ---------------------
                                                                f(x_{i}) - f(x_{i-1})
       
       The function we are trying to zero is fom-x, where fom is the
       "figure of merit" which is the pressure (or the veta value) we
       would get by putting in an old value of the pressure or veta into
       the incrementor function for the step or half step.  I have
       verified that this gives the same answer as self consistent
       iteration, usually in many fewer steps, especially for small tau_p.
       
       We could possibly eliminate an iteration with proper use
       of the value from the previous step, but that would take a bit
       more bookkeeping, especially for veta, since tests indicate the
       function of veta on the last step is not sufficiently close to
       guarantee convergence this step. This is
       good enough for now.  On my tests, I could use tau_p down to
       0.02, which is smaller that would ever be necessary in
       practice. Generally, 3-5 iterations will be sufficient */

    real relerr,xmin;
    char buf[256];
    int i;
    bool incycle;
    
    if (iterate->bFirstIterate) 
    {
        iterate->x = fom;
        iterate->f = fom-iterate->x;
        iterate->xprev = 0;
        iterate->fprev = 0;
        *newf = fom;
        iterate->bFirstIterate = FALSE;
    } 
    else 
    {
        iterate->f = fom-iterate->x; /* we want to zero this difference */
        if ((iterate->iter_i > 1) && (iterate->iter_i < MAXITERCONST)) 
        {
            if (iterate->f==iterate->fprev) 
            {
                *newf = iterate->f;
            } 
            else 
            {
                *newf = iterate->x - (iterate->x-iterate->xprev)*(iterate->f)/(iterate->f-iterate->fprev); 
            }
        } 
        else 
        {
            /* just use self-consistent iteration the first step to initialize, or 
               if it's not converging (which happens occasionally -- need to investigate why) */
            *newf = fom; 
        }
    }
    /* Consider a slight shortcut allowing us to exit one sooner -- we check the
       difference between the closest of x and xprev to the new
       value. To be 100% certain, we should check the difference between
       the last result, and the previous result, or
       
       relerr = (fabs((x-xprev)/fom));
       
       but this is pretty much never necessary under typical conditions.
       Checking numerically, it seems to lead to almost exactly the same
       trajectories, but there are small differences out a few decimal
       places in the pressure, and eventually in the v_eta, but it could
       save an interation.
       
       if (fabs(*newf-x) < fabs(*newf - xprev)) { xmin = x;} else { xmin = xprev;}
       relerr = (fabs((*newf-xmin) / *newf));
    */
    
    relerr = (fabs((iterate->f-iterate->fprev)/fom));
    
    iterate->allrelerr[iterate->iter_i] = relerr;
    
    if (iterate->iter_i > 0) 
    {
        if (debug) 
        {
            fprintf(debug,"Iterating NPT constraints: %6i %20.12f%14.6g%20.12f\n",
                    iterate->iter_i,fom,relerr,*newf);
        }
        
        if ((relerr < CONVERGEITER) || (fom==0))
        {
            iterate->bIterate = FALSE;
            if (debug) 
            {
                fprintf(debug,"Iterating NPT constraints: CONVERGED\n");
            }
            return TRUE;
        }
        if (iterate->iter_i > MAXITERCONST) 
        {
            /* step #1 to determine if we should die - test to see if
             * we're stuck in some numerical-precision induced loop */

            incycle = FALSE;
            for (i=0;i<CYCLEMAX;i++) {
                if (iterate->allrelerr[(MAXITERCONST-2*CYCLEMAX)-i] == iterate->allrelerr[iterate->iter_i-1]) {
                    incycle = TRUE;
                    if (relerr > CLOSE_ENOUGH) {incycle = FALSE; break;}
                }
            }
            
            if (incycle) {
                /* we are trapped in a numerical attractor, and can't converge any more, and are close to the final result.
                   Better to give up here and proceed with a warning than have the simulation die.
                */
<<<<<<< HEAD
                sprintf(buf,"1: Slight numerical convergence deviation with NPT, at step %d relative error only %10.5g, likely not a problem, continuing\n",nsteps,relerr);
=======
                sprintf(buf,"Slight numerical convergence deviation with NPT, at step %d relative error only %10.5g, likely not a problem, continuing\n",nsteps,relerr);
>>>>>>> e4779c72
                md_print_warning(cr,fplog,buf);
                return TRUE;
            } 
            else 
            {
                /* Step #2 test to see if we are reasonably close
                 * anyway, then monitor the number.  If not, die */

                if (relerr < CLOSE_ENOUGH) 
                {
                    iterate->num_close++;
                    /* if so, how many close calls have we had?  If less than a few, we're OK */
                    if (iterate->num_close < MAX_NUMBER_CLOSE) 
                    {
<<<<<<< HEAD
                        sprintf(buf,"2: Slight numerical convergence deviation with NPT at step %d, relative error only %10.5g, likely not a problem, continuing\n",nsteps,relerr);
=======
                        sprintf(buf,"Slight numerical convergence deviation with NPT at step %d, relative error only %10.5g, likely not a problem, continuing\n",nsteps,relerr);
>>>>>>> e4779c72
                        md_print_warning(cr,fplog,buf);
                        return TRUE;
                        /* if more than a few, check the total fraction.  If too high, die. */
                    } else if (iterate->num_close/nsteps > FRACTION_CLOSE) {
                        gmx_fatal(FARGS,"Could not converge NPT constraints\n");
                    } else {
<<<<<<< HEAD
                        sprintf(buf,"3: Slight numerical convergence deviation with NPT at step %d, relative error only %10.5g, likely not a problem, continuing\n",nsteps,relerr);
=======
                        sprintf(buf,"Slight numerical convergence deviation with NPT at step %d, relative error only %10.5g, likely not a problem, continuing\n",nsteps,relerr);
>>>>>>> e4779c72
                        md_print_warning(cr,fplog,buf);
                        return TRUE;
                    }
                }
                else 
                {
                    gmx_fatal(FARGS,"Could not converge NPT constraints\n");
                }
            }
        }
    }
    
    iterate->xprev = iterate->x;
    iterate->x = *newf;
    iterate->fprev = iterate->f;
    iterate->iter_i++;
    
    return FALSE;
}

static void check_nst_param(FILE *fplog,t_commrec *cr,
                            const char *desc_nst,int nst,
                            const char *desc_p,int *p)
{
    char buf[STRLEN];

    if (*p > 0 && *p % nst != 0)
    {
        /* Round up to the next multiple of nst */
        *p = ((*p)/nst + 1)*nst;
        sprintf(buf,"NOTE: %s changes %s to %d\n",desc_nst,desc_p,*p);
        md_print_warning(cr,fplog,buf);
    }
}

static void reset_all_counters(FILE *fplog,t_commrec *cr,
                               gmx_large_int_t step,
                               gmx_large_int_t *step_rel,t_inputrec *ir,
                               gmx_wallcycle_t wcycle,t_nrnb *nrnb,
                               gmx_runtime_t *runtime)
{
    char buf[STRLEN],sbuf[22];

    /* Reset all the counters related to performance over the run */
    sprintf(buf,"Step %s: resetting all time and cycle counters\n",
            gmx_step_str(step,sbuf));
    md_print_warning(cr,fplog,buf);

    wallcycle_stop(wcycle,ewcRUN);
    wallcycle_reset_all(wcycle);
    if (DOMAINDECOMP(cr))
    {
        reset_dd_statistics_counters(cr->dd);
    }
    init_nrnb(nrnb);
    ir->init_step += *step_rel;
    ir->nsteps    -= *step_rel;
    *step_rel = 0;
    wallcycle_start(wcycle,ewcRUN);
    runtime_start(runtime);
    print_date_and_time(fplog,cr->nodeid,"Restarted time",runtime);
}

static int check_nstglobalcomm(FILE *fplog,t_commrec *cr,
                               int nstglobalcomm,t_inputrec *ir)
{
    char buf[STRLEN];

    if (!EI_DYNAMICS(ir->eI))
    {
        nstglobalcomm = 1;
    }

    if (nstglobalcomm == -1)
    {
        if (ir->nstcalcenergy == 0 && ir->nstlist == 0)
        {
            nstglobalcomm = 10;
            if (ir->nstenergy > 0 && ir->nstenergy < nstglobalcomm)
            {
                nstglobalcomm = ir->nstenergy;
            }
        }
        else
        {
            /* We assume that if nstcalcenergy > nstlist,
             * nstcalcenergy is a multiple of nstlist.
             */
            if (ir->nstcalcenergy == 0 ||
                (ir->nstlist > 0 && ir->nstlist < ir->nstcalcenergy))
            {
                nstglobalcomm = ir->nstlist;
            }
            else
            {
                nstglobalcomm = ir->nstcalcenergy;
            }
        }
    }
    else
    {
        if (ir->nstlist > 0 &&
            nstglobalcomm > ir->nstlist && nstglobalcomm % ir->nstlist != 0)
        {
            nstglobalcomm = (nstglobalcomm / ir->nstlist)*ir->nstlist;
            sprintf(buf,"WARNING: nstglobalcomm is larger than nstlist, but not a multiple, setting it to %d\n",nstglobalcomm);
            md_print_warning(cr,fplog,buf);
        }
        if (nstglobalcomm > ir->nstcalcenergy)
        {
            check_nst_param(fplog,cr,"-gcom",nstglobalcomm,
                            "nstcalcenergy",&ir->nstcalcenergy);
        }

        check_nst_param(fplog,cr,"-gcom",nstglobalcomm,
                        "nstenergy",&ir->nstenergy);

        check_nst_param(fplog,cr,"-gcom",nstglobalcomm,
                        "nstlog",&ir->nstlog);
    }

    if (ir->comm_mode != ecmNO && ir->nstcomm < nstglobalcomm)
    {
        sprintf(buf,"WARNING: Changing nstcomm from %d to %d\n",
                ir->nstcomm,nstglobalcomm);
        md_print_warning(cr,fplog,buf);
        ir->nstcomm = nstglobalcomm;
    }

    return nstglobalcomm;
}

static void check_ir_old_tpx_versions(t_commrec *cr,FILE *fplog,
                                      t_inputrec *ir,gmx_mtop_t *mtop)
{
    /* Check required for old tpx files */
    if (IR_TWINRANGE(*ir) && ir->nstlist > 1 &&
        ir->nstcalcenergy % ir->nstlist != 0)
    {
        md_print_warning(cr,fplog,"Old tpr file with twin-range settings: modifiying energy calculation and/or T/P-coupling frequencies");

        if (gmx_mtop_ftype_count(mtop,F_CONSTR) +
            gmx_mtop_ftype_count(mtop,F_CONSTRNC) > 0 &&
            ir->eConstrAlg == econtSHAKE)
        {
            md_print_warning(cr,fplog,"With twin-range cut-off's and SHAKE the virial and pressure are incorrect");
            if (ir->epc != epcNO)
            {
                gmx_fatal(FARGS,"Can not do pressure coupling with twin-range cut-off's and SHAKE");
            }
        }
        check_nst_param(fplog,cr,"nstlist",ir->nstlist,
                        "nstcalcenergy",&ir->nstcalcenergy);
    }
    check_nst_param(fplog,cr,"nstcalcenergy",ir->nstcalcenergy,
                    "nstenergy",&ir->nstenergy);
    check_nst_param(fplog,cr,"nstcalcenergy",ir->nstcalcenergy,
                    "nstlog",&ir->nstlog);
    if (ir->efep != efepNO)
    {
        check_nst_param(fplog,cr,"nstdhdl",ir->nstdhdl,
                        "nstenergy",&ir->nstenergy);
    }
}

typedef struct {
    bool       bGStatEveryStep;
    gmx_large_int_t step_ns;
    gmx_large_int_t step_nscheck;
    gmx_large_int_t nns;
    matrix     scale_tot;
    int        nabnsb;
    double     s1;
    double     s2;
    double     ab;
    double     lt_runav;
    double     lt_runav2;
} gmx_nlheur_t;

static void reset_nlistheuristics(gmx_nlheur_t *nlh,gmx_large_int_t step)
{
    nlh->lt_runav  = 0;
    nlh->lt_runav2 = 0;
    nlh->step_nscheck = step;
}

static void init_nlistheuristics(gmx_nlheur_t *nlh,
                                 bool bGStatEveryStep,gmx_large_int_t step)
{
    nlh->bGStatEveryStep = bGStatEveryStep;
    nlh->nns       = 0;
    nlh->nabnsb    = 0;
    nlh->s1        = 0;
    nlh->s2        = 0;
    nlh->ab        = 0;

    reset_nlistheuristics(nlh,step);
}

static void update_nliststatistics(gmx_nlheur_t *nlh,gmx_large_int_t step)
{
    gmx_large_int_t nl_lt;
    char sbuf[22],sbuf2[22];

    /* Determine the neighbor list life time */
    nl_lt = step - nlh->step_ns;
    if (debug)
    {
        fprintf(debug,"%d atoms beyond ns buffer, updating neighbor list after %s steps\n",nlh->nabnsb,gmx_step_str(nl_lt,sbuf));
    }
    nlh->nns++;
    nlh->s1 += nl_lt;
    nlh->s2 += nl_lt*nl_lt;
    nlh->ab += nlh->nabnsb;
    if (nlh->lt_runav == 0)
    {
        nlh->lt_runav  = nl_lt;
        /* Initialize the fluctuation average
         * such that at startup we check after 0 steps.
         */
        nlh->lt_runav2 = sqr(nl_lt/2.0);
    }
    /* Running average with 0.9 gives an exp. history of 9.5 */
    nlh->lt_runav2 = 0.9*nlh->lt_runav2 + 0.1*sqr(nlh->lt_runav - nl_lt);
    nlh->lt_runav  = 0.9*nlh->lt_runav  + 0.1*nl_lt;
    if (nlh->bGStatEveryStep)
    {
        /* Always check the nlist validity */
        nlh->step_nscheck = step;
    }
    else
    {
        /* We check after:  <life time> - 2*sigma
         * The factor 2 is quite conservative,
         * but we assume that with nstlist=-1 the user
         * prefers exact integration over performance.
         */
        nlh->step_nscheck = step
                  + (int)(nlh->lt_runav - 2.0*sqrt(nlh->lt_runav2)) - 1;
    }
    if (debug)
    {
        fprintf(debug,"nlist life time %s run av. %4.1f sig %3.1f check %s check with -gcom %d\n",
                gmx_step_str(nl_lt,sbuf),nlh->lt_runav,sqrt(nlh->lt_runav2),
                gmx_step_str(nlh->step_nscheck-step+1,sbuf2),
                (int)(nlh->lt_runav - 2.0*sqrt(nlh->lt_runav2)));
    }
}

static void set_nlistheuristics(gmx_nlheur_t *nlh,bool bReset,gmx_large_int_t step)
{
    int d;

    if (bReset)
    {
        reset_nlistheuristics(nlh,step);
    }
    else
    {
        update_nliststatistics(nlh,step);
    }

    nlh->step_ns = step;
    /* Initialize the cumulative coordinate scaling matrix */
    clear_mat(nlh->scale_tot);
    for(d=0; d<DIM; d++)
    {
        nlh->scale_tot[d][d] = 1.0;
    }
}

double do_md(FILE *fplog,t_commrec *cr,int nfile,const t_filenm fnm[],
             const output_env_t oenv, bool bVerbose,bool bCompact,
             int nstglobalcomm,
             gmx_vsite_t *vsite,gmx_constr_t constr,
             int stepout,t_inputrec *ir,
             gmx_mtop_t *top_global,
             t_fcdata *fcd,
             t_state *state_global,
             t_mdatoms *mdatoms,
             t_nrnb *nrnb,gmx_wallcycle_t wcycle,
             gmx_edsam_t ed,t_forcerec *fr,
             int repl_ex_nst,int repl_ex_seed,
             real cpt_period,real max_hours,
             unsigned long Flags,
             gmx_runtime_t *runtime)
{
    int        fp_trn=0,fp_xtc=0;
    ener_file_t fp_ene=NULL;
    gmx_large_int_t step,step_rel;
    const char *fn_cpt;
    FILE       *fp_dhdl=NULL,*fp_field=NULL;
    double     run_time;
    double     t,t0,lam0;
    bool       bGStatEveryStep,bGStat,bNstEner,bCalcPres,bCalcEner;
    bool       bNS,bNStList,bSimAnn,bStopCM,bRerunMD,bNotLastFrame=FALSE,
               bFirstStep,bStateFromTPX,bInitStep,bLastStep,
               bBornRadii,bStartingFromCpt;
    bool       bDoDHDL=FALSE;
    bool       bNEMD,do_ene,do_log,do_verbose,bRerunWarnNoV=TRUE,
               bForceUpdate=FALSE,bX,bV,bF,bXTC,bCPT;
    bool       bMasterState;
    int        force_flags,cglo_flags;
    tensor     force_vir,shake_vir,total_vir,tmp_vir,pres;
    int        i,m,status;
    rvec       mu_tot;
    t_vcm      *vcm;
    t_state    *bufstate=NULL;   
    matrix     *scale_tot,pcoupl_mu,M,ebox;
    gmx_nlheur_t nlh;
    t_trxframe rerun_fr;
    gmx_repl_ex_t repl_ex=NULL;
    int        nchkpt=1;
    /* Booleans (disguised as a reals) to checkpoint and terminate mdrun */  
    real       chkpt=0,terminate=0,terminate_now=0;

    gmx_localtop_t *top;	
    t_mdebin *mdebin=NULL;
    t_state    *state=NULL;
    rvec       *f_global=NULL;
    int        n_xtc=-1;
    rvec       *x_xtc=NULL;
    gmx_enerdata_t *enerd;
    rvec       *f=NULL;
    gmx_global_stat_t gstat;
    gmx_update_t upd=NULL;
    t_graph    *graph=NULL;

    bool        bFFscan;
    gmx_groups_t *groups;
    gmx_ekindata_t *ekind, *ekind_save;
    gmx_shellfc_t shellfc;
    int         count,nconverged=0;
    real        timestep=0;
    double      tcount=0;
    bool        bIonize=FALSE;
    bool        bTCR=FALSE,bConverged=TRUE,bOK,bSumEkinhOld,bExchanged;
    bool        bAppend;
    bool        bVV,bIterations,bIterate,bFirstIterate,bTemp,bPres,bTrotter;
    real        temp0,mu_aver=0,dvdl;
    int         a0,a1,gnx=0,ii;
    atom_id     *grpindex=NULL;
    char        *grpname;
    t_coupl_rec *tcr=NULL;
    rvec        *xcopy=NULL,*vcopy=NULL,*cbuf=NULL;
    matrix      boxcopy={{0}},lastbox;
	tensor      tmpvir;
	real        fom,oldfom,veta_save,pcurr,scalevir,tracevir;
	real        vetanew = 0;
    double      cycles;
    int         reset_counters=-1;
	real        last_conserved = 0;
    real        last_ekin = 0;
	int         iter_i;
	t_extmass   MassQ;
    int         **trotter_seq; 
    char        sbuf[22],sbuf2[22];
    bool        bHandledSignal=FALSE;
    gmx_iterate_t iterate;
#ifdef GMX_FAHCORE
    /* Temporary addition for FAHCORE checkpointing */
    int chkpt_ret;
#endif

    /* Check for special mdrun options */
    bRerunMD = (Flags & MD_RERUN);
    bIonize  = (Flags & MD_IONIZE);
    bFFscan  = (Flags & MD_FFSCAN);
    bAppend  = (Flags & MD_APPENDFILES);
    /* md-vv uses averaged full step velocities for T-control 
       md-vv2 uses averaged half step velocities for T-control (but full step ekin for P control)
       md uses averaged half step kinetic energies to determine temperature unless defined otherwise by GMX_EKIN_AVE_VEL; */
    bVV = EI_VV(ir->eI);
    if (bVV) /* to store the initial velocities while computing virial */
    {
        snew(cbuf,top_global->natoms);
    }
    /* all the iteratative cases - only if there are constraints */ 
    bIterations = ((IR_NPT_TROTTER(ir)) && (constr) && (!bRerunMD));
    bTrotter = (bVV && (IR_NPT_TROTTER(ir) || (IR_NVT_TROTTER(ir))));        
    
    if (bRerunMD)
    {
        /* Since we don't know if the frames read are related in any way,
         * rebuild the neighborlist at every step.
         */
        ir->nstlist       = 1;
        ir->nstcalcenergy = 1;
        nstglobalcomm     = 1;
    }

    check_ir_old_tpx_versions(cr,fplog,ir,top_global);

    nstglobalcomm = check_nstglobalcomm(fplog,cr,nstglobalcomm,ir);
    bGStatEveryStep = (nstglobalcomm == 1);

    if (!bGStatEveryStep && ir->nstlist == -1 && fplog != NULL)
    {
        fprintf(fplog,
                "To reduce the energy communication with nstlist = -1\n"
                "the neighbor list validity should not be checked at every step,\n"
                "this means that exact integration is not guaranteed.\n"
                "The neighbor list validity is checked after:\n"
                "  <n.list life time> - 2*std.dev.(n.list life time)  steps.\n"
                "In most cases this will result in exact integration.\n"
                "This reduces the energy communication by a factor of 2 to 3.\n"
                "If you want less energy communication, set nstlist > 3.\n\n");
    }

    if (bRerunMD || bFFscan)
    {
        ir->nstxtcout = 0;
    }
    groups = &top_global->groups;

    /* Initial values */
    init_md(fplog,cr,ir,oenv,&t,&t0,&state_global->lambda,&lam0,
            nrnb,top_global,&upd,
            nfile,fnm,&fp_trn,&fp_xtc,&fp_ene,&fn_cpt,
            &fp_dhdl,&fp_field,&mdebin,
            force_vir,shake_vir,mu_tot,&bNEMD,&bSimAnn,&vcm,state_global,Flags);

    clear_mat(total_vir);
    clear_mat(pres);
    /* Energy terms and groups */
    snew(enerd,1);
    init_enerdata(top_global->groups.grps[egcENER].nr,ir->n_flambda,enerd);
    if (DOMAINDECOMP(cr))
    {
        f = NULL;
    }
    else
    {
        snew(f,top_global->natoms);
    }

    /* Kinetic energy data */
    snew(ekind,1);
    init_ekindata(fplog,top_global,&(ir->opts),ekind);
    /* needed for iteration of constraints */
    snew(ekind_save,1);
    init_ekindata(fplog,top_global,&(ir->opts),ekind_save);
    /* Copy the cos acceleration to the groups struct */    
    ekind->cosacc.cos_accel = ir->cos_accel;

    gstat = global_stat_init(ir);
    debug_gmx();

    /* Check for polarizable models and flexible constraints */
    shellfc = init_shell_flexcon(fplog,
                                 top_global,n_flexible_constraints(constr),
                                 (ir->bContinuation || 
                                  (DOMAINDECOMP(cr) && !MASTER(cr))) ?
                                 NULL : state_global->x);

    if (DEFORM(*ir))
    {
#ifdef GMX_THREADS
        tMPI_Thread_mutex_lock(&deform_init_box_mutex);
#endif
        set_deform_reference_box(upd,
                                 deform_init_init_step_tpx,
                                 deform_init_box_tpx);
#ifdef GMX_THREADS
        tMPI_Thread_mutex_unlock(&deform_init_box_mutex);
#endif
    }

    {
        double io = compute_io(ir,top_global->natoms,groups,mdebin->ebin->nener,1);
        if ((io > 2000) && MASTER(cr))
            fprintf(stderr,
                    "\nWARNING: This run will generate roughly %.0f Mb of data\n\n",
                    io);
    }

    if (DOMAINDECOMP(cr)) {
        top = dd_init_local_top(top_global);

        snew(state,1);
        dd_init_local_state(cr->dd,state_global,state);

        if (DDMASTER(cr->dd) && ir->nstfout) {
            snew(f_global,state_global->natoms);
        }
    } else {
        if (PAR(cr)) {
            /* Initialize the particle decomposition and split the topology */
            top = split_system(fplog,top_global,ir,cr);

            pd_cg_range(cr,&fr->cg0,&fr->hcg);
            pd_at_range(cr,&a0,&a1);
        } else {
            top = gmx_mtop_generate_local_top(top_global,ir);

            a0 = 0;
            a1 = top_global->natoms;
        }

        state = partdec_init_local_state(cr,state_global);
        f_global = f;

        atoms2md(top_global,ir,0,NULL,a0,a1-a0,mdatoms);

        if (vsite) {
            set_vsite_top(vsite,top,mdatoms,cr);
        }

        if (ir->ePBC != epbcNONE && !ir->bPeriodicMols) {
            graph = mk_graph(fplog,&(top->idef),0,top_global->natoms,FALSE,FALSE);
        }

        if (shellfc) {
            make_local_shells(cr,mdatoms,shellfc);
        }

        if (ir->pull && PAR(cr)) {
            dd_make_local_pull_groups(NULL,ir->pull,mdatoms);
        }
    }

    if (DOMAINDECOMP(cr))
    {
        /* Distribute the charge groups over the nodes from the master node */
        dd_partition_system(fplog,ir->init_step,cr,TRUE,1,
                            state_global,top_global,ir,
                            state,&f,mdatoms,top,fr,
                            vsite,shellfc,constr,
                            nrnb,wcycle,FALSE);
    }

    /* If not DD, copy gb data */
    if(ir->implicit_solvent && !DOMAINDECOMP(cr))
    {
        make_local_gb(cr,fr->born,ir->gb_algorithm);
    }

    update_mdatoms(mdatoms,state->lambda);

    if (MASTER(cr))
    {
        /* Update mdebin with energy history if appending to output files */
        if ( Flags & MD_APPENDFILES )
        {
            restore_energyhistory_from_state(mdebin,&state_global->enerhist);
        }
        /* Set the initial energy history in state to zero by updating once */
        update_energyhistory(&state_global->enerhist,mdebin);
    }	

    if ((state->flags & (1<<estLD_RNG)) && (Flags & MD_READ_RNG)) {
        /* Set the random state if we read a checkpoint file */
        set_stochd_state(upd,state);
    }

    /* Initialize constraints */
    if (constr) {
        if (!DOMAINDECOMP(cr))
            set_constraints(constr,top,ir,mdatoms,cr);
    }

    /* Check whether we have to GCT stuff */
    bTCR = ftp2bSet(efGCT,nfile,fnm);
    if (bTCR) {
        if (MASTER(cr)) {
            fprintf(stderr,"Will do General Coupling Theory!\n");
        }
        gnx = top_global->mols.nr;
        snew(grpindex,gnx);
        for(i=0; (i<gnx); i++) {
            grpindex[i] = i;
        }
    }

    if (repl_ex_nst > 0 && MASTER(cr))
        repl_ex = init_replica_exchange(fplog,cr->ms,state_global,ir,
                                        repl_ex_nst,repl_ex_seed);

    if (!ir->bContinuation && !bRerunMD)
    {
        if (mdatoms->cFREEZE && (state->flags & (1<<estV)))
        {
            /* Set the velocities of frozen particles to zero */
            for(i=mdatoms->start; i<mdatoms->start+mdatoms->homenr; i++)
            {
                for(m=0; m<DIM; m++)
                {
                    if (ir->opts.nFreeze[mdatoms->cFREEZE[i]][m])
                    {
                        state->v[i][m] = 0;
                    }
                }
            }
        }

        if (constr)
        {
            /* Constrain the initial coordinates and velocities */
            do_constrain_first(fplog,constr,ir,mdatoms,state,f,
                               graph,cr,nrnb,fr,top,shake_vir);
        }
        if (vsite)
        {
            /* Construct the virtual sites for the initial configuration */
            construct_vsites(fplog,vsite,state->x,nrnb,ir->delta_t,NULL,
                             top->idef.iparams,top->idef.il,
                             fr->ePBC,fr->bMolPBC,graph,cr,state->box);
        }
    }

    debug_gmx();
  
    /* I'm assuming we need global communication the first time! MRS */
    cglo_flags = (CGLO_TEMPERATURE | CGLO_GSTAT
                  | (bVV ? CGLO_PRESSURE:0)
                  | (bVV ? CGLO_CONSTRAINT:0)
                  | (bRerunMD ? CGLO_RERUNMD:0)
                  | ((Flags & MD_READ_EKIN) ? CGLO_READEKIN:0));
    
<<<<<<< HEAD
    bSumEkinhOld = FALSE;   /* should this be here? MRS */
=======
    bSumEkinhOld = FALSE;
>>>>>>> e4779c72
    compute_globals(fplog,gstat,cr,ir,fr,ekind,state,state_global,mdatoms,nrnb,vcm,
                    wcycle,enerd,force_vir,shake_vir,total_vir,pres,mu_tot,
                    constr,NULL,&terminate,&terminate_now,NULL,state->box,
                    top_global,&pcurr,top_global->natoms,&bSumEkinhOld,cglo_flags);
    if (ir->eI == eiVVAK) {
        /* a second call to get the half step temperature initialized as well */ 
        /* we do the same call as above, but turn the pressure off -- internally, this 
           is recognized as a velocity verlet half-step kinetic energy calculation.
           This minimized excess variables, but perhaps loses some logic?*/
        
        compute_globals(fplog,gstat,cr,ir,fr,ekind,state,state_global,mdatoms,nrnb,vcm,
                        wcycle,enerd,force_vir,shake_vir,total_vir,pres,mu_tot,
                        constr,NULL,&terminate,&terminate_now,NULL,state->box,
                        top_global,&pcurr,top_global->natoms,&bSumEkinhOld,
                        cglo_flags &~ CGLO_PRESSURE);
    }
    
    /* Calculate the initial half step temperature, and save the ekinh_old */
    if (!(Flags & MD_STARTFROMCPT)) 
    {
        for(i=0; (i<ir->opts.ngtc); i++) 
        {
            copy_mat(ekind->tcstat[i].ekinh,ekind->tcstat[i].ekinh_old);
        } 
    }
    temp0 = enerd->term[F_TEMP];
    
    /* Initiate data for the special cases, with sizes from template state */
    if (bIterations) 
    {
<<<<<<< HEAD
        bufstate = init_bufstate(state); 
=======
        bufstate = init_bufstate(state);
>>>>>>> e4779c72
    }
    
    if (bFFscan) 
    {
        snew(xcopy,state->natoms);
        snew(vcopy,state->natoms);
        copy_rvecn(state->x,xcopy,0,state->natoms);
        copy_rvecn(state->v,vcopy,0,state->natoms);
        copy_mat(state->box,boxcopy);
    } 
    
    /* need to make an initiation call to get the Trotter variables set, as well as other constants for non-trotter
       temperature control */
    trotter_seq = init_npt_vars(ir,state,&MassQ,bTrotter);
    
    if (MASTER(cr))
    {
        if (constr && !ir->bContinuation && ir->eConstrAlg == econtLINCS)
        {
            fprintf(fplog,
                    "RMS relative constraint deviation after constraining: %.2e\n",
                    constr_rmsd(constr,FALSE));
        }
        if (!EI_VV(ir->eI)) 
        {
            enerd->term[F_TEMP] *= 2; /* result of averages being done over previous and current step,
                                         and there is no previous step */
        }
        fprintf(fplog,"Initial temperature: %g K\n",enerd->term[F_TEMP]);
        if (bRerunMD)
        {
            fprintf(stderr,"starting md rerun '%s', reading coordinates from"
                    " input trajectory '%s'\n\n",
                    *(top_global->name),opt2fn("-rerun",nfile,fnm));
            if (bVerbose)
            {
                fprintf(stderr,"Calculated time to finish depends on nsteps from "
                        "run input file,\nwhich may not correspond to the time "
                        "needed to process input trajectory.\n\n");
            }
        }
        else
        {
            fprintf(stderr,"starting mdrun '%s'\n",
                    *(top_global->name));
            if (ir->init_step > 0)
            {
                fprintf(stderr,"%s steps, %8.1f ps (continuing from step %s, %8.1f ps).\n",
                        gmx_step_str(ir->init_step+ir->nsteps,sbuf),
                        (ir->init_step+ir->nsteps)*ir->delta_t,
                        gmx_step_str(ir->init_step,sbuf2),
                        ir->init_step*ir->delta_t);
            }
            else
            {
                fprintf(stderr,"%s steps, %8.1f ps.\n",
                        gmx_step_str(ir->nsteps,sbuf),ir->nsteps*ir->delta_t);
            }
        }
        fprintf(fplog,"\n");
    }

    /* Set and write start time */
    runtime_start(runtime);
    print_date_and_time(fplog,cr->nodeid,"Started mdrun",runtime);
    wallcycle_start(wcycle,ewcRUN);
    if (fplog)
        fprintf(fplog,"\n");

    /* safest point to do file checkpointing is here.  More general point would be immediately before integrator call */
#ifdef GMX_FAHCORE
    chkpt_ret=fcCheckPointParallel( cr->nodeid,
                                    NULL,0);
    if ( chkpt_ret == 0 ) 
        gmx_fatal( 3,__FILE__,__LINE__, "Checkpoint error on step %d\n", 0 );
#endif

    debug_gmx();
    /***********************************************************
     *
     *             Loop over MD steps 
     *
     ************************************************************/

    /* if rerunMD then read coordinates and velocities from input trajectory */
    if (bRerunMD)
    {
        if (getenv("GMX_FORCE_UPDATE"))
        {
            bForceUpdate = TRUE;
        }

        bNotLastFrame = read_first_frame(oenv,&status,
                                         opt2fn("-rerun",nfile,fnm),
                                         &rerun_fr,TRX_NEED_X | TRX_READ_V);
        if (rerun_fr.natoms != top_global->natoms)
        {
            gmx_fatal(FARGS,
                      "Number of atoms in trajectory (%d) does not match the "
                      "run input file (%d)\n",
                      rerun_fr.natoms,top_global->natoms);
        }
        if (ir->ePBC != epbcNONE)
        {
            if (!rerun_fr.bBox)
            {
                gmx_fatal(FARGS,"Rerun trajectory frame step %d time %f does not contain a box, while pbc is used",rerun_fr.step,rerun_fr.time);
            }
            if (max_cutoff2(ir->ePBC,rerun_fr.box) < sqr(fr->rlistlong))
            {
                gmx_fatal(FARGS,"Rerun trajectory frame step %d time %f has too small box dimensions",rerun_fr.step,rerun_fr.time);
            }

            /* Set the shift vectors.
             * Necessary here when have a static box different from the tpr box.
             */
            calc_shifts(rerun_fr.box,fr->shift_vec);
        }
    }

    /* loop over MD steps or if rerunMD to end of input trajectory */
    bFirstStep = TRUE;
    /* Skip the first Nose-Hoover integration when we get the state from tpx */
    bStateFromTPX = !opt2bSet("-cpi",nfile,fnm);
    bInitStep = bFirstStep && (bStateFromTPX || bVV);
    bStartingFromCpt = (Flags & MD_STARTFROMCPT) && bInitStep;
    bLastStep = FALSE;
    bSumEkinhOld = FALSE;
    bExchanged = FALSE;

    step = ir->init_step;
    step_rel = 0;

    if (ir->nstlist == -1)
    {
        init_nlistheuristics(&nlh,bGStatEveryStep,step);
    }

    bLastStep = (bRerunMD || step_rel > ir->nsteps);
    while (!bLastStep || (bRerunMD && bNotLastFrame)) {

        wallcycle_start(wcycle,ewcSTEP);

        GMX_MPE_LOG(ev_timestep1);

        if (bRerunMD) {
            if (rerun_fr.bStep) {
                step = rerun_fr.step;
                step_rel = step - ir->init_step;
            }
            if (rerun_fr.bTime) {
                t = rerun_fr.time;
            }
            else
            {
                t = step;
            }
        } 
        else 
        {
            bLastStep = (step_rel == ir->nsteps);
            t = t0 + step*ir->delta_t;
        }

        if (ir->efep != efepNO)
        {
            if (bRerunMD && rerun_fr.bLambda && (ir->delta_lambda!=0))
            {
                state_global->lambda = rerun_fr.lambda;
            }
            else
            {
                state_global->lambda = lam0 + step*ir->delta_lambda;
            }
            state->lambda = state_global->lambda;
            bDoDHDL = do_per_step(step,ir->nstdhdl);
        }

        if (bSimAnn) 
        {
            update_annealing_target_temp(&(ir->opts),t);
        }

        if (bRerunMD)
        {
            if (!(DOMAINDECOMP(cr) && !MASTER(cr)))
            {
                for(i=0; i<state_global->natoms; i++)
                {
                    copy_rvec(rerun_fr.x[i],state_global->x[i]);
                }
                if (rerun_fr.bV)
                {
                    for(i=0; i<state_global->natoms; i++)
                    {
                        copy_rvec(rerun_fr.v[i],state_global->v[i]);
                    }
                }
                else
                {
                    for(i=0; i<state_global->natoms; i++)
                    {
                        clear_rvec(state_global->v[i]);
                    }
                    if (bRerunWarnNoV)
                    {
                        fprintf(stderr,"\nWARNING: Some frames do not contain velocities.\n"
                                "         Ekin, temperature and pressure are incorrect,\n"
                                "         the virial will be incorrect when constraints are present.\n"
                                "\n");
                        bRerunWarnNoV = FALSE;
                    }
                }
            }
            copy_mat(rerun_fr.box,state_global->box);
            copy_mat(state_global->box,state->box);

            if (vsite && (Flags & MD_RERUN_VSITE))
            {
                if (DOMAINDECOMP(cr))
                {
                    gmx_fatal(FARGS,"Vsite recalculation with -rerun is not implemented for domain decomposition, use particle decomposition");
                }
                if (graph)
                {
                    /* Following is necessary because the graph may get out of sync
                     * with the coordinates if we only have every N'th coordinate set
                     */
                    mk_mshift(fplog,graph,fr->ePBC,state->box,state->x);
                    shift_self(graph,state->box,state->x);
                }
                construct_vsites(fplog,vsite,state->x,nrnb,ir->delta_t,state->v,
                                 top->idef.iparams,top->idef.il,
                                 fr->ePBC,fr->bMolPBC,graph,cr,state->box);
                if (graph)
                {
                    unshift_self(graph,state->box,state->x);
                }
            }
        }

        /* Stop Center of Mass motion */
        bStopCM = (ir->comm_mode != ecmNO && do_per_step(step,ir->nstcomm));

        /* Copy back starting coordinates in case we're doing a forcefield scan */
        if (bFFscan)
        {
            for(ii=0; (ii<state->natoms); ii++)
            {
                copy_rvec(xcopy[ii],state->x[ii]);
                copy_rvec(vcopy[ii],state->v[ii]);
            }
            copy_mat(boxcopy,state->box);
        }

        if (bRerunMD)
        {
            /* for rerun MD always do Neighbour Searching */
            bNS = (bFirstStep || ir->nstlist != 0);
            bNStList = bNS;
        }
        else
        {
            /* Determine whether or not to do Neighbour Searching and LR */
            bNStList = (ir->nstlist > 0  && step % ir->nstlist == 0);
            
            bNS = (bFirstStep || bExchanged || bNStList ||
                   (ir->nstlist == -1 && nlh.nabnsb > 0));

            if (bNS && ir->nstlist == -1)
            {
                set_nlistheuristics(&nlh,bFirstStep || bExchanged,step);
            }
        } 

        if (terminate_now > 0 || (terminate_now < 0 && bNS))
        {
            bLastStep = TRUE;
        }

        /* Determine whether or not to update the Born radii if doing GB */
        bBornRadii=bFirstStep;
        if (ir->implicit_solvent && (step % ir->nstgbradii==0))
        {
            bBornRadii=TRUE;
        }
        
        do_log = do_per_step(step,ir->nstlog) || bFirstStep || bLastStep;
        do_verbose = bVerbose &&
                  (step % stepout == 0 || bFirstStep || bLastStep);

        if (bNS && !(bFirstStep && ir->bContinuation && !bRerunMD))
        {
            if (bRerunMD)
            {
                bMasterState = TRUE;
            }
            else
            {
                bMasterState = FALSE;
                /* Correct the new box if it is too skewed */
                if (DYNAMIC_BOX(*ir))
                {
                    if (correct_box(fplog,step,state->box,graph))
                    {
                        bMasterState = TRUE;
                    }
                }
                if (DOMAINDECOMP(cr) && bMasterState)
                {
                    dd_collect_state(cr->dd,state,state_global);
                }
            }

            if (DOMAINDECOMP(cr))
            {
                /* Repartition the domain decomposition */
                wallcycle_start(wcycle,ewcDOMDEC);
                dd_partition_system(fplog,step,cr,
                                    bMasterState,nstglobalcomm,
                                    state_global,top_global,ir,
                                    state,&f,mdatoms,top,fr,
                                    vsite,shellfc,constr,
                                    nrnb,wcycle,do_verbose);
                wallcycle_stop(wcycle,ewcDOMDEC);
            }
        }

        if (MASTER(cr) && do_log && !bFFscan)
        {
            print_ebin_header(fplog,step,t,state->lambda);
        }

        if (ir->efep != efepNO)
        {
            update_mdatoms(mdatoms,state->lambda); 
        }

        if (bRerunMD && rerun_fr.bV)
        {
            
            /* We need the kinetic energy at minus the half step for determining
             * the full step kinetic energy and possibly for T-coupling.*/
            /* This may not be quite working correctly yet . . . . */
            compute_globals(fplog,gstat,cr,ir,fr,ekind,state,state_global,mdatoms,nrnb,vcm,
                            wcycle,enerd,NULL,NULL,NULL,NULL,mu_tot,
                            constr,&chkpt,&terminate,&terminate_now,NULL,state->box,
                            top_global,&pcurr,top_global->natoms,&bSumEkinhOld,
                            CGLO_RERUNMD | CGLO_GSTAT | CGLO_TEMPERATURE);
        }
        clear_mat(force_vir);
        
        /* Ionize the atoms if necessary */
        if (bIonize)
        {
            ionize(fplog,oenv,mdatoms,top_global,t,ir,state->x,state->v,
                   mdatoms->start,mdatoms->start+mdatoms->homenr,state->box,cr);
        }
        
        /* Update force field in ffscan program */
        if (bFFscan)
        {
            if (update_forcefield(fplog,
                                  nfile,fnm,fr,
                                  mdatoms->nr,state->x,state->box)) {
                if (gmx_parallel_env_initialized())
                {
                    gmx_finalize();
                }
                exit(0);
            }
        }

        GMX_MPE_LOG(ev_timestep2);

        if ((bNS || bLastStep) && (step > ir->init_step) && !bRerunMD)
        {
            bCPT = (chkpt > 0 || (bLastStep && (Flags & MD_CONFOUT)));
            if (bCPT)
            {
                chkpt = 0;
            }
        }
        else
        {
            bCPT = FALSE;
        }

        /* Determine the pressure:
         * always when we want exact averages in the energy file,
         * at ns steps when we have pressure coupling,
         * otherwise only at energy output steps (set below).
         */
        bNstEner = (bGStatEveryStep || do_per_step(step,ir->nstcalcenergy));
        bCalcEner = bNstEner;
		bCalcPres = (bGStatEveryStep || (ir->epc != epcNO && bNS));

        /* Do we need global communication ? */
        bGStat = (bCalcEner || bStopCM ||
                  (ir->nstlist == -1 && !bRerunMD && step >= nlh.step_nscheck));

        do_ene = (do_per_step(step,ir->nstenergy) || bLastStep);

        if (do_ene || do_log)
        {
            bCalcPres = TRUE;
            bCalcEner = TRUE;
            bGStat    = TRUE;
        }
        
        /* these CGLO_ options remain the same throughout the iteration */
        cglo_flags = ((bRerunMD ? CGLO_RERUNMD : 0) |
                      (bStopCM ? CGLO_STOPCM : 0) |
                      (bGStat ? CGLO_GSTAT : 0) |
                      (bNEMD ? CGLO_NEMD : 0)
            );
        
        force_flags = (GMX_FORCE_STATECHANGED |
                       ((DYNAMIC_BOX(*ir) || bRerunMD) ? GMX_FORCE_DYNAMICBOX : 0) |
                       GMX_FORCE_ALLFORCES |
                       (bNStList ? GMX_FORCE_DOLR : 0) |
                       GMX_FORCE_SEPLRF |
                       (bCalcEner ? GMX_FORCE_VIRIAL : 0) |
                       (bDoDHDL ? GMX_FORCE_DHDL : 0)
            );
        
        if (shellfc)
        {
            /* Now is the time to relax the shells */
            count=relax_shell_flexcon(fplog,cr,bVerbose,bFFscan ? step+1 : step,
                                      ir,bNS,force_flags,
                                      bStopCM,top,top_global,
                                      constr,enerd,fcd,
                                      state,f,force_vir,mdatoms,
                                      nrnb,wcycle,graph,groups,
                                      shellfc,fr,bBornRadii,t,mu_tot,
                                      state->natoms,&bConverged,vsite,
                                      fp_field);
            tcount+=count;

            if (bConverged)
            {
                nconverged++;
            }
        }
        else
        {
            /* The coordinates (x) are shifted (to get whole molecules)
             * in do_force.
             * This is parallellized as well, and does communication too. 
             * Check comments in sim_util.c
             */
        
            do_force(fplog,cr,ir,step,nrnb,wcycle,top,top_global,groups,
                     state->box,state->x,&state->hist,
                     f,force_vir,mdatoms,enerd,fcd,
                     state->lambda,graph,
                     fr,vsite,mu_tot,t,fp_field,ed,bBornRadii,
                     (bNS ? GMX_FORCE_NS : 0) | force_flags);
        }
    
        GMX_BARRIER(cr->mpi_comm_mygroup);
        
        if (bTCR)
        {
            mu_aver = calc_mu_aver(cr,state->x,mdatoms->chargeA,
                                   mu_tot,&top_global->mols,mdatoms,gnx,grpindex);
        }
        
        if (bTCR && bFirstStep)
        {
            tcr=init_coupling(fplog,nfile,fnm,cr,fr,mdatoms,&(top->idef));
            fprintf(fplog,"Done init_coupling\n"); 
            fflush(fplog);
        }
        
        /*  ############### START FIRST UPDATE HALF-STEP ############### */
        
        if (!bStartingFromCpt && !bRerunMD) {
            if (ir->eI==eiVV && bInitStep) {
                /* if using velocity verlet with full time step Ekin, take the first half step only to compute the 
                   virial for the first step. From there, revert back to the initial coordinates
                   so that the input is actually the initial step */
                copy_rvecn(state->v,cbuf,0,state->natoms); /* should make this better for parallelizing? */
            }
            
            /* this is for NHC in the Ekin(t+dt/2) version of vv */
            if (!bInitStep || ir->eI!=eiVV)
            {
                trotter_update(ir,ekind,enerd,state,total_vir,mdatoms,&MassQ,trotter_seq[1]);            
            }
            
            update_coords(fplog,step,ir,mdatoms,state,
                          f,fr->bTwinRange && bNStList,fr->f_twin,fcd,
                          ekind,M,wcycle,upd,bInitStep,etrtVELOCITY,cr,nrnb,constr,&top->idef);
            
            iterate=gmx_iterate_init(bIterations && !bInitStep);
            /* for iterations, we save these vectors, as we will be self-consistently iterating
               the calculations */
            /*#### UPDATE EXTENDED VARIABLES IN TROTTER FORMULATION */
            
            /* save the state */
            if (iterate->bIterate) { 
                copy_coupling_state(state,bufstate,ekind,ekind_save,&(ir->opts));
            }
            
            while (iterate->bIterate || iterate->bFirstIterate) 
            {
                if (iterate->bIterate) 
                {
                    copy_coupling_state(bufstate,state,ekind_save,ekind,&(ir->opts));
                }
                if (iterate->bIterate) 
                {
                    if (iterate->bFirstIterate && bTrotter) 
                    {
                        /* The first time through, we need a decent first estimate
                           of veta(t+dt) to compute the constraints.  Do
                           this by computing the box volume part of the
                           trotter integration at this time. Nothing else
                           should be changed by this routine here.  If
                           !(first time), we start with the previous value
                           of veta.  */
                        
                        veta_save = state->veta;
                        trotter_update(ir,ekind,enerd,state,total_vir,mdatoms,&MassQ,trotter_seq[0]);
                        vetanew = state->veta;
                        state->veta = veta_save;
                    } 
                } 
                
                bOK = TRUE;
                if ( !bRerunMD || rerun_fr.bV || bForceUpdate) {  /* Why is rerun_fr.bV here?  Unclear. */
                    wallcycle_start(wcycle,ewcUPDATE);
                    dvdl = 0;
                    
                    update_constraints(fplog,step,&dvdl,ir,ekind,mdatoms,state,graph,f,
                                       &top->idef,shake_vir,NULL,
                                       cr,nrnb,wcycle,upd,constr,
                                       bInitStep,TRUE,bCalcPres,vetanew);
                    
                    if (!bOK && !bFFscan)
                    {
                        gmx_fatal(FARGS,"Constraint error: Shake, Lincs or Settle could not solve the constrains");
                    }
                    
                } 
                else if (graph)
                { /* Need to unshift here if a do_force has been
                     called in the previous step */
                    unshift_self(graph,state->box,state->x);
                }
                
                
                if (EI_VV(ir->eI)) {
                    /* if VV, compute the pressure and constraints */
                    /* if VV2, the pressure and constraints only if using pressure control.*/
                    bPres = (ir->eI==eiVV || IR_NPT_TROTTER(ir)); 
                    bTemp = ((ir->eI==eiVV &&(!bInitStep)) || (ir->eI==eiVVAK && IR_NPT_TROTTER(ir)));
                    compute_globals(fplog,gstat,cr,ir,fr,ekind,state,state_global,mdatoms,nrnb,vcm,
                                    wcycle,enerd,force_vir,shake_vir,total_vir,pres,mu_tot,
                                    constr,NULL,&terminate,&terminate_now,NULL,state->box,
                                    top_global,&pcurr,top_global->natoms,&bSumEkinhOld,
                                    cglo_flags 
                                    | CGLO_ENERGY 
                                    | (bTemp ? CGLO_TEMPERATURE:0) 
                                    | (bPres ? CGLO_PRESSURE : 0) 
                                    | (bPres ? CGLO_CONSTRAINT : 0)
                                    | (iterate->bIterate ? CGLO_ITERATE : 0)  
                                    | (iterate->bFirstIterate ? CGLO_FIRSTITERATE : 0)
                                    | CGLO_SCALEEKIN 
                        );
                }
                /* explanation of above: 
                   a) We compute Ekin at the full time step
                   if 1) we are using the AveVel Ekin, and it's not the
                   initial step, or 2) if we are using AveEkin, but need the full
                   time step kinetic energy for the pressure.
                   b) If we are using EkinAveEkin for the kinetic energy for the temperture control, we still feed in 
                   EkinAveVel because it's needed for the pressure */
                
                /* temperature scaling and pressure scaling to produce the extended variables at t+dt */
                if (!bInitStep) 
                {
                    trotter_update(ir,ekind,enerd,state,total_vir,mdatoms,&MassQ,trotter_seq[2]);
                }
                
                if (done_iterating(cr,fplog,step,iterate,state->veta,&vetanew)) break;
            }
            gmx_iterate_destroy(iterate);

            if (bTrotter && !bInitStep) {
                copy_mat(shake_vir,state->svir_prev);
                copy_mat(force_vir,state->fvir_prev);
                if (IR_NVT_TROTTER(ir) && ir->eI==eiVV) {
                    /* update temperature and kinetic energy now that step is over - this is the v(t+dt) point */
                    enerd->term[F_TEMP] = sum_ekin(&(ir->opts),ekind,NULL,(ir->eI==eiVV),FALSE,FALSE);
                    enerd->term[F_EKIN] = trace(ekind->ekin);
                }
            }
            /* if it's the initial step, we performed this first step just to get the constraint virial */
            if (bInitStep && ir->eI==eiVV) {
                copy_rvecn(cbuf,state->v,0,state->natoms);
            }
            
            if (fr->bSepDVDL && fplog && do_log) 
            {
                fprintf(fplog,sepdvdlformat,"Constraint",0.0,dvdl);
            }
            enerd->term[F_DHDL_CON] += dvdl;
            
            wallcycle_stop(wcycle,ewcUPDATE);
            GMX_MPE_LOG(ev_timestep1);
            
        }
    
        /* MRS -- now done iterating -- compute the conserved quantity */
        if (bVV) {
            last_conserved = 0;
            if (IR_NVT_TROTTER(ir) || IR_NPT_TROTTER(ir))
            {
                last_conserved = 
                    NPT_energy(ir,state,&MassQ); 
                if ((ir->eDispCorr != edispcEnerPres) && (ir->eDispCorr != edispcAllEnerPres)) 
                {
                    last_conserved -= enerd->term[F_DISPCORR];
                }
            }
            if (ir->eI==eiVV) {
                last_ekin = enerd->term[F_EKIN]; /* does this get preserved through checkpointing? */
            }
        }
        
        /* ########  END FIRST UPDATE STEP  ############## */
        /* ########  If doing VV, we now have v(dt) ###### */
        
        /* ################## START TRAJECTORY OUTPUT ################# */
        
        /* Now we have the energies and forces corresponding to the 
         * coordinates at time t. We must output all of this before
         * the update.
         * for RerunMD t is read from input trajectory
         */
        GMX_MPE_LOG(ev_output_start);

        bX   = do_per_step(step,ir->nstxout);
        bV   = do_per_step(step,ir->nstvout);
        bF   = do_per_step(step,ir->nstfout);
        bXTC = do_per_step(step,ir->nstxtcout);

#ifdef GMX_FAHCORE
        if (MASTER(cr))
            fcReportProgress( ir->nsteps, step );

        bX = bX || bLastStep; /*enforce writing positions and velocities 
                                at end of run */
        bV = bV || bLastStep;
        {
            int nthreads=(cr->nthreads==0 ? 1 : cr->nthreads);
            int nnodes=(cr->nnodes==0 ? 1 : cr->nnodes);
            
            bCPT = bCPT;
            /*Gromacs drives checkpointing; no ||  
              fcCheckPointPendingThreads(cr->nodeid,
              nthreads*nnodes);*/
            /* sync bCPT and fc record-keeping */
            if (bCPT && MASTER(cr))
                fcRequestCheckPoint();
        }
#endif
        
        if (bX || bV || bF || bXTC || bCPT)
        {
            wallcycle_start(wcycle,ewcTRAJ);
            if (bCPT)
            {
                if (state->flags & (1<<estLD_RNG))
                {
                    get_stochd_state(upd,state);
                }
                if (MASTER(cr))
                {
                    if (bSumEkinhOld)
                    {
                        state_global->ekinstate.bUpToDate = FALSE;
                    }
                    else
                    {
                        update_ekinstate(&state_global->ekinstate,ekind);
                        state_global->ekinstate.bUpToDate = TRUE;
                    }
                    update_energyhistory(&state_global->enerhist,mdebin);
                }
            }
            write_traj(fplog,cr,fp_trn,bX,bV,bF,fp_xtc,bXTC,ir->xtcprec,
                       fn_cpt,bCPT,top_global,ir->eI,ir->simulation_part,
                       step,t,state,state_global,f,f_global,&n_xtc,&x_xtc);
            debug_gmx();
            if (bLastStep && step_rel == ir->nsteps &&
                (Flags & MD_CONFOUT) && MASTER(cr) &&
                !bRerunMD && !bFFscan)
            {
                /* x and v have been collected in write_traj */
                fprintf(stderr,"\nWriting final coordinates.\n");
                if (ir->ePBC != epbcNONE && !ir->bPeriodicMols &&
                    DOMAINDECOMP(cr))
                {
                    /* Make molecules whole only for confout writing */
                    do_pbc_mtop(fplog,ir->ePBC,state->box,top_global,state_global->x);
                }
                write_sto_conf_mtop(ftp2fn(efSTO,nfile,fnm),
                                    *top_global->name,top_global,
                                    state_global->x,state_global->v,
                                    ir->ePBC,state->box);
                debug_gmx();
            }
            wallcycle_stop(wcycle,ewcTRAJ);
        }
        GMX_MPE_LOG(ev_output_finish);
        
        /* kludge -- virial is lost with restart for NPT control. Must restart */
        if (bStartingFromCpt && bVV) 
        {
            copy_mat(state->svir_prev,shake_vir);
            copy_mat(state->fvir_prev,force_vir);
        }
        /*  ################## END TRAJECTORY OUTPUT ################ */
        
        /* Determine the pressure:
         * always when we want exact averages in the energy file,
         * at ns steps when we have pressure coupling,
         * otherwise only at energy output steps (set below).
         */
    
        bNstEner = (bGStatEveryStep || do_per_step(step,ir->nstcalcenergy));
        bCalcEner = bNstEner;
        bCalcPres = (bGStatEveryStep || (ir->epc != epcNO && bNS));
        
        /* Do we need global communication ? */
        bGStat = (bGStatEveryStep || bStopCM || bNS ||
                  (ir->nstlist == -1 && !bRerunMD && step >= nlh.step_nscheck));
        
        do_ene = (do_per_step(step,ir->nstenergy) || bLastStep);
        
        if (do_ene || do_log)
        {
            bCalcPres = TRUE;
            bGStat    = TRUE;
        }
<<<<<<< HEAD
    
=======

>>>>>>> e4779c72
        /* Determine the wallclock run time up till now */
        run_time = (double)time(NULL) - (double)runtime->real;

        /* Check whether everything is still allright */    
        if ((bGotTermSignal || bGotUsr1Signal) && !bHandledSignal)
        {
            if (bGotTermSignal || ir->nstlist == 0)
            {
                terminate = 1;
            }
            else
            {
                terminate = -1;
            }
            if (!PAR(cr))
            {
                terminate_now = terminate;
            }
            if (fplog)
            {
                fprintf(fplog,
                        "\n\nReceived the %s signal, stopping at the next %sstep\n\n",
                        bGotTermSignal ? "TERM" : "USR1",
                        terminate==-1 ? "NS " : "");
                fflush(fplog);
            }
            fprintf(stderr,
                    "\n\nReceived the %s signal, stopping at the next %sstep\n\n",
                    bGotTermSignal ? "TERM" : "USR1",
                    terminate==-1 ? "NS " : "");
            fflush(stderr);
            bHandledSignal=TRUE;
        }
        else if (MASTER(cr) && (bNS || ir->nstlist <= 0) &&
                 (max_hours > 0 && run_time > max_hours*60.0*60.0*0.99) &&
                 terminate == 0)
        {
            /* Signal to terminate the run */
            terminate = (ir->nstlist == 0 ? 1 : -1);
            if (!PAR(cr))
            {
                terminate_now = terminate;
            }
            if (fplog)
            {
                fprintf(fplog,"\nStep %s: Run time exceeded %.3f hours, will terminate the run\n",gmx_step_str(step,sbuf),max_hours*0.99);
            }
            fprintf(stderr, "\nStep %s: Run time exceeded %.3f hours, will terminate the run\n",gmx_step_str(step,sbuf),max_hours*0.99);
        }
        
        if (ir->nstlist == -1 && !bRerunMD)
        {
            /* When bGStatEveryStep=FALSE, global_stat is only called
             * when we check the atom displacements, not at NS steps.
             * This means that also the bonded interaction count check is not
             * performed immediately after NS. Therefore a few MD steps could
             * be performed with missing interactions.
             * But wrong energies are never written to file,
             * since energies are only written after global_stat
             * has been called.
             */
            if (step >= nlh.step_nscheck)
            {
                nlh.nabnsb = natoms_beyond_ns_buffer(ir,fr,&top->cgs,
                                                     nlh.scale_tot,state->x);
            }
            else
            {
                /* This is not necessarily true,
                 * but step_nscheck is determined quite conservatively.
                 */
                nlh.nabnsb = 0;
            }
        }

        /* In parallel we only have to check for checkpointing in steps
         * where we do global communication,
         *  otherwise the other nodes don't know.
         */
        if (MASTER(cr) && ((bGStat || !PAR(cr)) &&
                           cpt_period >= 0 &&
                           (cpt_period == 0 || 
                            run_time >= nchkpt*cpt_period*60.0)))
        {
            if (chkpt == 0)
            {
                nchkpt++;
            }
            chkpt = 1;
        }
<<<<<<< HEAD

=======
  
>>>>>>> e4779c72
        iterate=gmx_iterate_init(bIterations);
    
        /* for iterations, we save these vectors, as we will be redoing the calculations */
        if (iterate->bIterate) 
        {
            copy_coupling_state(state,bufstate,ekind,ekind_save,&(ir->opts));
        }
        while (iterate->bIterate || iterate->bFirstIterate) 
        {
            /* We now restore these vectors to redo the calculation with improved extended variables */    
            if (iterate->bIterate) 
            { 
                copy_coupling_state(bufstate,state,ekind_save,ekind,&(ir->opts));
            }

            /* We make the decision to break or not -after- the calculation of Ekin and Pressure,
               so scroll down for that logic */
            
            /* #########   START SECOND UPDATE STEP ################# */
            GMX_MPE_LOG(ev_update_start);
            bOK = TRUE;
            if (!bRerunMD || rerun_fr.bV || bForceUpdate) 
            {
                wallcycle_start(wcycle,ewcUPDATE);
                dvdl = 0;
                /* Box is changed in update() when we do pressure coupling,
                 * but we should still use the old box for energy corrections and when
                 * writing it to the energy file, so it matches the trajectory files for
                 * the same timestep above. Make a copy in a separate array.
                 */
                copy_mat(state->box,lastbox);
                /* UPDATE PRESSURE VARIABLES IN TROTTER FORMULATION WITH CONSTRAINTS */
                if (bTrotter) 
                {
                    if (iterate->bIterate) 
                    {
                        if (iterate->bFirstIterate) 
                        {
                            scalevir = 1;
                        }
                        else 
                        {
                            /* we use a new value of scalevir to converge the iterations faster */
                            scalevir = tracevir/trace(shake_vir);
                        }
                        msmul(shake_vir,scalevir,shake_vir); 
                        m_add(force_vir,shake_vir,total_vir);
                        clear_mat(shake_vir);
                    }
                    trotter_update(ir,ekind,enerd,state,total_vir,mdatoms,&MassQ,trotter_seq[3]);
                }
                /* We can only do Berendsen coupling after we have summed
                 * the kinetic energy or virial. Since the happens
                 * in global_state after update, we should only do it at
                 * step % nstlist = 1 with bGStatEveryStep=FALSE.
                 */
                
                update_extended(fplog,step,ir,mdatoms,state,ekind,pcoupl_mu,M,wcycle,
                                upd,bInitStep,FALSE,&MassQ);
                /* velocity (for VV) */
                update_coords(fplog,step,ir,mdatoms,state,f,fr->bTwinRange && bNStList,fr->f_twin,fcd,
                              ekind,M,wcycle,upd,FALSE,etrtVELOCITY,cr,nrnb,constr,&top->idef);

<<<<<<< HEAD
                /* Above, 'initialize' just copies ekinh into ekin, it doesn't copy 
                   position (for VV), and entire integrator for MD */
=======
                /* Above, initialize just copies ekinh into ekin,
                 * it doesn't copy position (for VV),
                 * and entire integrator for MD.
                 */
>>>>>>> e4779c72
                
                if (ir->eI==eiVVAK) 
                {
                    copy_rvecn(state->x,cbuf,0,state->natoms);
                }

                update_coords(fplog,step,ir,mdatoms,state,f,fr->bTwinRange && bNStList,fr->f_twin,fcd,
                              ekind,M,wcycle,upd,bInitStep,etrtPOSITION,cr,nrnb,constr,&top->idef);
                
                update_constraints(fplog,step,&dvdl,ir,ekind,mdatoms,state,graph,f,
                                   &top->idef,shake_vir,force_vir,
                                   cr,nrnb,wcycle,upd,constr,
                                   bInitStep,FALSE,bCalcPres,state->veta);  
                
                if (ir->eI==eiVVAK) 
                {
                    /* erase F_EKIN and F_TEMP here? */
                    /* just compute the kinetic energy at the half step to perform a trotter step */
                    compute_globals(fplog,gstat,cr,ir,fr,ekind,state,state_global,mdatoms,nrnb,vcm,
                                    wcycle,enerd,force_vir,shake_vir,total_vir,pres,mu_tot,
                                    constr,NULL,&terminate,&terminate_now,&(nlh.nabnsb),lastbox,
                                    top_global,&pcurr,top_global->natoms,&bSumEkinhOld,
                                    cglo_flags | CGLO_TEMPERATURE | CGLO_CONSTRAINT    
                        );
                    trotter_update(ir,ekind,enerd,state,total_vir,mdatoms,&MassQ,trotter_seq[4]);            
                    /* now we know the scaling, we can compute the positions again again */
                    copy_rvecn(cbuf,state->x,0,state->natoms);

                    update_coords(fplog,step,ir,mdatoms,state,f,fr->bTwinRange && bNStList,fr->f_twin,fcd,
                                  ekind,M,wcycle,upd,bInitStep,etrtPOSITION,cr,nrnb,constr,&top->idef);

                    /* do we need an extra constraint here? just need to copy out of state->v to upd->xp? */
                    /* are the small terms in the shake_vir here due
                     * to numerical errors, or are they important
                     * physically? I'm thinking they are just errors, but not completely sure. 
                     * For now, will call without actually constraining, constr=NULL*/
                    update_constraints(fplog,step,&dvdl,ir,ekind,mdatoms,state,graph,f,
                                       &top->idef,tmp_vir,force_vir,
                                       cr,nrnb,wcycle,upd,NULL,
                                       bInitStep,FALSE,bCalcPres,state->veta);  
                }
                if (!bOK && !bFFscan) 
                {
                    gmx_fatal(FARGS,"Constraint error: Shake, Lincs or Settle could not solve the constrains");
                }
                
                if (fr->bSepDVDL && fplog && do_log) 
                {
                    fprintf(fplog,sepdvdlformat,"Constraint",0.0,dvdl);
                }
                enerd->term[F_DHDL_CON] += dvdl;
                wallcycle_stop(wcycle,ewcUPDATE);
            } 
            else if (graph) 
            {
                /* Need to unshift here */
                unshift_self(graph,state->box,state->x);
            }
            
            GMX_BARRIER(cr->mpi_comm_mygroup);
            GMX_MPE_LOG(ev_update_finish);

            if (vsite != NULL) 
            {
                wallcycle_start(wcycle,ewcVSITECONSTR);
                if (graph != NULL) 
                {
                    shift_self(graph,state->box,state->x);
                }
                construct_vsites(fplog,vsite,state->x,nrnb,ir->delta_t,state->v,
                                 top->idef.iparams,top->idef.il,
                                 fr->ePBC,fr->bMolPBC,graph,cr,state->box);
                
                if (graph != NULL) 
                {
                    unshift_self(graph,state->box,state->x);
                }
                wallcycle_stop(wcycle,ewcVSITECONSTR);
            }
            
            /* ############## IF NOT VV, Calculate globals HERE, also iterate constraints ############ */
            compute_globals(fplog,gstat,cr,ir,fr,ekind,state,state_global,mdatoms,nrnb,vcm,
                            wcycle,enerd,force_vir,shake_vir,total_vir,pres,mu_tot,
                            constr,&chkpt,&terminate,&terminate_now,
                            ir->nstlist==-1 ? &(nlh.nabnsb) : NULL,lastbox,
                            top_global,&pcurr,top_global->natoms,&bSumEkinhOld,
                            cglo_flags 
                            | (!EI_VV(ir->eI) ? CGLO_ENERGY : 0) 
                            | (!EI_VV(ir->eI) ? CGLO_TEMPERATURE : 0) 
                            | (!EI_VV(ir->eI) || bRerunMD ? CGLO_PRESSURE : 0) 
                            | (iterate->bIterate ? CGLO_ITERATE : 0) 
                            | (iterate->bFirstIterate ? CGLO_FIRSTITERATE : 0)
                            | CGLO_CONSTRAINT 
                );            
            /* bIterate is set to keep it from eliminating the old ekin kinetic energy terms */
            /* #############  END CALC EKIN AND PRESSURE ################# */
        
            if (done_iterating(cr,fplog,step,iterate,trace(shake_vir),&tracevir)) break;
        }
        gmx_iterate_destroy(iterate);

        update_box(fplog,step,ir,mdatoms,state,graph,f,
                   ir->nstlist==-1 ? &nlh.scale_tot : NULL,pcoupl_mu,nrnb,wcycle,upd,bInitStep,FALSE);
        
        /* ################# END UPDATE STEP 2 ################# */
        /* #### We now have r(t+dt) and v(t+dt/2)  ############# */
    
        /* The coordinates (x) were unshifted in update */
        if (bFFscan && (shellfc==NULL || bConverged))
        {
            if (print_forcefield(fplog,enerd->term,mdatoms->homenr,
                                 f,NULL,xcopy,
                                 &(top_global->mols),mdatoms->massT,pres))
            {
                if (gmx_parallel_env_initialized())
                {
                    gmx_finalize();
                }
                fprintf(stderr,"\n");
                exit(0);
            }
        }
        if (!bGStat)
        {
            /* We will not sum ekinh_old,                                                            
             * so signal that we still have to do it.                                                
             */
            bSumEkinhOld = TRUE;
        }
        
        if (bTCR)
        {
            /* Only do GCT when the relaxation of shells (minimization) has converged,
             * otherwise we might be coupling to bogus energies. 
             * In parallel we must always do this, because the other sims might
             * update the FF.
             */

            /* Since this is called with the new coordinates state->x, I assume
             * we want the new box state->box too. / EL 20040121
             */
            do_coupling(fplog,oenv,nfile,fnm,tcr,t,step,enerd->term,fr,
                        ir,MASTER(cr),
                        mdatoms,&(top->idef),mu_aver,
                        top_global->mols.nr,cr,
                        state->box,total_vir,pres,
                        mu_tot,state->x,f,bConverged);
            debug_gmx();
        }

        /* #########  BEGIN PREPARING EDR OUTPUT  ###########  */
        
        sum_dhdl(enerd,state->lambda,ir);
        /* use the directly determined last velocity, not actually the averaged half steps */
        if (bTrotter && ir->eI==eiVV) 
        {
            enerd->term[F_EKIN] = last_ekin;
        }
        enerd->term[F_ETOT] = enerd->term[F_EPOT] + enerd->term[F_EKIN];
        
        switch (ir->etc) 
        {
        case etcNO:
            break;
        case etcBERENDSEN:
            break;
        case etcNOSEHOOVER:
            if (IR_NVT_TROTTER(ir)) {
                enerd->term[F_ECONSERVED] = enerd->term[F_ETOT] + last_conserved;
            } else {
                enerd->term[F_ECONSERVED] = enerd->term[F_ETOT] + 
                    NPT_energy(ir,state,&MassQ);	
            }
            break;
        case etcVRESCALE:
            enerd->term[F_ECONSERVED] =
                enerd->term[F_ETOT] + vrescale_energy(&(ir->opts),
                                                      state->therm_integral);
            break;
        default:
            break;
        }
        
        /* Check for excessively large energies */
        if (bIonize) 
        {
#ifdef GMX_DOUBLE
            real etot_max = 1e200;
#else
            real etot_max = 1e30;
#endif
            if (fabs(enerd->term[F_ETOT]) > etot_max) 
            {
                fprintf(stderr,"Energy too large (%g), giving up\n",
                        enerd->term[F_ETOT]);
            }
        }
        /* #########  END PREPARING EDR OUTPUT  ###########  */
        
        /* Time for performance */
        if (((step % stepout) == 0) || bLastStep) 
        {
            runtime_upd_proc(runtime);
        }
        
        /* Output stuff */
        if (MASTER(cr))
        {
            bool do_dr,do_or;
            
            if (!(bStartingFromCpt && (EI_VV(ir->eI)))) 
            {
                if (bNstEner)
                {
                    upd_mdebin(mdebin,bDoDHDL ? fp_dhdl : NULL,TRUE,
                               t,mdatoms->tmass,enerd,state,lastbox,
                               shake_vir,force_vir,total_vir,pres,
                               ekind,mu_tot,constr);
                }
                else
                {
                    upd_mdebin_step(mdebin);
                }
                
                do_dr  = do_per_step(step,ir->nstdisreout);
                do_or  = do_per_step(step,ir->nstorireout);
                
                print_ebin(fp_ene,do_ene,do_dr,do_or,do_log?fplog:NULL,step,t,
                           eprNORMAL,bCompact,mdebin,fcd,groups,&(ir->opts));
            }
            if (ir->ePull != epullNO)
            {
                pull_print_output(ir->pull,step,t);
            }
            
            if (do_per_step(step,ir->nstlog))
            {
                if(fflush(fplog) != 0)
                {
                    gmx_fatal(FARGS,"Cannot flush logfile - maybe you are out of quota?");
                }
            }
        }


        /* Remaining runtime */
        if (MULTIMASTER(cr) && do_verbose) 
        {
            if (shellfc) 
            {
                fprintf(stderr,"\n");
            }
            print_time(stderr,runtime,step,ir,cr);
        }

        /* Replica exchange */
        bExchanged = FALSE;
        if ((repl_ex_nst > 0) && (step > 0) && !bLastStep &&
            do_per_step(step,repl_ex_nst)) 
        {
            bExchanged = replica_exchange(fplog,cr,repl_ex,
                                          state_global,enerd->term,
                                          state,step,t);
        }
        if (bExchanged && PAR(cr)) 
        {
            if (DOMAINDECOMP(cr)) 
            {
                dd_partition_system(fplog,step,cr,TRUE,1,
                                    state_global,top_global,ir,
                                    state,&f,mdatoms,top,fr,
                                    vsite,shellfc,constr,
                                    nrnb,wcycle,FALSE);
            } 
            else 
            {
                bcast_state(cr,state,FALSE);
            }
        }
        
        bFirstStep = FALSE;
        bInitStep = FALSE;
        bStartingFromCpt = FALSE;

        /* #######  SET VARIABLES FOR NEXT ITERATION IF THEY STILL NEED IT ###### */
        /* Complicated conditional when bGStatEveryStep=FALSE.
         * We can not just use bGStat, since then the simulation results
         * would depend on nstenergy and nstlog or step_nscheck.
         */
        if (((state->flags & (1<<estPRES_PREV)) || 
             (state->flags & (1<<estSVIR_PREV)) ||
             (state->flags & (1<<estFVIR_PREV))) &&
            (bGStatEveryStep ||
             (ir->nstlist > 0 && step % ir->nstlist == 0) ||
             (ir->nstlist < 0 && nlh.nabnsb > 0) ||
             (ir->nstlist == 0 && bGStat))) 
        {
            /* Store the pressure in t_state for pressure coupling
             * at the next MD step.
             */
            if (state->flags & (1<<estPRES_PREV))
            {
                copy_mat(pres,state->pres_prev);
            }
        }
        
        /* #######  END SET VARIABLES FOR NEXT ITERATION ###### */
        
        if (bRerunMD) 
        {
            /* read next frame from input trajectory */
            bNotLastFrame = read_next_frame(oenv,status,&rerun_fr);
        }
        
        if (!bRerunMD || !rerun_fr.bStep)
        {
            /* increase the MD step number */
            step++;
            step_rel++;
        }
        
        cycles = wallcycle_stop(wcycle,ewcSTEP);
        if (DOMAINDECOMP(cr) && wcycle)
        {
            dd_cycles_add(cr->dd,cycles,ddCyclStep);
        }
        
        if (step_rel == wcycle_get_reset_counters(wcycle))
        {
            /* Reset all the counters related to performance over the run */
            reset_all_counters(fplog,cr,step,&step_rel,ir,wcycle,nrnb,runtime);
            wcycle_set_reset_counters(wcycle, 0);
        }
    }
    /* End of main MD loop */
    debug_gmx();
    
    /* Stop the time */
    runtime_end(runtime);
    
    if (bRerunMD)
    {
        close_trj(status);
    }
    
    if (!(cr->duty & DUTY_PME))
    {
        /* Tell the PME only node to finish */
        gmx_pme_finish(cr);
    }
    
    if (MASTER(cr))
    {
        if (bGStatEveryStep && !bRerunMD) 
        {
            print_ebin(fp_ene,FALSE,FALSE,FALSE,fplog,step,t,
                       eprAVER,FALSE,mdebin,fcd,groups,&(ir->opts));
        }
        close_enx(fp_ene);
        if (ir->nstxtcout)
        {
            close_xtc(fp_xtc);
        }
        close_trn(fp_trn);
        if (fp_dhdl)
        {
            gmx_fio_fclose(fp_dhdl);
        }
        if (fp_field)
        {
            gmx_fio_fclose(fp_field);
        }
    }
    debug_gmx();

    if (ir->nstlist == -1 && nlh.nns > 0 && fplog)
    {
        fprintf(fplog,"Average neighborlist lifetime: %.1f steps, std.dev.: %.1f steps\n",nlh.s1/nlh.nns,sqrt(nlh.s2/nlh.nns - sqr(nlh.s1/nlh.nns)));
        fprintf(fplog,"Average number of atoms that crossed the half buffer length: %.1f\n\n",nlh.ab/nlh.nns);
    }
    
    if (shellfc && fplog)
    {
        fprintf(fplog,"Fraction of iterations that converged:           %.2f %%\n",
                (nconverged*100.0)/step_rel);
        fprintf(fplog,"Average number of force evaluations per MD step: %.2f\n\n",
                tcount/step_rel);
    }
    
    if (repl_ex_nst > 0 && MASTER(cr))
    {
        print_replica_exchange_statistics(fplog,repl_ex);
    }
    
    runtime->nsteps_done = step_rel;
    
    return 0;
}
<|MERGE_RESOLUTION|>--- conflicted
+++ resolved
@@ -101,14 +101,8 @@
 #include "corewrap.h"
 #endif
 
-<<<<<<< HEAD
-=======
-
-
->>>>>>> e4779c72
 /* The following two variables are set in runner.c */
 extern bool bGotTermSignal, bGotUsr1Signal;
-
 
 static void copy_coupling_state(t_state *statea,t_state *stateb, 
                                 gmx_ekindata_t *ekinda,gmx_ekindata_t *ekindb, t_grpopts* opts) 
@@ -151,22 +145,12 @@
             stateb->nosehoover_vxi[nc+j] = statea->nosehoover_vxi[nc+j];
         }
     }
-<<<<<<< HEAD
-    
-    if (stateb->nhpres_xi != NULL)
-    {
-        for (i = 0; i < stateb->nnhpres; i++) 
-        {
-            nc = i*opts->nhchainlength;
-            for (j=0; j < opts->nhchainlength; j++) 
-=======
     if (stateb->nhpres_xi != NULL)
     {
         for (i = 0; i<stateb->nnhpres; i++) 
         {
             nc = i*opts->nhchainlength;
             for (j=0; j<opts->nhchainlength; j++) 
->>>>>>> e4779c72
             {
                 stateb->nhpres_xi[nc+j]  = statea->nhpres_xi[nc+j];
                 stateb->nhpres_vxi[nc+j] = statea->nhpres_vxi[nc+j];
@@ -318,7 +302,7 @@
     
     if (bEner || bPres || bConstrain) 
     {
-        calc_dispcorr(fplog,ir,fr,0,top_global->natoms,box,state->lambda,
+        calc_dispcorr(fplog,ir,fr,0,top_global->natoms,box,state->lambda[efptVDW],
                       corr_pres,corr_vir,&prescorr,&enercorr,&dvdlcorr);
     }
     
@@ -326,9 +310,9 @@
     {
         enerd->term[F_DISPCORR] = enercorr;
         enerd->term[F_EPOT] += enercorr;
-        enerd->term[F_DVDL] += dvdlcorr;
+        enerd->term[F_DVDL_VDW] += dvdlcorr;
         if (fr->efep != efepNO) {
-            enerd->dvdl_lin += dvdlcorr;
+            enerd->dvdl_lin[efptVDW] += dvdlcorr;
         }
     }
     
@@ -362,11 +346,7 @@
 }
 
 
-<<<<<<< HEAD
-/* Definitions for convergence of iterated constraints. */
-=======
 /* Definitions for convergence of iterated constraints */
->>>>>>> e4779c72
 
 /* data type */
 struct gmx_iterate 
@@ -401,13 +381,8 @@
    only some small fraction of the total. */
 #define MAX_NUMBER_CLOSE        10
 #define FRACTION_CLOSE     0.00001
-<<<<<<< HEAD
-
-/* used to escape out of cyclic traps because of limited numberical precision  */
-=======
   
   /* used to escape out of cyclic traps because of limited numberical precision  */
->>>>>>> e4779c72
 #define CYCLEMAX            20
 #define FALLBACK          1000 
 
@@ -553,11 +528,7 @@
                 /* we are trapped in a numerical attractor, and can't converge any more, and are close to the final result.
                    Better to give up here and proceed with a warning than have the simulation die.
                 */
-<<<<<<< HEAD
-                sprintf(buf,"1: Slight numerical convergence deviation with NPT, at step %d relative error only %10.5g, likely not a problem, continuing\n",nsteps,relerr);
-=======
                 sprintf(buf,"Slight numerical convergence deviation with NPT, at step %d relative error only %10.5g, likely not a problem, continuing\n",nsteps,relerr);
->>>>>>> e4779c72
                 md_print_warning(cr,fplog,buf);
                 return TRUE;
             } 
@@ -572,22 +543,14 @@
                     /* if so, how many close calls have we had?  If less than a few, we're OK */
                     if (iterate->num_close < MAX_NUMBER_CLOSE) 
                     {
-<<<<<<< HEAD
-                        sprintf(buf,"2: Slight numerical convergence deviation with NPT at step %d, relative error only %10.5g, likely not a problem, continuing\n",nsteps,relerr);
-=======
                         sprintf(buf,"Slight numerical convergence deviation with NPT at step %d, relative error only %10.5g, likely not a problem, continuing\n",nsteps,relerr);
->>>>>>> e4779c72
                         md_print_warning(cr,fplog,buf);
                         return TRUE;
                         /* if more than a few, check the total fraction.  If too high, die. */
                     } else if (iterate->num_close/nsteps > FRACTION_CLOSE) {
                         gmx_fatal(FARGS,"Could not converge NPT constraints\n");
                     } else {
-<<<<<<< HEAD
-                        sprintf(buf,"3: Slight numerical convergence deviation with NPT at step %d, relative error only %10.5g, likely not a problem, continuing\n",nsteps,relerr);
-=======
                         sprintf(buf,"Slight numerical convergence deviation with NPT at step %d, relative error only %10.5g, likely not a problem, continuing\n",nsteps,relerr);
->>>>>>> e4779c72
                         md_print_warning(cr,fplog,buf);
                         return TRUE;
                     }
@@ -881,7 +844,7 @@
     const char *fn_cpt;
     FILE       *fp_dhdl=NULL,*fp_field=NULL;
     double     run_time;
-    double     t,t0,lam0;
+    double     t,t0,lam0[efptNR];
     bool       bGStatEveryStep,bGStat,bNstEner,bCalcPres,bCalcEner;
     bool       bNS,bNStList,bSimAnn,bStopCM,bRerunMD,bNotLastFrame=FALSE,
                bFirstStep,bStateFromTPX,bInitStep,bLastStep,
@@ -937,6 +900,11 @@
 	tensor      tmpvir;
 	real        fom,oldfom,veta_save,pcurr,scalevir,tracevir;
 	real        vetanew = 0;
+
+    /* for FEP */
+    int         fep_state;
+    real        frac;
+
     double      cycles;
     int         reset_counters=-1;
 	real        last_conserved = 0;
@@ -1004,7 +972,7 @@
     groups = &top_global->groups;
 
     /* Initial values */
-    init_md(fplog,cr,ir,oenv,&t,&t0,&state_global->lambda,&lam0,
+    init_md(fplog,cr,ir,oenv,&t,&t0,state_global->lambda,&(state_global->fep_state),lam0,
             nrnb,top_global,&upd,
             nfile,fnm,&fp_trn,&fp_xtc,&fp_ene,&fn_cpt,
             &fp_dhdl,&fp_field,&mdebin,
@@ -1014,7 +982,7 @@
     clear_mat(pres);
     /* Energy terms and groups */
     snew(enerd,1);
-    init_enerdata(top_global->groups.grps[egcENER].nr,ir->n_flambda,enerd);
+    init_enerdata(top_global->groups.grps[egcENER].nr,ir->fepvals->n_lambda,enerd);
     if (DOMAINDECOMP(cr))
     {
         f = NULL;
@@ -1125,7 +1093,7 @@
         make_local_gb(cr,fr->born,ir->gb_algorithm);
     }
 
-    update_mdatoms(mdatoms,state->lambda);
+    update_mdatoms(mdatoms,state->lambda[efptMASS]);
 
     if (MASTER(cr))
     {
@@ -1207,11 +1175,7 @@
                   | (bRerunMD ? CGLO_RERUNMD:0)
                   | ((Flags & MD_READ_EKIN) ? CGLO_READEKIN:0));
     
-<<<<<<< HEAD
-    bSumEkinhOld = FALSE;   /* should this be here? MRS */
-=======
     bSumEkinhOld = FALSE;
->>>>>>> e4779c72
     compute_globals(fplog,gstat,cr,ir,fr,ekind,state,state_global,mdatoms,nrnb,vcm,
                     wcycle,enerd,force_vir,shake_vir,total_vir,pres,mu_tot,
                     constr,NULL,&terminate,&terminate_now,NULL,state->box,
@@ -1242,11 +1206,7 @@
     /* Initiate data for the special cases, with sizes from template state */
     if (bIterations) 
     {
-<<<<<<< HEAD
-        bufstate = init_bufstate(state); 
-=======
         bufstate = init_bufstate(state);
->>>>>>> e4779c72
     }
     
     if (bFFscan) 
@@ -1413,16 +1373,53 @@
 
         if (ir->efep != efepNO)
         {
-            if (bRerunMD && rerun_fr.bLambda && (ir->delta_lambda!=0))
-            {
-                state_global->lambda = rerun_fr.lambda;
-            }
-            else
-            {
-                state_global->lambda = lam0 + step*ir->delta_lambda;
-            }
-            state->lambda = state_global->lambda;
-            bDoDHDL = do_per_step(step,ir->nstdhdl);
+            /* find the current lambdas.  If rerunning, we either read in a state, or a lambda value,
+               requiring different logic. */
+            
+            if (bRerunMD) 
+            {
+                if (rerun_fr.bLambda) 
+                {
+                    if (ir->fepvals->delta_lambda!=0)
+                    { 
+                        state_global->lambda[efptFEP] = rerun_fr.lambda;
+                        for (i=0;i<efptNR;i++) 
+                        {
+                            if (i!= efptFEP) 
+                            {
+                                state_global->lambda[i] = state_global->lambda[i];
+                            }
+                        }
+                    }
+                    else
+                    {
+                        /* find out between which two value of lambda we should be */
+                        frac = (step*ir->fepvals->delta_lambda);
+                        fep_state = floor(frac*ir->fepvals->n_lambda);
+                        /* interpolate between this state and the next */
+                        /* this currently assumes that the initial lambda corresponds to lambda==0, verified in grompp */
+                        frac = (frac*ir->fepvals->n_lambda)-fep_state;
+                        for (i=0;i<efptNR;i++) 
+                        {
+                            /* is this correct? I think so . . . MRS */
+                            state_global->lambda[i] = lam0[i] + (ir->fepvals->all_lambda[i][fep_state]) +
+                                frac*(ir->fepvals->all_lambda[i][fep_state+1]-ir->fepvals->all_lambda[i][fep_state]);
+                        }
+                    }
+                } 
+                else if (rerun_fr.bFepState) 
+                {
+                    state_global->fep_state = rerun_fr.fep_state;                        
+                    for (i=0;i<efptNR;i++) 
+                    {
+                        state_global->lambda[i] = ir->fepvals->all_lambda[i][fep_state];
+                    }
+                }
+            } 
+            for (i=0;i<efptNR;i++) 
+            {
+                state->lambda[i] = state_global->lambda[i];
+            }
         }
 
         if (bSimAnn) 
@@ -1577,12 +1574,12 @@
 
         if (MASTER(cr) && do_log && !bFFscan)
         {
-            print_ebin_header(fplog,step,t,state->lambda);
+            print_ebin_header(fplog,step,t,state->lambda[efptFEP]);
         }
 
         if (ir->efep != efepNO)
         {
-            update_mdatoms(mdatoms,state->lambda); 
+            update_mdatoms(mdatoms,state->lambda[efptMASS]); 
         }
 
         if (bRerunMD && rerun_fr.bV)
@@ -1839,6 +1836,7 @@
             gmx_iterate_destroy(iterate);
 
             if (bTrotter && !bInitStep) {
+                enerd->term[F_DVDL_BONDED] += dvdl;        /* only add after iterations */
                 copy_mat(shake_vir,state->svir_prev);
                 copy_mat(force_vir,state->fvir_prev);
                 if (IR_NVT_TROTTER(ir) && ir->eI==eiVV) {
@@ -1851,16 +1849,8 @@
             if (bInitStep && ir->eI==eiVV) {
                 copy_rvecn(cbuf,state->v,0,state->natoms);
             }
-            
-            if (fr->bSepDVDL && fplog && do_log) 
-            {
-                fprintf(fplog,sepdvdlformat,"Constraint",0.0,dvdl);
-            }
-            enerd->term[F_DHDL_CON] += dvdl;
-            
             wallcycle_stop(wcycle,ewcUPDATE);
             GMX_MPE_LOG(ev_timestep1);
-            
         }
     
         /* MRS -- now done iterating -- compute the conserved quantity */
@@ -1996,11 +1986,7 @@
             bCalcPres = TRUE;
             bGStat    = TRUE;
         }
-<<<<<<< HEAD
-    
-=======
-
->>>>>>> e4779c72
+
         /* Determine the wallclock run time up till now */
         run_time = (double)time(NULL) - (double)runtime->real;
 
@@ -2091,11 +2077,7 @@
             }
             chkpt = 1;
         }
-<<<<<<< HEAD
-
-=======
   
->>>>>>> e4779c72
         iterate=gmx_iterate_init(bIterations);
     
         /* for iterations, we save these vectors, as we will be redoing the calculations */
@@ -2159,15 +2141,10 @@
                 update_coords(fplog,step,ir,mdatoms,state,f,fr->bTwinRange && bNStList,fr->f_twin,fcd,
                               ekind,M,wcycle,upd,FALSE,etrtVELOCITY,cr,nrnb,constr,&top->idef);
 
-<<<<<<< HEAD
-                /* Above, 'initialize' just copies ekinh into ekin, it doesn't copy 
-                   position (for VV), and entire integrator for MD */
-=======
                 /* Above, initialize just copies ekinh into ekin,
                  * it doesn't copy position (for VV),
                  * and entire integrator for MD.
                  */
->>>>>>> e4779c72
                 
                 if (ir->eI==eiVVAK) 
                 {
@@ -2216,9 +2193,8 @@
                 
                 if (fr->bSepDVDL && fplog && do_log) 
                 {
-                    fprintf(fplog,sepdvdlformat,"Constraint",0.0,dvdl);
-                }
-                enerd->term[F_DHDL_CON] += dvdl;
+                    fprintf(fplog,sepdvdlformat,"Constraint dV/dl",0.0,dvdl);
+                }
                 wallcycle_stop(wcycle,ewcUPDATE);
             } 
             else if (graph) 
@@ -2269,6 +2245,9 @@
         }
         gmx_iterate_destroy(iterate);
 
+        /* only add constraint dvdl after constraints */
+        enerd->term[F_DVDL_BONDED] += dvdl;
+
         update_box(fplog,step,ir,mdatoms,state,graph,f,
                    ir->nstlist==-1 ? &nlh.scale_tot : NULL,pcoupl_mu,nrnb,wcycle,upd,bInitStep,FALSE);
         
@@ -2320,7 +2299,7 @@
 
         /* #########  BEGIN PREPARING EDR OUTPUT  ###########  */
         
-        sum_dhdl(enerd,state->lambda,ir);
+        sum_dhdl(enerd,state->lambda,ir->fepvals);
         /* use the directly determined last velocity, not actually the averaged half steps */
         if (bTrotter && ir->eI==eiVV) 
         {
@@ -2383,7 +2362,7 @@
                 if (bNstEner)
                 {
                     upd_mdebin(mdebin,bDoDHDL ? fp_dhdl : NULL,TRUE,
-                               t,mdatoms->tmass,enerd,state,lastbox,
+                               t,mdatoms->tmass,enerd,state,ir->fepvals,lastbox,
                                shake_vir,force_vir,total_vir,pres,
                                ekind,mu_tot,constr);
                 }
